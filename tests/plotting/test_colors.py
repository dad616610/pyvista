from __future__ import annotations

import colorsys
import itertools

import matplotlib as mpl
from matplotlib.colors import CSS4_COLORS
from matplotlib.colors import TABLEAU_COLORS
import numpy as np
import pytest
import vtk

import pyvista as pv
from pyvista.plotting.colors import get_cmap_safe

COLORMAPS = ['Greys']

try:
    import cmocean  # noqa: F401

    COLORMAPS.append('algae')
except ImportError:
    pass


try:
    import colorcet  # noqa: F401

    COLORMAPS.append('fire')
except:
    pass


@pytest.mark.parametrize('cmap', COLORMAPS)
def test_get_cmap_safe(cmap):
    assert isinstance(get_cmap_safe(cmap), mpl.colors.LinearSegmentedColormap)


def test_color():
    name, name2 = 'blue', 'b'
    i_rgba, f_rgba = (0, 0, 255, 255), (0.0, 0.0, 1.0, 1.0)
    h = '0000ffff'
    i_opacity, f_opacity, h_opacity = 153, 0.6, '99'
    invalid_colors = (
        (300, 0, 0),
        (0, -10, 0),
        (0, 0, 1.5),
        (-0.5, 0, 0),
        (0, 0),
        '#hh0000',
        'invalid_name',
        {'invalid_name': 100},
    )
    invalid_opacities = (275, -50, 2.4, -1.2, '#zz')
    i_types = (int, np.int16, np.int32, np.int64, np.uint8, np.uint16, np.uint32, np.uint64)
    f_types = (float, np.float16, np.float32, np.float64)
    h_prefixes = ('', '0x', '#')
    assert pv.Color(name) == i_rgba
    assert pv.Color(name2) == i_rgba
    # Check integer types
    for i_type in i_types:
        i_color = [i_type(c) for c in i_rgba]
        # Check list, tuple and numpy array
        assert pv.Color(i_color) == i_rgba
        assert pv.Color(tuple(i_color)) == i_rgba
        assert pv.Color(np.asarray(i_color, dtype=i_type)) == i_rgba
    # Check float types
    for f_type in f_types:
        f_color = [f_type(c) for c in f_rgba]
        # Check list, tuple and numpy array
        assert pv.Color(f_color) == i_rgba
        assert pv.Color(tuple(f_color)) == i_rgba
        assert pv.Color(np.asarray(f_color, dtype=f_type)) == i_rgba
    # Check hex
    for h_prefix in h_prefixes:
        assert pv.Color(h_prefix + h) == i_rgba
    # Check dict
    for channels in itertools.product(*pv.Color.CHANNEL_NAMES):
        dct = dict(zip(channels, i_rgba))
        assert pv.Color(dct) == i_rgba
    # Check opacity
    for opacity in (i_opacity, f_opacity, h_opacity):
        # No opacity in color provided => use opacity
        assert pv.Color(name, opacity) == (*i_rgba[:3], i_opacity)
        # Opacity in color provided => overwrite using opacity
        assert pv.Color(i_rgba, opacity) == (*i_rgba[:3], i_opacity)
    # Check default_opacity
    for opacity in (i_opacity, f_opacity, h_opacity):
        # No opacity in color provided => use default_opacity
        assert pv.Color(name, default_opacity=opacity) == (*i_rgba[:3], i_opacity)
        # Opacity in color provided => keep that opacity
        assert pv.Color(i_rgba, default_opacity=opacity) == i_rgba
    # Check default_color
    assert pv.Color(None, default_color=name) == i_rgba
    # Check invalid colors and opacities
    for invalid_color in invalid_colors:
        with pytest.raises(ValueError):  # noqa: PT011
            pv.Color(invalid_color)
    for invalid_opacity in invalid_opacities:
        with pytest.raises(ValueError):  # noqa: PT011
            pv.Color('b', invalid_opacity)
    # Check hex and name getters
    assert pv.Color(name).hex_rgba == f'#{h}'
    assert pv.Color(name).hex_rgb == f'#{h[:-2]}'
    assert pv.Color('b').name == 'blue'
    # Check sRGB conversion
    assert pv.Color('gray', 0.5).linear_to_srgb() == '#bcbcbcbc'
    assert pv.Color('#bcbcbcbc').srgb_to_linear() == '#80808080'
    # Check iteration and indexing
    c = pv.Color(i_rgba)
    assert all(ci == fi for ci, fi in zip(c, f_rgba))
    for i, cnames in enumerate(pv.Color.CHANNEL_NAMES):
        assert c[i] == f_rgba[i]
        assert all(c[i] == c[cname] for cname in cnames)
    assert c[-1] == f_rgba[-1]
    assert c[1:3] == f_rgba[1:3]
    with pytest.raises(TypeError):
        c[None]  # Invalid index type
    with pytest.raises(ValueError):  # noqa: PT011
        c['invalid_name']  # Invalid string index
    with pytest.raises(IndexError):
        c[4]  # Invalid integer index


@pytest.mark.parametrize('delimiter', ['-', '_', ' '])
def test_color_name_delimiter(delimiter):
<<<<<<< HEAD
    pv.Color(f'deep{delimiter}cobalt{delimiter}violet')
=======
    name = f'medium{delimiter}spring{delimiter}green'
    c = pv.Color(name)
    assert c.name == name.replace(delimiter, '')
>>>>>>> a591834d


def test_color_hls():
    lime = pv.Color('lime')
    actual_hls = lime._float_hls
    expected_hls = colorsys.rgb_to_hls(*lime.float_rgb)
    assert actual_hls == expected_hls


def test_color_opacity():
    color = pv.Color(opacity=0.5)
    assert color.opacity == 128


def pytest_generate_tests(metafunc):
    """Generate parametrized tests."""
    if 'css4_color' in metafunc.fixturenames:
        color_names = list(CSS4_COLORS.keys())
        color_values = list(CSS4_COLORS.values())

        test_cases = zip(color_names, color_values)
        metafunc.parametrize('css4_color', test_cases, ids=color_names)

    if 'tab_color' in metafunc.fixturenames:
        color_names = list(TABLEAU_COLORS.keys())
        color_values = list(TABLEAU_COLORS.values())

        test_cases = zip(color_names, color_values)
        metafunc.parametrize('tab_color', test_cases, ids=color_names)

    if 'vtk_color' in metafunc.fixturenames:
        color_names = list(pv.plotting.colors._VTK_COLORS.keys())
        color_values = list(pv.plotting.colors._VTK_COLORS.values())

        test_cases = zip(color_names, color_values)
        metafunc.parametrize('vtk_color', test_cases, ids=color_names)

    if 'color_synonym' in metafunc.fixturenames:
        synonyms = list(pv.colors.color_synonyms.keys())
        metafunc.parametrize('color_synonym', synonyms, ids=synonyms)


def test_css4_colors(css4_color):
    # Test value
    name, value = css4_color
    assert pv.Color(name).hex_rgb.lower() == value.lower()

    # Test name
    if name not in pv.plotting.colors._CSS_COLORS:
        alt_name = pv.plotting.colors.color_synonyms[name]
        assert alt_name in pv.plotting.colors._CSS_COLORS


def test_tab_colors(tab_color):
    # Test value
    name, value = tab_color
    assert pv.Color(name).hex_rgb.lower() == value.lower()

    # Test name
    assert name in pv.plotting.colors._TABLEAU_COLORS


def test_vtk_colors(vtk_color):
    name, value = vtk_color

    # Some pyvista colors are technically not valid VTK colors. We need to map their
    # synonym manually for the tests
    vtk_synonyms = {  # pyvista_color : vtk_color
        'light_slate_blue': 'slate_blue_light',
        'deep_cadmium_red': 'cadmium_red_deep',
        'light_cadmium_red': 'cadmium_red_light',
        'light_cadmium_yellow': 'cadmium_yellow_light',
        'deep_cobalt_violet': 'cobalt_violet_deep',
        'deep_naples_yellow': 'naples_yellow_deep',
        'light_viridian': 'viridian_light',
    }
    name = vtk_synonyms.get(name, name)

    # Get expected hex value from vtkNamedColors
    color3ub = vtk.vtkNamedColors().GetColor3ub(name)
    int_rgb = (color3ub.GetRed(), color3ub.GetGreen(), color3ub.GetBlue())
    if int_rgb == (0.0, 0.0, 0.0) and name != 'black':
        pytest.fail(f"Color '{name}' is not a valid VTK color.")
    expected_hex = pv.Color(int_rgb).hex_rgb

    assert value.lower() == expected_hex


def test_color_synonyms(color_synonym):
    color = pv.Color(color_synonym)
    assert isinstance(color, pv.Color)


def test_unique_colors():
    duplicates = np.rec.find_duplicate(pv.hexcolors.values())
    if len(duplicates) > 0:
        pytest.fail(f'The following colors have duplicate definitions: {duplicates}.')<|MERGE_RESOLUTION|>--- conflicted
+++ resolved
@@ -124,13 +124,9 @@
 
 @pytest.mark.parametrize('delimiter', ['-', '_', ' '])
 def test_color_name_delimiter(delimiter):
-<<<<<<< HEAD
-    pv.Color(f'deep{delimiter}cobalt{delimiter}violet')
-=======
     name = f'medium{delimiter}spring{delimiter}green'
     c = pv.Color(name)
     assert c.name == name.replace(delimiter, '')
->>>>>>> a591834d
 
 
 def test_color_hls():
