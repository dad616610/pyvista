"""
This test module tests any functionality that requires plotting.

See the image regression notes in doc/extras/developer_notes.rst

"""
import io
import os
import pathlib
import platform
import re
import time

from PIL import Image
import numpy as np
import pytest
import vtk

import pyvista as pv
from pyvista import examples
from pyvista.core.errors import DeprecationError
from pyvista.plotting import check_math_text_support
from pyvista.plotting.colors import matplotlib_default_colors
from pyvista.plotting.errors import InvalidCameraError, RenderWindowUnavailable
from pyvista.plotting.opts import InterpolationType, RepresentationType
from pyvista.plotting.plotter import SUPPORTED_FORMATS
from pyvista.plotting.texture import numpy_to_texture
from pyvista.plotting.utilities import algorithms
from pyvista.plotting.utilities.gl_checks import uses_egl

# skip all tests if unable to render
pytestmark = pytest.mark.skip_plotting

HAS_IMAGEIO = True
try:
    import imageio
except ModuleNotFoundError:
    HAS_IMAGEIO = False


ffmpeg_failed = False
try:
    try:
        import imageio_ffmpeg

        imageio_ffmpeg.get_ffmpeg_exe()
    except ImportError as err:
        if HAS_IMAGEIO:
            imageio.plugins.ffmpeg.download()
        else:
            raise err
except:  # noqa: E722
    ffmpeg_failed = True


THIS_PATH = pathlib.Path(__file__).parent.absolute()


def using_mesa():
    """Determine if using mesa."""
    pl = pv.Plotter(notebook=False, off_screen=True)
    pl.show(auto_close=False)
    gpu_info = pl.render_window.ReportCapabilities()
    pl.close()

    regex = re.compile("OpenGL version string:(.+)\n")
    return "Mesa" in regex.findall(gpu_info)[0]


# always set on Windows CI
# These tests fail with mesa opengl on windows
skip_windows = pytest.mark.skipif(os.name == 'nt', reason='Test fails on Windows')
skip_windows_mesa = pytest.mark.skipif(
    using_mesa() and os.name == 'nt', reason='Does not display correctly within OSMesa on Windows'
)
skip_9_1_0 = pytest.mark.needs_vtk_version(9, 1, 0)
skip_9_0_X = pytest.mark.skipif(pv.vtk_version_info < (9, 1), reason="Flaky on 9.0.X")
skip_lesser_9_0_X = pytest.mark.skipif(
    pv.vtk_version_info < (9, 1), reason="Functions not implemented before 9.0.X"
)
skip_lesser_9_3_X = pytest.mark.skipif(
    pv.vtk_version_info < (9, 3), reason="Functions not implemented before 9.3.X"
)

CI_WINDOWS = os.environ.get('CI_WINDOWS', 'false').lower() == 'true'

skip_mac = pytest.mark.skipif(
    platform.system() == 'Darwin', reason='MacOS CI fails when downloading examples'
)
skip_mac_flaky = pytest.mark.skipif(
    platform.system() == 'Darwin', reason='This is a flaky test on MacOS'
)
skip_mesa = pytest.mark.skipif(using_mesa(), reason='Does not display correctly within OSMesa')


@pytest.fixture(autouse=True)
def verify_image_cache_wrapper(verify_image_cache):
    return verify_image_cache


@pytest.fixture()
def multicomp_poly():
    """Create a dataset with vector values on points and cells."""
    data = pv.Plane(direction=(0, 0, -1))

    vector_values_points = np.empty((data.n_points, 3))
    vector_values_points[:, 0] = np.arange(data.n_points)
    vector_values_points[:, 1] = np.arange(data.n_points)[::-1]
    vector_values_points[:, 2] = 0

    vector_values_cells = np.empty((data.n_cells, 3))
    vector_values_cells[:, 0] = np.arange(data.n_cells)
    vector_values_cells[:, 1] = np.arange(data.n_cells)[::-1]
    vector_values_cells[:, 2] = 0

    data['vector_values_points'] = vector_values_points
    data['vector_values_cells'] = vector_values_cells
    return data


def test_import_gltf(verify_image_cache):
    # image cache created with 9.0.20210612.dev0
    verify_image_cache.high_variance_test = True

    filename = os.path.join(THIS_PATH, '..', 'example_files', 'Box.glb')
    pl = pv.Plotter()

    with pytest.raises(FileNotFoundError):
        pl.import_gltf('not a file')

    pl.import_gltf(filename)
    pl.show()


def test_export_gltf(tmpdir, sphere, airplane, hexbeam, verify_image_cache):
    # image cache created with 9.0.20210612.dev0
    verify_image_cache.high_variance_test = True
    filename = str(tmpdir.mkdir("tmpdir").join('tmp.gltf'))

    pl = pv.Plotter()
    pl.add_mesh(sphere, smooth_shading=True)
    pl.add_mesh(airplane)
    pl.add_mesh(hexbeam)  # to check warning
    with pytest.warns(UserWarning, match='Plotter contains non-PolyData datasets'):
        pl.export_gltf(filename)

    pl_import = pv.Plotter()
    pl_import.import_gltf(filename)
    pl_import.show()

    with pytest.raises(RuntimeError, match='This plotter has been closed'):
        pl_import.export_gltf(filename)


def test_import_vrml():
    filename = os.path.join(THIS_PATH, '..', 'example_files', 'Box.wrl')
    pl = pv.Plotter()

    with pytest.raises(FileNotFoundError):
        pl.import_vrml('not a file')

    pl.import_vrml(filename)
    pl.show()


def test_export_vrml(tmpdir, sphere, airplane, hexbeam):
    filename = str(tmpdir.mkdir("tmpdir").join("tmp.wrl"))

    pl = pv.Plotter()
    pl.add_mesh(sphere, smooth_shading=True)
    pl.export_vrml(filename)

    pl_import = pv.Plotter()
    pl_import.import_vrml(filename)
    pl_import.show()

    with pytest.raises(RuntimeError, match="This plotter has been closed"):
        pl_import.export_vrml(filename)


@skip_windows
@pytest.mark.skipif(CI_WINDOWS, reason="Windows CI testing segfaults on pbr")
def test_pbr(sphere, verify_image_cache):
    """Test PBR rendering"""
    verify_image_cache.high_variance_test = True

    texture = examples.load_globe_texture()

    pl = pv.Plotter(lighting=None)
    pl.set_environment_texture(texture)
    pl.add_light(pv.Light())
    pl.add_mesh(
        sphere, color='w', pbr=True, metallic=0.8, roughness=0.2, smooth_shading=True, diffuse=1
    )
    pl.add_mesh(
        pv.Sphere(center=(0, 0, 1)),
        color='w',
        pbr=True,
        metallic=0.0,
        roughness=1.0,
        smooth_shading=True,
        diffuse=1,
    )
    pl.show()


@skip_windows
@skip_mac
def test_set_environment_texture_cubemap(sphere, verify_image_cache):
    """Test set_environment_texture with a cubemap."""
    verify_image_cache.high_variance_test = True

    texture = examples.download_sky_box_cube_map()

    pl = pv.Plotter(lighting=None)
    pl.set_environment_texture(texture)
    pl.add_mesh(sphere, color='w', pbr=True, metallic=0.8, roughness=0.2)

    # VTK flipped the Z axis for the cubemap between 9.1 and 9.2
    verify_image_cache.skip = pv.vtk_version_info > (9, 1)
    pl.show()


@skip_windows
@skip_mac
def test_remove_environment_texture_cubemap(sphere):
    """Test remove_environment_texture with a cubemap."""
    texture = examples.download_sky_box_cube_map()

    pl = pv.Plotter()
    pl.set_environment_texture(texture)
    pl.add_mesh(sphere, color='w', pbr=True, metallic=0.8, roughness=0.2)
    pl.remove_environment_texture()
    pl.show()


def test_plot_pyvista_ndarray(sphere):
    # verify we can plot pyvista_ndarray
    pv.plot(sphere.points)

    plotter = pv.Plotter()
    plotter.add_points(sphere.points)
    plotter.add_points(sphere.points + 1)
    plotter.show()


def test_plot_increment_point_size():
    points = np.array([[0, 0, 0], [1, 0, 0], [1, 0, 0], [1, 1, 0]], dtype=np.float32)
    pl = pv.Plotter()
    pl.add_points(points + 1)
    pl.add_lines(points)
    pl.increment_point_size_and_line_width(5)
    pl.show()


def test_plot_update(sphere):
    pl = pv.Plotter()
    pl.add_mesh(sphere)
    pl.show(auto_close=False)
    pl.update()
    time.sleep(0.1)
    pl.update()
    pl.update(force_redraw=True)
    pl.close()


@pytest.mark.parametrize('anti_aliasing', [True, "msaa", False])
def test_plot(sphere, tmpdir, verify_image_cache, anti_aliasing):
    verify_image_cache.high_variance_test = True
    verify_image_cache.macos_skip_image_cache = True
    verify_image_cache.windows_skip_image_cache = True

    tmp_dir = tmpdir.mkdir("tmpdir2")
    filename = str(tmp_dir.join('tmp.png'))
    scalars = np.arange(sphere.n_points)
    cpos, img = pv.plot(
        sphere,
        full_screen=True,
        text='this is a sphere',
        show_bounds=True,
        color='r',
        style='wireframe',
        line_width=2,
        scalars=scalars,
        flip_scalars=True,
        cmap='bwr',
        interpolate_before_map=True,
        screenshot=filename,
        return_img=True,
        return_cpos=True,
        anti_aliasing=anti_aliasing,
    )
    assert isinstance(cpos, pv.CameraPosition)
    assert isinstance(img, np.ndarray)
    assert os.path.isfile(filename)

    verify_image_cache.skip = True
    filename = pathlib.Path(str(tmp_dir.join('tmp2.png')))
    pv.plot(sphere, screenshot=filename)

    # Ensure it added a PNG extension by default
    assert filename.with_suffix(".png").is_file()

    # test invalid extension
    with pytest.raises(ValueError):
        filename = pathlib.Path(str(tmp_dir.join('tmp3.foo')))
        pv.plot(sphere, screenshot=filename)


def test_plot_helper_volume(uniform, verify_image_cache):
    verify_image_cache.windows_skip_image_cache = True

    uniform.plot(
        volume=True,
        parallel_projection=True,
        show_scalar_bar=False,
        show_grid=True,
    )


def test_plot_helper_two_datasets(sphere, airplane):
    pv.plot([sphere, airplane])


def test_plot_helper_two_volumes(uniform, verify_image_cache):
    verify_image_cache.windows_skip_image_cache = True
    grid = uniform.copy()
    grid.origin = (0, 0, 10)
    pv.plot(
        [uniform, grid],
        volume=True,
        show_scalar_bar=False,
    )


def test_plot_volume_ugrid(verify_image_cache):
    verify_image_cache.windows_skip_image_cache = True

    # Handle UnsutructuredGrid directly
    grid = examples.load_hexbeam()
    pl = pv.Plotter()
    pl.add_volume(grid, scalars='sample_point_scalars')
    pl.show()

    # Handle 3D structured grid
    grid = examples.load_uniform().cast_to_structured_grid()
    pl = pv.Plotter()
    pl.add_volume(grid, scalars='Spatial Point Data')
    pl.show()

    # Make sure PolyData fails
    mesh = pv.Sphere()
    mesh['scalars'] = mesh.points[:, 1]
    pl = pv.Plotter()
    with pytest.raises(TypeError):
        pl.add_volume(mesh, scalars='scalars')
    pl.close()

    # Make sure 2D StructuredGrid fails
    mesh = examples.load_structured()  # wavy surface
    mesh['scalars'] = mesh.points[:, 1]
    pl = pv.Plotter()
    with pytest.raises(ValueError):
        pl.add_volume(mesh, scalars='scalars')
    pl.close()


def test_plot_return_cpos(sphere):
    cpos = sphere.plot(return_cpos=True)
    assert isinstance(cpos, pv.CameraPosition)
    assert sphere.plot(return_cpos=False) is None


def test_add_title(verify_image_cache):
    verify_image_cache.high_variance_test = True
    plotter = pv.Plotter()
    plotter.add_title('Plot Title')
    plotter.show()


def test_plot_invalid_style(sphere):
    with pytest.raises(ValueError):
        pv.plot(sphere, style='not a style')


@pytest.mark.parametrize(
    'interaction, kwargs',
    [
        ('trackball', {}),
        ('trackball_actor', {}),
        ('image', {}),
        ('joystick', {}),
        ('joystick_actor', {}),
        ('zoom', {}),
        ('terrain', {}),
        ('terrain', {'mouse_wheel_zooms': True, 'shift_pans': True}),
        ('rubber_band', {}),
        ('rubber_band_2d', {}),
    ],
)
def test_interactor_style(sphere, interaction, kwargs):
    plotter = pv.Plotter()
    plotter.add_mesh(sphere)
    getattr(plotter, f'enable_{interaction}_style')(**kwargs)
    assert plotter.iren._style_class is not None
    plotter.close()


def test_lighting_disable_3_lights():
    with pytest.raises(DeprecationError):
        pv.Plotter().disable_3_lights()


def test_lighting_enable_three_lights(sphere):
    plotter = pv.Plotter()
    plotter.add_mesh(sphere)

    plotter.enable_3_lights()
    lights = plotter.renderer.lights
    assert len(lights) == 3
    for light in lights:
        assert light.on

    assert lights[0].intensity == 1.0
    assert lights[1].intensity == 0.6
    assert lights[2].intensity == 0.5

    plotter.show()


def test_lighting_add_manual_light(sphere):
    plotter = pv.Plotter(lighting=None)
    plotter.add_mesh(sphere)

    # test manual light addition
    light = pv.Light()
    plotter.add_light(light)
    assert plotter.renderer.lights == [light]

    # failing case
    with pytest.raises(TypeError):
        plotter.add_light('invalid')

    plotter.show()


def test_lighting_remove_manual_light(sphere):
    plotter = pv.Plotter(lighting=None)
    plotter.add_mesh(sphere)
    plotter.add_light(pv.Light())

    # test light removal
    plotter.remove_all_lights()
    assert not plotter.renderer.lights

    plotter.show()


def test_lighting_subplots(sphere):
    plotter = pv.Plotter(shape='1|1')
    plotter.add_mesh(sphere)
    renderers = plotter.renderers

    light = pv.Light()
    plotter.remove_all_lights()
    for renderer in renderers:
        assert not renderer.lights

    plotter.subplot(0)
    plotter.add_light(light, only_active=True)
    assert renderers[0].lights and not renderers[1].lights
    plotter.add_light(light, only_active=False)
    assert renderers[0].lights and renderers[1].lights
    plotter.subplot(1)
    plotter.add_mesh(pv.Sphere())
    plotter.remove_all_lights(only_active=True)
    assert renderers[0].lights and not renderers[1].lights

    plotter.show()


def test_lighting_init_light_kit(sphere):
    plotter = pv.Plotter(lighting='light kit')
    plotter.add_mesh(sphere)
    lights = plotter.renderer.lights
    assert len(lights) == 5
    assert lights[0].light_type == pv.Light.HEADLIGHT
    for light in lights[1:]:
        assert light.light_type == light.CAMERA_LIGHT
    plotter.show()


def test_lighting_init_three_lights(sphere):
    plotter = pv.Plotter(lighting='three lights')
    plotter.add_mesh(sphere)
    lights = plotter.renderer.lights
    assert len(lights) == 3
    for light in lights:
        assert light.light_type == light.CAMERA_LIGHT
    plotter.show()


def test_lighting_init_none(sphere):
    # ``None`` already tested above
    plotter = pv.Plotter(lighting='none')
    plotter.add_mesh(sphere)
    lights = plotter.renderer.lights
    assert not lights
    plotter.show()


def test_lighting_init_invalid():
    with pytest.raises(ValueError):
        pv.Plotter(lighting='invalid')


def test_plotter_shape_invalid():
    # wrong size
    with pytest.raises(ValueError):
        pv.Plotter(shape=(1,))
    # not positive
    with pytest.raises(ValueError):
        pv.Plotter(shape=(1, 0))
    with pytest.raises(ValueError):
        pv.Plotter(shape=(0, 2))
    # not a sequence
    with pytest.raises(TypeError):
        pv.Plotter(shape={1, 2})


def test_plot_bounds_axes_with_no_data():
    plotter = pv.Plotter()
    plotter.show_bounds()
    plotter.show()


def test_plot_show_grid(sphere):
    plotter = pv.Plotter()

    with pytest.raises(ValueError, match='Value of location'):
        plotter.show_grid(location='foo')
    with pytest.raises(TypeError, match='location must be a string'):
        plotter.show_grid(location=10)
    with pytest.raises(ValueError, match='Value of tick'):
        plotter.show_grid(ticks='foo')
    with pytest.raises(TypeError, match='must be a string'):
        plotter.show_grid(ticks=10)

    plotter.show_grid()  # Add mesh after to make sure bounds update
    plotter.add_mesh(sphere)
    plotter.show()


@skip_mesa
def test_plot_show_grid_with_mesh(hexbeam, plane, verify_image_cache):
    """Show the grid bounds for a specific mesh."""
    verify_image_cache.macos_skip_image_cache = True

    hexbeam.clear_data()
    plotter = pv.Plotter()
    plotter.add_mesh(hexbeam, style='wireframe')
    plotter.add_mesh(plane)
    plotter.show_grid(mesh=plane, show_zlabels=False, show_zaxis=False)
    plotter.show()


cpos_param = [
    [(2.0, 5.0, 13.0), (0.0, 0.0, 0.0), (-0.7, -0.5, 0.3)],
    [-1, 2, -5],  # trigger view vector
    [1.0, 2.0, 3.0],
]
cpos_param.extend(pv.plotting.renderer.Renderer.CAMERA_STR_ATTR_MAP)


@pytest.mark.parametrize('cpos', cpos_param)
def test_set_camera_position(cpos, sphere):
    plotter = pv.Plotter()
    plotter.add_mesh(sphere)
    plotter.camera_position = cpos
    plotter.show()


@pytest.mark.parametrize(
    'cpos', [[(2.0, 5.0), (0.0, 0.0, 0.0), (-0.7, -0.5, 0.3)], [-1, 2], [(1, 2, 3)], 'notvalid']
)
def test_set_camera_position_invalid(cpos, sphere):
    plotter = pv.Plotter()
    plotter.add_mesh(sphere)
    with pytest.raises(InvalidCameraError):
        plotter.camera_position = cpos


def test_parallel_projection():
    plotter = pv.Plotter()
    assert isinstance(plotter.parallel_projection, bool)


@pytest.mark.parametrize("state", [True, False])
def test_set_parallel_projection(state):
    plotter = pv.Plotter()
    plotter.parallel_projection = state
    assert plotter.parallel_projection == state


def test_parallel_scale():
    plotter = pv.Plotter()
    assert isinstance(plotter.parallel_scale, float)


@pytest.mark.parametrize("value", [1, 1.5, 0.3, 10])
def test_set_parallel_scale(value):
    plotter = pv.Plotter()
    plotter.parallel_scale = value
    assert plotter.parallel_scale == value


def test_set_parallel_scale_invalid():
    plotter = pv.Plotter()
    with pytest.raises(TypeError):
        plotter.parallel_scale = "invalid"


def test_plot_no_active_scalars(sphere):
    plotter = pv.Plotter()
    plotter.add_mesh(sphere)
    with pytest.raises(ValueError):
        plotter.update_scalars(np.arange(5))
    with pytest.raises(ValueError):
        plotter.update_scalars(np.arange(sphere.n_faces))


def test_plot_show_bounds(sphere):
    plotter = pv.Plotter()
    plotter.add_mesh(sphere)
    plotter.show_bounds(
        show_xaxis=False,
        show_yaxis=False,
        show_zaxis=False,
        show_xlabels=False,
        show_ylabels=False,
        show_zlabels=False,
        use_2d=True,
    )
    plotter.show()


def test_plot_label_fmt(sphere):
    plotter = pv.Plotter()
    plotter.add_mesh(sphere)
    plotter.show_bounds(xtitle='My X', fmt=r'%.3f')
    plotter.show()


@pytest.mark.parametrize('grid', [True, 'both', 'front', 'back'])
@pytest.mark.parametrize('location', ['all', 'origin', 'outer', 'front', 'back'])
def test_plot_show_bounds_params(grid, location):
    plotter = pv.Plotter()
    plotter.add_mesh(pv.Cone())
    plotter.show_bounds(grid=grid, ticks='inside', location=location)
    plotter.show_bounds(grid=grid, ticks='outside', location=location)
    plotter.show_bounds(grid=grid, ticks='both', location=location)
    plotter.show()


def test_plot_silhouette_non_poly(hexbeam):
    plotter = pv.Plotter()
    plotter.add_mesh(hexbeam, show_scalar_bar=False)
    plotter.add_silhouette(hexbeam, line_width=10)
    plotter.show()


def test_plot_no_silhouette(tri_cylinder):
    # silhouette=False
    plotter = pv.Plotter()
    plotter.add_mesh(tri_cylinder)
    assert len(list(plotter.renderer.GetActors())) == 1  # only cylinder
    plotter.show()


def test_plot_silhouette(tri_cylinder):
    # silhouette=True and default properties
    plotter = pv.Plotter()
    plotter.add_mesh(tri_cylinder, silhouette=True)
    actors = list(plotter.renderer.GetActors())
    assert len(actors) == 2  # cylinder + silhouette
    actor = actors[0]  # get silhouette actor
    props = actor.GetProperty()
    assert props.GetColor() == pv.global_theme.silhouette.color
    assert props.GetOpacity() == pv.global_theme.silhouette.opacity
    assert props.GetLineWidth() == pv.global_theme.silhouette.line_width
    plotter.show()


def test_plot_silhouette_method(tri_cylinder):
    plotter = pv.Plotter()

    plotter.add_mesh(tri_cylinder)
    assert len(plotter.renderer.actors) == 1  # cylinder

    actor = plotter.add_silhouette(tri_cylinder)
    assert isinstance(actor, pv.Actor)
    assert len(plotter.renderer.actors) == 2  # cylinder + silhouette

    props = actor.prop
    assert props.color == pv.global_theme.silhouette.color
    assert props.opacity == pv.global_theme.silhouette.opacity
    assert props.line_width == pv.global_theme.silhouette.line_width
    plotter.show()


def test_plot_silhouette_options(tri_cylinder):
    # cover other properties
    plotter = pv.Plotter()
    plotter.add_mesh(tri_cylinder, silhouette=dict(decimate=0.5, feature_angle=20))
    plotter.show()


def test_plotter_scale(sphere):
    plotter = pv.Plotter()
    plotter.add_mesh(sphere)
    plotter.set_scale(10, 10, 15)
    assert plotter.scale == [10, 10, 15]
    plotter.show()

    plotter = pv.Plotter()
    plotter.add_mesh(sphere)
    plotter.set_scale(5.0)
    plotter.set_scale(yscale=6.0)
    plotter.set_scale(zscale=9.0)
    assert plotter.scale == [5.0, 6.0, 9.0]
    plotter.show()

    plotter = pv.Plotter()
    plotter.scale = [1.0, 4.0, 2.0]
    assert plotter.scale == [1.0, 4.0, 2.0]
    plotter.add_mesh(sphere)
    plotter.show()


def test_plot_add_scalar_bar(sphere, verify_image_cache):
    verify_image_cache.windows_skip_image_cache = True

    sphere['test_scalars'] = sphere.points[:, 2]
    plotter = pv.Plotter()
    plotter.add_mesh(sphere)
    plotter.add_scalar_bar(
        label_font_size=10, title_font_size=20, title='woa', interactive=True, vertical=True
    )
    plotter.add_scalar_bar(background_color='white', n_colors=256)
    assert isinstance(plotter.scalar_bar, vtk.vtkScalarBarActor)
    plotter.show()


def test_plot_invalid_add_scalar_bar():
    with pytest.raises(AttributeError):
        plotter = pv.Plotter()
        plotter.add_scalar_bar()


def test_plot_list():
    sphere_a = pv.Sphere(0.5)
    sphere_b = pv.Sphere(1.0)
    sphere_c = pv.Sphere(2.0)
    pv.plot([sphere_a, sphere_b, sphere_c], style='wireframe')


def test_add_lines_invalid():
    plotter = pv.Plotter()
    with pytest.raises(TypeError):
        plotter.add_lines(range(10))


@pytest.mark.skipif(not HAS_IMAGEIO, reason="Requires imageio")
def test_open_gif_invalid():
    plotter = pv.Plotter()
    with pytest.raises(ValueError):
        plotter.open_gif('file.abs')


@pytest.mark.skipif(ffmpeg_failed, reason="Requires imageio-ffmpeg")
@pytest.mark.skipif(not HAS_IMAGEIO, reason="Requires imageio")
def test_make_movie(sphere, tmpdir, verify_image_cache):
    verify_image_cache.skip = True

    # Make temporary file
    filename = str(tmpdir.join('tmp.mp4'))

    movie_sphere = sphere.copy()
    plotter = pv.Plotter()
    plotter.open_movie(filename)
    actor = plotter.add_axes_at_origin()
    plotter.remove_actor(actor, reset_camera=False, render=True)
    plotter.add_mesh(movie_sphere, scalars=np.random.random(movie_sphere.n_faces))
    plotter.show(auto_close=False, window_size=[304, 304])
    plotter.set_focus([0, 0, 0])
    for _ in range(3):  # limiting number of frames to write for speed
        plotter.write_frame()
        random_points = np.random.random(movie_sphere.points.shape)
        movie_sphere.points[:] = random_points * 0.01 + movie_sphere.points * 0.99
        movie_sphere.points[:] -= movie_sphere.points.mean(0)
        scalars = np.random.random(movie_sphere.n_faces)
        plotter.update_scalars(scalars)

    # remove file
    plotter.close()
    os.remove(filename)  # verifies that the plotter has closed


def test_add_legend(sphere):
    plotter = pv.Plotter()
    with pytest.raises(TypeError):
        plotter.add_mesh(sphere, label=2)
    plotter.add_mesh(sphere)
    with pytest.raises(ValueError):
        plotter.add_legend()
    legend_labels = [['sphere', 'r']]
    plotter.add_legend(labels=legend_labels, border=True, bcolor=None, size=[0.1, 0.1])
    plotter.show()


def test_legend_circle_face(sphere):
    plotter = pv.Plotter()
    plotter.add_mesh(sphere)
    legend_labels = [['sphere', 'r']]
    face = "circle"
    _ = plotter.add_legend(
        labels=legend_labels, border=True, bcolor=None, size=[0.1, 0.1], face=face
    )
    plotter.show()


def test_legend_rectangle_face(sphere):
    plotter = pv.Plotter()
    plotter.add_mesh(sphere)
    legend_labels = [['sphere', 'r']]
    face = "rectangle"
    _ = plotter.add_legend(
        labels=legend_labels, border=True, bcolor=None, size=[0.1, 0.1], face=face
    )
    plotter.show()


def test_legend_invalid_face(sphere):
    plotter = pv.Plotter()
    plotter.add_mesh(sphere)
    legend_labels = [['sphere', 'r']]
    face = "invalid_face"
    with pytest.raises(ValueError):
        plotter.add_legend(
            labels=legend_labels, border=True, bcolor=None, size=[0.1, 0.1], face=face
        )


def test_legend_subplots(sphere, cube):
    plotter = pv.Plotter(shape=(1, 2))
    plotter.add_mesh(sphere, 'blue', smooth_shading=True, label='Sphere')
    assert plotter.legend is None
    plotter.add_legend(bcolor='w')
    assert isinstance(plotter.legend, vtk.vtkActor2D)

    plotter.subplot(0, 1)
    plotter.add_mesh(cube, 'r', label='Cube')
    assert plotter.legend is None
    plotter.add_legend(bcolor='w')
    assert isinstance(plotter.legend, vtk.vtkActor2D)

    plotter.show()


def test_add_axes_twice():
    plotter = pv.Plotter()
    plotter.add_axes()
    plotter.add_axes(interactive=True)
    plotter.show()


def test_hide_axes():
    plotter = pv.Plotter()
    plotter.add_axes()
    plotter.hide_axes()
    plotter.show()


def test_add_axes_parameters():
    plotter = pv.Plotter()
    plotter.add_axes()
    plotter.add_axes(
        line_width=5,
        cone_radius=0.6,
        shaft_length=0.7,
        tip_length=0.3,
        ambient=0.5,
        label_size=(0.4, 0.16),
        viewport=(0, 0, 0.4, 0.4),
    )
    plotter.show()


def test_show_axes_all():
    plotter = pv.Plotter()
    plotter.show_axes_all()
    plotter.show()


def test_hide_axes_all():
    plotter = pv.Plotter()
    plotter.hide_axes_all()
    plotter.show()


def test_isometric_view_interactive(sphere):
    plotter_iso = pv.Plotter()
    plotter_iso.add_mesh(sphere)
    plotter_iso.camera_position = 'xy'
    cpos_old = plotter_iso.camera_position
    plotter_iso.isometric_view_interactive()
    assert not plotter_iso.camera_position == cpos_old


def test_add_point_labels():
    plotter = pv.Plotter()

    # cannot use random points with image regression
    points = np.array([[0, 0, 0], [1, 0, 0], [0, 1, 0], [1, 1, 0], [0.5, 0.5, 0.5], [1, 1, 1]])
    n = points.shape[0]

    with pytest.raises(ValueError):
        plotter.add_point_labels(points, range(n - 1))

    plotter.add_point_labels(points, range(n), show_points=True, point_color='r', point_size=10)
    plotter.add_point_labels(
        points - 1, range(n), show_points=False, point_color='r', point_size=10
    )
    plotter.show()


@pytest.mark.parametrize('always_visible', [False, True])
def test_add_point_labels_always_visible(always_visible):
    # just make sure it runs without exception
    plotter = pv.Plotter()
    plotter.add_point_labels(
        np.array([[0.0, 0.0, 0.0]]), ['hello world'], always_visible=always_visible
    )
    plotter.show()


@pytest.mark.parametrize('shape', [None, 'rect', 'rounded_rect'])
def test_add_point_labels_shape(shape, verify_image_cache):
    plotter = pv.Plotter()
    plotter.add_point_labels(np.array([[0.0, 0.0, 0.0]]), ['hello world'], shape=shape)
    plotter.show()


def test_set_background():
    plotter = pv.Plotter()
    plotter.set_background('k')
    plotter.background_color = "yellow"
    plotter.set_background([0, 0, 0], top=[1, 1, 1])  # Gradient
    plotter.background_color
    plotter.show()

    plotter = pv.Plotter(shape=(1, 2))
    plotter.set_background('orange')
    for renderer in plotter.renderers:
        assert renderer.GetBackground() == pv.Color('orange')
    plotter.show()

    plotter = pv.Plotter(shape=(1, 2))
    plotter.subplot(0, 1)
    plotter.set_background('orange', all_renderers=False)
    assert plotter.renderers[0].GetBackground() != pv.Color('orange')
    assert plotter.renderers[1].GetBackground() == pv.Color('orange')
    plotter.show()


def test_add_points():
    plotter = pv.Plotter()

    points = np.array([[0, 0, 0], [1, 0, 0], [0, 1, 0], [1, 1, 0], [0.5, 0.5, 0.5], [1, 1, 1]])
    n = points.shape[0]

    plotter.add_points(
        points, scalars=np.arange(n), cmap=None, flip_scalars=True, show_scalar_bar=False
    )
    plotter.show()


def test_key_press_event():
    plotter = pv.Plotter()
    plotter.key_press_event(None, None)
    plotter.close()


def test_enable_picking_gc():
    plotter = pv.Plotter()
    sphere = pv.Sphere()
    plotter.add_mesh(sphere)
    plotter.enable_cell_picking()
    plotter.close()


def test_left_button_down():
    plotter = pv.Plotter()
    if (
        hasattr(plotter.ren_win, 'GetOffScreenFramebuffer')
        and not plotter.ren_win.GetOffScreenFramebuffer().GetFBOIndex()
    ):
        # This only fails for VTK<9.2.3
        with pytest.raises(ValueError):
            plotter.left_button_down(None, None)
    else:
        plotter.left_button_down(None, None)
    plotter.close()


def test_show_axes():
    plotter = pv.Plotter()
    plotter.show_axes()
    plotter.show()


def test_plot_cell_data(sphere, verify_image_cache):
    verify_image_cache.windows_skip_image_cache = True
    plotter = pv.Plotter()
    scalars = np.arange(sphere.n_faces)
    plotter.add_mesh(
        sphere,
        interpolate_before_map=True,
        scalars=scalars,
        n_colors=10,
        rng=sphere.n_faces,
        show_scalar_bar=False,
    )
    plotter.show()


def test_plot_clim(sphere):
    plotter = pv.Plotter()
    scalars = np.arange(sphere.n_faces)
    plotter.add_mesh(
        sphere,
        interpolate_before_map=True,
        scalars=scalars,
        n_colors=5,
        clim=10,
        show_scalar_bar=False,
    )
    assert plotter.mapper.GetScalarRange() == (-10, 10)
    plotter.show()


def test_invalid_n_arrays(sphere):
    with pytest.raises(ValueError):
        plotter = pv.Plotter()
        plotter.add_mesh(sphere, scalars=np.arange(10))
        plotter.show()


def test_plot_arrow():
    cent = np.array([0, 0, 0])
    direction = np.array([1, 0, 0])
    pv.plot_arrows(cent, direction)


def test_plot_arrows():
    cent = np.array([[0, 0, 0], [1, 0, 0]])
    direction = np.array([[1, 1, 1], [-1, -1, -1]])
    pv.plot_arrows(cent, direction)


def test_add_arrows():
    vector = np.array([1, 0, 0])
    center = np.array([0, 0, 0])
    plotter = pv.Plotter()
    plotter.add_arrows(cent=center, direction=vector, mag=2.2, color="#009900")
    plotter.show()


def test_axes():
    plotter = pv.Plotter()
    plotter.add_orientation_widget(pv.Cube(), color='b')
    plotter.add_mesh(pv.Cube())
    plotter.show()


def test_box_axes():
    plotter = pv.Plotter()
    plotter.add_axes(box=True)
    plotter.add_mesh(pv.Sphere())
    plotter.show()


def test_box_axes_color_box():
    plotter = pv.Plotter()
    plotter.add_axes(box=True, box_args={'color_box': True})
    plotter.add_mesh(pv.Sphere())
    plotter.show()


def test_screenshot(tmpdir):
    plotter = pv.Plotter()
    plotter.add_mesh(pv.Sphere())
    img = plotter.screenshot(transparent_background=False)
    assert np.any(img)
    img_again = plotter.screenshot()
    assert np.any(img_again)
    filename = str(tmpdir.mkdir("tmpdir").join('export-graphic.svg'))
    plotter.save_graphic(filename)

    # test window and array size
    w, h = 20, 10
    img = plotter.screenshot(transparent_background=False, window_size=(w, h))
    assert img.shape == (h, w, 3)
    img = plotter.screenshot(transparent_background=True, window_size=(w, h))
    assert img.shape == (h, w, 4)

    # check error before first render
    plotter = pv.Plotter(off_screen=False)
    plotter.add_mesh(pv.Sphere())
    with pytest.raises(RuntimeError):
        plotter.screenshot()


def test_screenshot_scaled():
    # FYI: no regression tests because show() is not called
    factor = 2
    plotter = pv.Plotter(image_scale=factor)
    width, height = plotter.window_size
    plotter.add_mesh(pv.Sphere())
    img = plotter.screenshot(transparent_background=False)
    assert np.any(img)
    assert img.shape == (width * factor, height * factor, 3)
    img_again = plotter.screenshot(scale=3)
    assert np.any(img_again)
    assert img_again.shape == (width * 3, height * 3, 3)
    assert plotter.image_scale == factor, 'image_scale leaked from screenshot context'
    img = plotter.image
    assert img.shape == (width * factor, height * factor, 3)

    w, h = 20, 10
    factor = 4
    plotter.image_scale = factor
    img = plotter.screenshot(transparent_background=False, window_size=(w, h))
    assert img.shape == (h * factor, w * factor, 3)

    img = plotter.screenshot(transparent_background=True, window_size=(w, h), scale=5)
    assert img.shape == (h * 5, w * 5, 4)
    assert plotter.image_scale == factor, 'image_scale leaked from screenshot context'

    with pytest.raises(ValueError):
        plotter.image_scale = 0.5

    plotter.close()


def test_screenshot_altered_window_size(sphere):
    plotter = pv.Plotter()
    plotter.add_mesh(sphere)

    plotter.window_size = (800, 800)
    a = plotter.screenshot()
    assert a.shape == (800, 800, 3)
    # plotter.show(auto_close=False)  # for image regression test

    plotter.window_size = (1000, 1000)
    b = plotter.screenshot()
    assert b.shape == (1000, 1000, 3)
    # plotter.show(auto_close=False)  # for image regression test

    d = plotter.screenshot(window_size=(600, 600))
    assert d.shape == (600, 600, 3)
    # plotter.show()  # for image regression test

    plotter.close()


def test_screenshot_bytes():
    # Test screenshot to bytes object
    buffer = io.BytesIO()
    plotter = pv.Plotter(off_screen=True)
    plotter.add_mesh(pv.Sphere())
    plotter.show(screenshot=buffer)
    buffer.seek(0)
    im = Image.open(buffer)
    assert im.format == 'PNG'


def test_screenshot_rendering(tmpdir):
    plotter = pv.Plotter()
    plotter.add_mesh(examples.load_airplane(), smooth_shading=True)
    filename = str(tmpdir.mkdir("tmpdir").join('export-graphic.svg'))
    assert plotter._first_time
    plotter.save_graphic(filename)
    assert not plotter._first_time


@pytest.mark.parametrize('ext', SUPPORTED_FORMATS)
def test_save_screenshot(tmpdir, sphere, ext):
    filename = str(tmpdir.mkdir("tmpdir").join('tmp' + ext))
    plotter = pv.Plotter()
    plotter.add_mesh(sphere)
    plotter.screenshot(filename)
    assert os.path.isfile(filename)
    assert pathlib.Path(filename).stat().st_size


def test_scalars_by_name(verify_image_cache):
    verify_image_cache.windows_skip_image_cache = True
    plotter = pv.Plotter()
    data = examples.load_uniform()
    plotter.add_mesh(data, scalars='Spatial Cell Data')
    plotter.show()


def test_multi_block_plot(verify_image_cache):
    verify_image_cache.windows_skip_image_cache = True
    multi = pv.MultiBlock()
    multi.append(examples.load_rectilinear())
    uni = examples.load_uniform()
    arr = np.random.rand(uni.n_cells)
    uni.cell_data.set_array(arr, 'Random Data')
    multi.append(uni)
    # And now add a data set without the desired array and a NULL component
    multi.append(examples.load_airplane())

    # missing data should still plot
    multi.plot(scalars='Random Data')

    multi.plot(multi_colors=True)


def test_clear(sphere):
    plotter = pv.Plotter()
    plotter.add_mesh(sphere)
    plotter.clear()
    plotter.show()


def test_plot_texture():
    """Test adding a texture to a plot"""
    globe = examples.load_globe()
    texture = examples.load_globe_texture()
    plotter = pv.Plotter()
    plotter.add_mesh(globe, texture=texture)
    plotter.show()


@pytest.mark.skipif(not HAS_IMAGEIO, reason="Requires imageio")
def test_plot_numpy_texture():
    """Text adding a np.ndarray texture to a plot"""
    globe = examples.load_globe()
    texture_np = np.asarray(imageio.imread(examples.mapfile))
    plotter = pv.Plotter()
    plotter.add_mesh(globe, texture=texture_np)


@pytest.mark.skipif(not HAS_IMAGEIO, reason="Requires imageio")
def test_read_texture_from_numpy():
    """Test adding a texture to a plot"""
    globe = examples.load_globe()
    texture = numpy_to_texture(imageio.imread(examples.mapfile))
    plotter = pv.Plotter()
    plotter.add_mesh(globe, texture=texture)
    plotter.show()


def test_plot_rgb():
    """Test adding a texture to a plot"""
    cube = pv.Cube()
    cube.clear_data()
    x_face_color = (255, 0, 0)
    y_face_color = (0, 255, 0)
    z_face_color = (0, 0, 255)
    face_colors = np.array(
        [
            x_face_color,
            x_face_color,
            y_face_color,
            y_face_color,
            z_face_color,
            z_face_color,
        ],
        dtype=np.uint8,
    )
    cube.cell_data['face_colors'] = face_colors
    plotter = pv.Plotter()
    plotter.add_mesh(cube, scalars='face_colors', rgb=True)
    plotter.show()


def test_vector_array_with_points(multicomp_poly):
    """Test using vector valued data with and without component arg."""
    # test no component argument
    pl = pv.Plotter()
    pl.add_mesh(multicomp_poly, scalars='vector_values_points')
    pl.camera_position = 'xy'
    pl.camera.tight()
    pl.show()

    # test component argument
    pl = pv.Plotter()
    pl.add_mesh(multicomp_poly, scalars='vector_values_points', component=0)
    pl.camera_position = 'xy'
    pl.camera.tight()
    pl.show()


def test_vector_array_with_cells(multicomp_poly):
    """Test using vector valued data with and without component arg."""
    pl = pv.Plotter()
    pl.add_mesh(multicomp_poly, scalars='vector_values_cells')
    pl.camera_position = 'xy'
    pl.camera.tight()
    pl.show()

    # test component argument
    pl = pv.Plotter()
    pl.add_mesh(multicomp_poly, scalars='vector_values_cells', component=0)
    pl.camera_position = 'xy'
    pl.camera.tight()
    pl.show()


def test_vector_array(multicomp_poly):
    """Test using vector valued data for image regression."""
    pl = pv.Plotter(shape=(2, 2))
    pl.subplot(0, 0)
    pl.add_mesh(multicomp_poly, scalars="vector_values_points", show_scalar_bar=False)
    pl.camera_position = 'xy'
    pl.camera.tight()
    pl.subplot(0, 1)
    pl.add_mesh(multicomp_poly.copy(), scalars="vector_values_points", component=0)
    pl.subplot(1, 0)
    pl.add_mesh(multicomp_poly.copy(), scalars="vector_values_points", component=1)
    pl.subplot(1, 1)
    pl.add_mesh(multicomp_poly.copy(), scalars="vector_values_points", component=2)
    pl.link_views()
    pl.show()


def test_vector_plotting_doesnt_modify_data(multicomp_poly):
    """Test that the operations in plotting do not modify the data in the mesh."""

    copy_vector_values_points = multicomp_poly["vector_values_points"].copy()
    copy_vector_values_cells = multicomp_poly["vector_values_cells"].copy()

    # test that adding a vector with no component parameter to a Plotter instance
    # does not modify it.
    pl = pv.Plotter()
    pl.add_mesh(multicomp_poly, scalars='vector_values_points')
    pl.show()
    assert np.array_equal(multicomp_poly['vector_values_points'], copy_vector_values_points)

    pl = pv.Plotter()
    pl.add_mesh(multicomp_poly, scalars='vector_values_cells')
    pl.show()
    assert np.array_equal(multicomp_poly['vector_values_cells'], copy_vector_values_cells)

    # test that adding a vector with a component parameter to a Plotter instance
    # does not modify it.
    pl = pv.Plotter()
    pl.add_mesh(multicomp_poly, scalars='vector_values_points', component=0)
    pl.show()
    assert np.array_equal(multicomp_poly['vector_values_points'], copy_vector_values_points)

    pl = pv.Plotter()
    pl.add_mesh(multicomp_poly, scalars='vector_values_cells', component=0)
    pl.show()
    assert np.array_equal(multicomp_poly['vector_values_cells'], copy_vector_values_cells)


def test_vector_array_fail_with_incorrect_component(multicomp_poly):
    """Test failure modes of component argument."""
    p = pv.Plotter()

    # Non-Integer
    with pytest.raises(TypeError):
        p.add_mesh(multicomp_poly, scalars='vector_values_points', component=1.5)
        p.show()

    # Component doesn't exist
    p = pv.Plotter()
    with pytest.raises(ValueError):
        p.add_mesh(multicomp_poly, scalars='vector_values_points', component=3)
        p.show()

    # Component doesn't exist
    p = pv.Plotter()
    with pytest.raises(ValueError):
        p.add_mesh(multicomp_poly, scalars='vector_values_points', component=-1)
        p.show()


def test_camera(sphere):
    plotter = pv.Plotter()
    plotter.add_mesh(sphere)
    plotter.view_isometric()
    plotter.reset_camera()
    plotter.view_xy()
    plotter.view_xz()
    plotter.view_yz()
    plotter.add_mesh(examples.load_uniform(), reset_camera=True, culling=True)
    plotter.view_xy(True)
    plotter.view_xz(True)
    plotter.view_yz(True)
    plotter.show()

    plotter = pv.Plotter()
    plotter.add_mesh(sphere)
    plotter.camera.zoom(5)
    plotter.camera.up = 0, 0, 10
    plotter.show()


def test_multi_renderers():
    plotter = pv.Plotter(shape=(2, 2))

    plotter.subplot(0, 0)
    plotter.add_text('Render Window 0', font_size=30)
    sphere = pv.Sphere()
    plotter.add_mesh(sphere, scalars=sphere.points[:, 2], show_scalar_bar=False)
    plotter.add_scalar_bar('Z', vertical=True)

    plotter.subplot(0, 1)
    plotter.add_text('Render Window 1', font_size=30)
    plotter.add_mesh(pv.Cube(), show_edges=True)

    plotter.subplot(1, 0)
    plotter.add_text('Render Window 2', font_size=30)
    plotter.add_mesh(pv.Arrow(), color='y', show_edges=True)

    plotter.subplot(1, 1)
    plotter.add_text('Render Window 3', position=(0.0, 0.0), font_size=30, viewport=True)
    plotter.add_mesh(pv.Cone(), color='g', show_edges=True, culling=True)
    plotter.add_bounding_box(render_lines_as_tubes=True, line_width=5)
    plotter.show_bounds(all_edges=True)

    plotter.update_bounds_axes()
    plotter.show()


def test_multi_renderers_subplot_ind_2x1():
    # Test subplot indices (2 rows by 1 column)
    plotter = pv.Plotter(shape=(2, 1))
    # First row
    plotter.subplot(0, 0)
    plotter.add_mesh(pv.Sphere())
    # Second row
    plotter.subplot(1, 0)
    plotter.add_mesh(pv.Cube())
    plotter.show()


def test_multi_renderers_subplot_ind_1x2():
    # Test subplot indices (1 row by 2 columns)
    plotter = pv.Plotter(shape=(1, 2))
    # First column
    plotter.subplot(0, 0)
    plotter.add_mesh(pv.Sphere())
    # Second column
    plotter.subplot(0, 1)
    plotter.add_mesh(pv.Cube())
    plotter.show()


def test_multi_renderers_bad_indices():
    with pytest.raises(IndexError):
        # Test bad indices
        plotter = pv.Plotter(shape=(1, 2))
        plotter.subplot(0, 0)
        plotter.add_mesh(pv.Sphere())
        plotter.subplot(1, 0)
        plotter.add_mesh(pv.Cube())
        plotter.show()


def test_multi_renderers_subplot_ind_3x1():
    # Test subplot 3 on left, 1 on right
    plotter = pv.Plotter(shape='3|1')
    # First column
    plotter.subplot(0)
    plotter.add_mesh(pv.Sphere())
    plotter.subplot(1)
    plotter.add_mesh(pv.Cube())
    plotter.subplot(2)
    plotter.add_mesh(pv.Cylinder())
    plotter.subplot(3)
    plotter.add_mesh(pv.Cone())
    plotter.show()


def test_multi_renderers_subplot_ind_3x1_splitting_pos():
    # Test subplot 3 on top, 1 on bottom
    plotter = pv.Plotter(shape='3/1', splitting_position=0.5)
    # First column
    plotter.subplot(0)
    plotter.add_mesh(pv.Sphere())
    plotter.subplot(1)
    plotter.add_mesh(pv.Cube())
    plotter.subplot(2)
    plotter.add_mesh(pv.Cylinder())
    plotter.subplot(3)
    plotter.add_mesh(pv.Cone())
    plotter.show()


def test_multi_renderers_subplot_ind_1x3():
    # Test subplot 3 on bottom, 1 on top
    plotter = pv.Plotter(shape='1|3')
    # First column
    plotter.subplot(0)
    plotter.add_mesh(pv.Sphere())
    plotter.subplot(1)
    plotter.add_mesh(pv.Cube())
    plotter.subplot(2)
    plotter.add_mesh(pv.Cylinder())
    plotter.subplot(3)
    plotter.add_mesh(pv.Cone())
    plotter.show()


def test_subplot_groups():
    plotter = pv.Plotter(shape=(3, 3), groups=[(1, [1, 2]), (np.s_[:], 0)])
    plotter.subplot(0, 0)
    plotter.add_mesh(pv.Sphere())
    plotter.subplot(0, 1)
    plotter.add_mesh(pv.Cube())
    plotter.subplot(0, 2)
    plotter.add_mesh(pv.Arrow())
    plotter.subplot(1, 1)
    plotter.add_mesh(pv.Cylinder())
    plotter.subplot(2, 1)
    plotter.add_mesh(pv.Cone())
    plotter.subplot(2, 2)
    plotter.add_mesh(pv.Box())
    plotter.show()


def test_subplot_groups_fail():
    # Test group overlap
    with pytest.raises(ValueError):
        # Partial overlap
        pv.Plotter(shape=(3, 3), groups=[([1, 2], [0, 1]), ([0, 1], [1, 2])])
    with pytest.raises(ValueError):
        # Full overlap (inner)
        pv.Plotter(shape=(4, 4), groups=[(np.s_[:], np.s_[:]), ([1, 2], [1, 2])])
    with pytest.raises(ValueError):
        # Full overlap (outer)
        pv.Plotter(shape=(4, 4), groups=[(1, [1, 2]), ([0, 3], np.s_[:])])


@skip_windows
def test_link_views(sphere):
    plotter = pv.Plotter(shape=(1, 4))
    plotter.subplot(0, 0)
    plotter.add_mesh(sphere, smooth_shading=False, show_edges=False)
    plotter.subplot(0, 1)
    plotter.add_mesh(sphere, smooth_shading=True, show_edges=False)
    plotter.subplot(0, 2)
    plotter.add_mesh(sphere, smooth_shading=False, show_edges=True)
    plotter.subplot(0, 3)
    plotter.add_mesh(sphere, smooth_shading=True, show_edges=True)
    with pytest.raises(TypeError):
        plotter.link_views(views='foo')
    plotter.link_views([0, 1])
    plotter.link_views()
    with pytest.raises(TypeError):
        plotter.unlink_views(views='foo')
    plotter.unlink_views([0, 1])
    plotter.unlink_views(2)
    plotter.unlink_views()
    plotter.show()


@skip_windows
def test_link_views_camera_set(sphere, verify_image_cache):
    p = pv.Plotter(shape=(1, 2))
    p.add_mesh(pv.Cone())
    assert not p.renderer.camera_set
    p.subplot(0, 1)
    p.add_mesh(pv.Cube())
    assert not p.renderer.camera_set
    p.link_views()  # make sure the default isometric view is used
    for renderer in p.renderers:
        assert not renderer.camera_set
    p.show()

    p = pv.Plotter(shape=(1, 2))
    p.add_mesh(pv.Cone())
    p.subplot(0, 1)
    p.add_mesh(pv.Cube())
    p.link_views()
    p.unlink_views()
    for renderer in p.renderers:
        assert not renderer.camera_set
    p.show()

    wavelet = pv.Wavelet().clip('x')
    p = pv.Plotter(shape=(1, 2))
    p.add_mesh(wavelet, color='red')
    p.subplot(0, 1)
    p.add_mesh(wavelet, color='red')
    p.link_views()
    p.camera_position = [(55.0, 16, 31), (-5.0, 0.0, 0.0), (-0.22, 0.97, -0.09)]
    p.show()


def test_orthographic_slicer(uniform):
    uniform.set_active_scalars('Spatial Cell Data')
    slices = uniform.slice_orthogonal()

    # Orthographic Slicer
    p = pv.Plotter(shape=(2, 2))

    p.subplot(1, 1)
    p.add_mesh(slices, clim=uniform.get_data_range())
    p.add_axes()
    p.enable()

    p.subplot(0, 0)
    p.add_mesh(slices['XY'])
    p.view_xy()
    p.disable()

    p.subplot(0, 1)
    p.add_mesh(slices['XZ'])
    p.view_xz(negative=True)
    p.disable()

    p.subplot(1, 0)
    p.add_mesh(slices['YZ'])
    p.view_yz()
    p.disable()

    p.show()


def test_remove_actor(uniform):
    plotter = pv.Plotter()
    plotter.add_mesh(uniform.copy(), name='data')
    plotter.add_mesh(uniform.copy(), name='data')
    plotter.add_mesh(uniform.copy(), name='data')
    plotter.show()


def test_image_properties():
    mesh = examples.load_uniform()
    p = pv.Plotter()
    p.add_mesh(mesh)
    p.show(auto_close=False)  # DO NOT close plotter
    # Get RGB image
    _ = p.image
    # Get the depth image
    _ = p.get_image_depth()
    p.close()
    p = pv.Plotter()
    p.add_mesh(mesh)
    p.show()  # close plotter
    # Get RGB image
    _ = p.image
    # verify property matches method while testing both available
    assert np.allclose(p.image_depth, p.get_image_depth(), equal_nan=True)
    p.close()

    # gh-920
    rr = np.array([[-0.5, -0.5, 0], [-0.5, 0.5, 1], [0.5, 0.5, 0], [0.5, -0.5, 1]])
    tris = np.array([[3, 0, 2, 1], [3, 2, 0, 3]])
    mesh = pv.PolyData(rr, tris)
    p = pv.Plotter()
    p.add_mesh(mesh, color=True)
    p.renderer.camera_position = (0.0, 0.0, 1.0)
    p.renderer.ResetCamera()
    p.enable_parallel_projection()
    assert p.renderer.camera_set
    p.show(interactive=False, auto_close=False)
    img = p.get_image_depth(fill_value=0.0)
    rng = np.ptp(img)
    assert 0.3 < rng < 0.4, rng  # 0.3313504 in testing
    p.close()


def test_volume_rendering_from_helper(uniform, verify_image_cache):
    verify_image_cache.windows_skip_image_cache = True
    uniform.plot(volume=True, opacity='linear')


@skip_windows_mesa  # due to opacity
def test_volume_rendering_from_plotter(uniform):
    plotter = pv.Plotter()
    plotter.add_volume(uniform, opacity='sigmoid', cmap='jet', n_colors=15)
    plotter.show()


@skip_windows_mesa  # due to opacity
@skip_9_0_X
def test_volume_rendering_rectilinear(uniform):
    grid = uniform.cast_to_rectilinear_grid()

    plotter = pv.Plotter()
    plotter.add_volume(grid, opacity='sigmoid', cmap='jet', n_colors=15)
    plotter.show()

    plotter = pv.Plotter()
    plotter.add_volume(grid)
    plotter.show()

    plotter = pv.Plotter()
    with pytest.raises(TypeError):
        plotter.add_volume(grid, mapper='fixed_point')
    plotter.close()


@skip_windows
def test_multiblock_volume_rendering(uniform):
    ds_a = uniform.copy()
    ds_b = uniform.copy()
    ds_b.origin = (9.0, 0.0, 0.0)
    ds_c = uniform.copy()
    ds_c.origin = (0.0, 9.0, 0.0)
    ds_d = uniform.copy()
    ds_d.origin = (9.0, 9.0, 0.0)

    data = pv.MultiBlock(
        dict(
            a=ds_a,
            b=ds_b,
            c=ds_c,
            d=ds_d,
        )
    )
    data['a'].rename_array('Spatial Point Data', 'a')
    data['b'].rename_array('Spatial Point Data', 'b')
    data['c'].rename_array('Spatial Point Data', 'c')
    data['d'].rename_array('Spatial Point Data', 'd')
    data.plot(volume=True, multi_colors=True)


def test_array_volume_rendering(uniform, verify_image_cache):
    verify_image_cache.windows_skip_image_cache = True
    arr = uniform["Spatial Point Data"].reshape(uniform.dimensions)
    pv.plot(arr, volume=True, opacity='linear')


def test_plot_compare_four():
    # Really just making sure no errors are thrown
    mesh = examples.load_uniform()
    data_a = mesh.contour()
    data_b = mesh.threshold_percent(0.5)
    data_c = mesh.decimate_boundary(0.5)
    data_d = mesh.glyph(scale=False, orient=False)
    pv.plot_compare_four(
        data_a,
        data_b,
        data_c,
        data_d,
        display_kwargs={'color': 'w'},
    )


def test_plot_depth_peeling():
    mesh = examples.load_airplane()
    p = pv.Plotter()
    p.add_mesh(mesh)
    p.enable_depth_peeling()
    p.disable_depth_peeling()
    p.show()


@pytest.mark.skipif(os.name == 'nt', reason="No testing on windows for EDL")
def test_plot_eye_dome_lighting_plot(airplane):
    airplane.plot(eye_dome_lighting=True)


@pytest.mark.skipif(os.name == 'nt', reason="No testing on windows for EDL")
def test_plot_eye_dome_lighting_plotter(airplane):
    p = pv.Plotter()
    p.add_mesh(airplane)
    p.enable_eye_dome_lighting()
    p.show()


@pytest.mark.skipif(os.name == 'nt', reason="No testing on windows for EDL")
def test_plot_eye_dome_lighting_enable_disable(airplane):
    p = pv.Plotter()
    p.add_mesh(airplane)
    p.enable_eye_dome_lighting()
    p.disable_eye_dome_lighting()
    p.show()


@skip_windows
def test_opacity_by_array_direct(plane, verify_image_cache):
    # VTK regression 9.0.1 --> 9.1.0
    verify_image_cache.high_variance_test = True

    # test with opacity parm as an array, both cell and point sized
    plane_shift = plane.translate((0, 0, 1), inplace=False)
    pl = pv.Plotter()
    pl.add_mesh(plane, color='b', opacity=np.linspace(0, 1, plane.n_points), show_edges=True)
    pl.add_mesh(plane_shift, color='r', opacity=np.linspace(0, 1, plane.n_cells), show_edges=True)
    pl.show()


def test_opacity_by_array(uniform):
    # Test with opacity array
    opac = uniform['Spatial Point Data'] / uniform['Spatial Point Data'].max()
    uniform['opac'] = opac
    p = pv.Plotter()
    p.add_mesh(uniform, scalars='Spatial Point Data', opacity='opac')
    p.show()


def test_opacity_by_array_uncertainty(uniform):
    # Test with uncertainty array (transparency)
    opac = uniform['Spatial Point Data'] / uniform['Spatial Point Data'].max()
    uniform['unc'] = opac
    p = pv.Plotter()
    p.add_mesh(uniform, scalars='Spatial Point Data', opacity='unc', use_transparency=True)
    p.show()


def test_opacity_by_array_user_transform(uniform, verify_image_cache):
    verify_image_cache.high_variance_test = True

    uniform['Spatial Point Data'] /= uniform['Spatial Point Data'].max()

    # Test with user defined transfer function
    opacities = [0, 0.2, 0.9, 0.2, 0.1]
    p = pv.Plotter()
    p.add_mesh(uniform, scalars='Spatial Point Data', opacity=opacities)
    p.show()


def test_opacity_mismatched_fail(uniform):
    opac = uniform['Spatial Point Data'] / uniform['Spatial Point Data'].max()
    uniform['unc'] = opac

    # Test using mismatched arrays
    p = pv.Plotter()
    with pytest.raises(ValueError):
        # cell scalars vs point opacity
        p.add_mesh(uniform, scalars='Spatial Cell Data', opacity='unc')


def test_opacity_by_array_preference():
    tetra = pv.Tetrahedron()  # 4 points, 4 cells
    opacities = np.linspace(0.2, 0.8, tetra.n_points)
    tetra.clear_data()
    tetra.point_data['scalars'] = tetra.cell_data['scalars'] = np.arange(tetra.n_points)
    tetra.point_data['opac'] = tetra.cell_data['opac'] = opacities

    # test opacity by key
    p = pv.Plotter()
    p.add_mesh(tetra.copy(), opacity='opac', preference='cell')
    p.add_mesh(tetra.translate((2, 0, 0), inplace=False), opacity='opac', preference='point')
    p.close()

    # test opacity by array
    p = pv.Plotter()
    p.add_mesh(tetra.copy(), opacity=opacities, preference='cell')
    p.add_mesh(tetra.translate((2, 0, 0), inplace=False), opacity=opacities, preference='point')
    p.show()


def test_opacity_transfer_functions():
    n = 256
    mapping = pv.opacity_transfer_function('linear', n)
    assert len(mapping) == n
    mapping = pv.opacity_transfer_function('sigmoid_10', n)
    assert len(mapping) == n
    mapping = pv.opacity_transfer_function('foreground', n)
    assert len(mapping) == n
    mapping = pv.opacity_transfer_function('foreground', 5)
    assert np.array_equal(mapping, [0, 255, 255, 255, 255])
    with pytest.raises(ValueError):
        mapping = pv.opacity_transfer_function('foo', n)
    with pytest.raises(RuntimeError):
        mapping = pv.opacity_transfer_function(np.linspace(0, 1, 2 * n), n)
    foo = np.linspace(0, n, n)
    mapping = pv.opacity_transfer_function(foo, n)
    assert np.allclose(foo, mapping)
    foo = [0, 0.2, 0.9, 0.2, 0.1]
    mapping = pv.opacity_transfer_function(foo, n, interpolate=False)
    assert len(mapping) == n
    foo = [3, 5, 6, 10]
    mapping = pv.opacity_transfer_function(foo, n)
    assert len(mapping) == n


def test_closing_and_mem_cleanup(verify_image_cache):
    verify_image_cache.windows_skip_image_cache = True
    verify_image_cache.skip = True
    n = 5
    for _ in range(n):
        for _ in range(n):
            p = pv.Plotter()
            for k in range(n):
                p.add_mesh(pv.Sphere(radius=k))
            p.show()
        pv.close_all()


def test_above_below_scalar_range_annotations():
    p = pv.Plotter()
    p.add_mesh(
        examples.load_uniform(),
        clim=[100, 500],
        cmap='viridis',
        below_color='blue',
        above_color='red',
    )
    p.show()


def test_user_annotations_scalar_bar_mesh(uniform):
    p = pv.Plotter()
    p.add_mesh(uniform, annotations={100.0: 'yum'})
    p.show()


def test_fixed_font_size_annotation_text_scaling_off():
    p = pv.Plotter()
    sargs = {'title_font_size': 12, 'label_font_size': 10}
    p.add_mesh(
        examples.load_uniform(),
        clim=[100, 500],
        cmap='viridis',
        below_color='blue',
        above_color='red',
        annotations={300.0: 'yum'},
        scalar_bar_args=sargs,
    )
    p.show()


def test_user_annotations_scalar_bar_volume(uniform, verify_image_cache):
    verify_image_cache.windows_skip_image_cache = True

    p = pv.Plotter()
    p.add_volume(uniform, scalars='Spatial Point Data', annotations={100.0: 'yum'})
    p.show()


def test_user_matrix_volume(uniform):
    shear = np.eye(4)
    shear[0, 1] = 1

    p = pv.Plotter()
    volume = p.add_volume(uniform, user_matrix=shear)
    np.testing.assert_almost_equal(volume.user_matrix, shear)

    with pytest.raises(ValueError):
        p.add_volume(uniform, user_matrix=np.eye(5))

    with pytest.raises(TypeError):
        p.add_volume(uniform, user_matrix='invalid')


def test_user_matrix_mesh(sphere):
    shear = np.eye(4)
    shear[0, 1] = 1

    p = pv.Plotter()
    actor = p.add_mesh(sphere, user_matrix=shear)
    np.testing.assert_almost_equal(actor.user_matrix, shear)

    with pytest.raises(ValueError):
        p.add_mesh(sphere, user_matrix=np.eye(5))

    with pytest.raises(TypeError):
        p.add_mesh(sphere, user_matrix='invalid')


def test_scalar_bar_args_unmodified_add_mesh(sphere):
    sargs = {"vertical": True}
    sargs_copy = sargs.copy()

    p = pv.Plotter()
    p.add_mesh(sphere, scalar_bar_args=sargs)

    assert sargs == sargs_copy


def test_scalar_bar_args_unmodified_add_volume(uniform):
    sargs = {"vertical": True}
    sargs_copy = sargs.copy()

    p = pv.Plotter()
    p.add_volume(uniform, scalar_bar_args=sargs)

    assert sargs == sargs_copy


def test_plot_string_array(verify_image_cache):
    verify_image_cache.windows_skip_image_cache = True
    mesh = examples.load_uniform()
    labels = np.empty(mesh.n_cells, dtype='<U10')
    labels[:] = 'High'
    labels[mesh['Spatial Cell Data'] < 300] = 'Medium'
    labels[mesh['Spatial Cell Data'] < 100] = 'Low'
    mesh['labels'] = labels
    p = pv.Plotter()
    p.add_mesh(mesh, scalars='labels')
    p.show()


def test_fail_plot_table():
    """Make sure tables cannot be plotted"""
    table = pv.Table(np.random.rand(50, 3))
    with pytest.raises(TypeError):
        pv.plot(table)
    with pytest.raises(TypeError):
        plotter = pv.Plotter()
        plotter.add_mesh(table)


def test_bad_keyword_arguments():
    """Make sure bad keyword arguments raise an error"""
    mesh = examples.load_uniform()
    with pytest.raises(TypeError):
        pv.plot(mesh, foo=5)
    with pytest.raises(TypeError):
        pv.plot(mesh, scalar=mesh.active_scalars_name)
    with pytest.raises(TypeError):
        plotter = pv.Plotter()
        plotter.add_mesh(mesh, scalar=mesh.active_scalars_name)
        plotter.show()
    with pytest.raises(TypeError):
        plotter = pv.Plotter()
        plotter.add_mesh(mesh, foo="bad")
        plotter.show()


def test_cmap_list(sphere, verify_image_cache):
    verify_image_cache.windows_skip_image_cache = True
    n = sphere.n_points
    scalars = np.empty(n)
    scalars[: n // 3] = 0
    scalars[n // 3 : 2 * n // 3] = 1
    scalars[2 * n // 3 :] = 2

    with pytest.raises(TypeError):
        sphere.plot(scalars=scalars, cmap=['red', None, 'blue'])

    sphere.plot(scalars=scalars, cmap=['red', 'green', 'blue'])


def test_default_name_tracking():
    N = 10
    color = "tan"

    p = pv.Plotter()
    for i in range(N):
        for j in range(N):
            center = (i, j, 0)
            mesh = pv.Sphere(center=center)
            p.add_mesh(mesh, color=color)
    n_made_it = len(p.renderer._actors)
    p.show()
    assert n_made_it == N**2

    # release attached scalars
    mesh.ReleaseData()
    del mesh


def test_add_background_image_global(sphere):
    plotter = pv.Plotter()
    plotter.add_mesh(sphere)
    plotter.add_background_image(examples.mapfile, as_global=True)
    plotter.show()


def test_add_background_image_not_global(sphere):
    plotter = pv.Plotter()
    plotter.add_mesh(sphere)
    plotter.add_background_image(examples.mapfile, as_global=False)
    plotter.show()


def test_add_background_image_subplots(airplane):
    pl = pv.Plotter(shape=(2, 2))
    pl.add_background_image(examples.mapfile, scale=1, as_global=False)
    pl.add_mesh(airplane)
    pl.subplot(1, 1)
    pl.add_background_image(examples.mapfile, scale=1, as_global=False)
    pl.add_mesh(airplane)
    pl.remove_background_image()

    # should error out as there's no background
    with pytest.raises(RuntimeError):
        pl.remove_background_image()

    pl.add_background_image(examples.mapfile, scale=1, as_global=False)
    pl.show()


def test_add_remove_floor(sphere):
    pl = pv.Plotter()
    pl.add_mesh(sphere)
    pl.add_floor(color='b', line_width=2, lighting=True)
    pl.add_bounding_box()  # needed for update_bounds_axes
    assert len(pl.renderer._floors) == 1
    pl.add_mesh(pv.Sphere(1.0))
    pl.update_bounds_axes()
    assert len(pl.renderer._floors) == 1
    pl.show()

    pl = pv.Plotter()
    pl.add_mesh(sphere)
    pl.add_floor(color='b', line_width=2, lighting=True)
    pl.remove_floors()
    assert not pl.renderer._floors
    pl.show()


def test_reset_camera_clipping_range(sphere):
    pl = pv.Plotter()
    pl.add_mesh(sphere)

    # get default clipping range
    default_clipping_range = pl.camera.clipping_range

    # make sure we assign something different than default
    assert default_clipping_range != (10, 100)

    # set clipping range to some random numbers and make sure
    # assignment is successful
    pl.camera.clipping_range = (10, 100)
    assert pl.camera.clipping_range == (10, 100)

    pl.reset_camera_clipping_range()
    assert pl.camera.clipping_range == default_clipping_range
    assert pl.camera.clipping_range != (10, 100)


def test_index_vs_loc():
    # first: 2d grid
    pl = pv.Plotter(shape=(2, 3))
    # index_to_loc valid cases
    vals = [0, 2, 4]
    expecteds = [(0, 0), (0, 2), (1, 1)]
    for val, expected in zip(vals, expecteds):
        assert tuple(pl.renderers.index_to_loc(val)) == expected
    # loc_to_index valid cases
    vals = [(0, 0), (0, 2), (1, 1)]
    expecteds = [0, 2, 4]
    for val, expected in zip(vals, expecteds):
        assert pl.renderers.loc_to_index(val) == expected
        assert pl.renderers.loc_to_index(expected) == expected

    # indexing failing cases
    with pytest.raises(TypeError):
        pl.renderers.index_to_loc(1.5)
    with pytest.raises(IndexError):
        pl.renderers.index_to_loc(-1)
    with pytest.raises(TypeError):
        pl.renderers.index_to_loc((1, 2))
    with pytest.raises(IndexError):
        pl.renderers.loc_to_index((-1, 0))
    with pytest.raises(IndexError):
        pl.renderers.loc_to_index((0, -1))
    with pytest.raises(TypeError):
        pl.renderers.loc_to_index({1, 2})
    with pytest.raises(ValueError):
        pl.renderers.loc_to_index((1, 2, 3))

    # set active_renderer fails
    with pytest.raises(IndexError):
        pl.renderers.set_active_renderer(0, -1)

    # then: "1d" grid
    pl = pv.Plotter(shape='2|3')
    # valid cases
    for val in range(5):
        assert pl.renderers.index_to_loc(val) == val
        assert pl.renderers.index_to_loc(np.int_(val)) == val
        assert pl.renderers.loc_to_index(val) == val
        assert pl.renderers.loc_to_index(np.int_(val)) == val


def test_interactive_update():
    # Regression test for #1053
    p = pv.Plotter()
    p.show(interactive_update=True)
    assert isinstance(p.iren.interactor, vtk.vtkRenderWindowInteractor)
    p.close()

    p = pv.Plotter()
    with pytest.warns(UserWarning):
        p.show(auto_close=True, interactive_update=True)


def test_where_is():
    plotter = pv.Plotter(shape=(2, 2))
    plotter.subplot(0, 0)
    plotter.add_mesh(pv.Box(), name='box')
    plotter.subplot(0, 1)
    plotter.add_mesh(pv.Sphere(), name='sphere')
    plotter.subplot(1, 0)
    plotter.add_mesh(pv.Box(), name='box')
    plotter.subplot(1, 1)
    plotter.add_mesh(pv.Cone(), name='cone')
    places = plotter.where_is('box')
    assert isinstance(places, list)
    for loc in places:
        assert isinstance(loc, tuple)


def test_log_scale():
    mesh = examples.load_uniform()
    plotter = pv.Plotter()
    plotter.add_mesh(mesh, log_scale=True)
    plotter.show()


def test_set_focus():
    plane = pv.Plane()
    p = pv.Plotter()
    p.add_mesh(plane, color="tan", show_edges=True)
    p.set_focus((-0.5, -0.5, 0))  # focus on corner of the plane
    p.show()


def test_set_viewup(verify_image_cache):
    verify_image_cache.high_variance_test = True

    plane = pv.Plane()
    plane_higher = pv.Plane(center=(0, 0, 1), i_size=0.5, j_size=0.5)
    p = pv.Plotter()
    p.add_mesh(plane, color="tan", show_edges=False)
    p.add_mesh(plane_higher, color="red", show_edges=False)
    p.set_viewup((1.0, 1.0, 1.0))
    p.show()


def test_plot_shadows():
    plotter = pv.Plotter(lighting=None)

    # add several planes
    for plane_y in [2, 5, 10]:
        screen = pv.Plane(center=(0, plane_y, 0), direction=(0, -1, 0), i_size=5, j_size=5)
        plotter.add_mesh(screen, color='white')

    light = pv.Light(
        position=(0, 0, 0),
        focal_point=(0, 1, 0),
        color='cyan',
        intensity=15,
        cone_angle=15,
        positional=True,
        show_actor=True,
        attenuation_values=(2, 0, 0),
    )

    plotter.add_light(light)
    plotter.view_vector((1, -2, 2))

    # verify disabling shadows when not enabled does nothing
    plotter.disable_shadows()

    plotter.enable_shadows()

    # verify shadows can safely be enabled twice
    plotter.enable_shadows()

    plotter.show()


def test_plot_shadows_enable_disable():
    """Test shadows are added and removed properly"""
    plotter = pv.Plotter(lighting=None)

    # add several planes
    for plane_y in [2, 5, 10]:
        screen = pv.Plane(center=(0, plane_y, 0), direction=(0, -1, 0), i_size=5, j_size=5)
        plotter.add_mesh(screen, color='white')

    light = pv.Light(
        position=(0, 0, 0), focal_point=(0, 1, 0), color='cyan', intensity=15, cone_angle=15
    )
    light.positional = True
    light.attenuation_values = (2, 0, 0)
    light.show_actor()

    plotter.add_light(light)
    plotter.view_vector((1, -2, 2))

    # add and remove and verify that the light passes through all via
    # image cache
    plotter.enable_shadows()
    plotter.disable_shadows()

    plotter.show()


def test_plot_lighting_change_positional_true_false(sphere):
    light = pv.Light(positional=True, show_actor=True)

    plotter = pv.Plotter(lighting=None)
    plotter.add_light(light)
    light.positional = False
    plotter.add_mesh(sphere)
    plotter.show()


def test_plot_lighting_change_positional_false_true(sphere):
    light = pv.Light(positional=False, show_actor=True)

    plotter = pv.Plotter(lighting=None)

    plotter.add_light(light)
    light.positional = True
    plotter.add_mesh(sphere)
    plotter.show()


def test_plotter_image():
    plotter = pv.Plotter()
    wsz = tuple(plotter.window_size)
    plotter.show()
    assert plotter.image.shape[:2] == wsz


def test_scalar_cell_priorities():
    vertices = np.array([[0, 0, 0], [1, 0, 0], [1.5, 1, 0], [0, 0, 1]])
    faces = np.hstack([[3, 0, 1, 2], [3, 0, 3, 2], [3, 0, 1, 3], [3, 1, 2, 3]])
    mesh = pv.PolyData(vertices, faces)
    colors = [[255, 0, 0], [0, 255, 0], [0, 0, 255], [255, 255, 255]]

    mesh.cell_data['colors'] = colors
    plotter = pv.Plotter()
    plotter.add_mesh(mesh, scalars='colors', rgb=True, preference='cell')
    plotter.show()


def test_collision_plot(verify_image_cache):
    """Verify rgba arrays automatically plot"""
    verify_image_cache.windows_skip_image_cache = True
    sphere0 = pv.Sphere()
    sphere1 = pv.Sphere(radius=0.6, center=(-1, 0, 0))
    col, n_contacts = sphere0.collision(sphere1, generate_scalars=True)

    plotter = pv.Plotter()
    plotter.add_mesh(col)
    plotter.camera_position = 'zy'
    plotter.show()


@skip_mac
@pytest.mark.needs_vtk_version(9, 2, 0)
def test_chart_plot():
    """Basic test to verify chart plots correctly"""
    # Chart 1 (bottom left)
    chart_bl = pv.Chart2D(size=(0.4, 0.4), loc=(0.05, 0.05))
    chart_bl.background_color = "tab:purple"
    chart_bl.x_range = [np.pi / 2, 3 * np.pi / 2]
    chart_bl.y_axis.margin = 20
    chart_bl.y_axis.tick_locations = [-1, 0, 1]
    chart_bl.y_axis.tick_labels = ["Small", "Medium", "Large"]
    chart_bl.y_axis.tick_size += 10
    chart_bl.y_axis.tick_labels_offset += 12
    chart_bl.y_axis.pen.width = 10
    chart_bl.grid = True
    x = np.linspace(0, 2 * np.pi, 50)
    y = np.cos(x) * (-1) ** np.arange(len(x))
    hidden_plot = chart_bl.line(x, y, color="k", width=40)
    hidden_plot.visible = False  # Make sure plot visibility works
    chart_bl.bar(x, y, color="#33ff33")

    # Chart 2 (bottom right)
    chart_br = pv.Chart2D(size=(0.4, 0.4), loc=(0.55, 0.05))
    chart_br.background_texture = examples.load_globe_texture()
    chart_br.active_border_color = "r"
    chart_br.border_width = 5
    chart_br.border_style = "-."
    chart_br.hide_axes()
    x = np.linspace(0, 1, 50)
    y = np.sin(6.5 * x - 1)
    chart_br.scatter(x, y, color="y", size=15, style="o", label="Invisible label")
    chart_br.legend_visible = False  # Check legend visibility

    # Chart 3 (top left)
    chart_tl = pv.Chart2D(size=(0.4, 0.4), loc=(0.05, 0.55))
    chart_tl.active_background_color = (0.8, 0.8, 0.2)
    chart_tl.title = "Exponential growth"
    chart_tl.x_label = "X axis"
    chart_tl.y_label = "Y axis"
    chart_tl.y_axis.log_scale = True
    x = np.arange(6)
    y = 10**x
    chart_tl.line(x, y, color="tab:green", width=5, style="--")
    removed_plot = chart_tl.area(x, y, color="k")
    chart_tl.remove_plot(removed_plot)  # Make sure plot removal works

    # Chart 4 (top right)
    chart_tr = pv.Chart2D(size=(0.4, 0.4), loc=(0.55, 0.55))
    x = [0, 1, 2, 3, 4]
    ys = [[0, 1, 2, 3, 4], [1, 0, 1, 0, 1], [6, 4, 5, 3, 2]]
    chart_tr.stack(x, ys, colors="citrus", labels=["Segment 1", "Segment 2", "Segment 3"])
    chart_tr.legend_visible = True

    # Hidden chart (make sure chart visibility works)
    hidden_chart = pv.ChartPie([3, 4, 5])
    hidden_chart.visible = False

    # Removed chart (make sure chart removal works)
    removed_chart = pv.ChartBox([[1, 2, 3]])

    pl = pv.Plotter(window_size=(1000, 1000))
    pl.background_color = 'w'
    pl.add_chart(chart_bl, chart_br, chart_tl, chart_tr, hidden_chart, removed_chart)
    pl.remove_chart(removed_chart)
    pl.set_chart_interaction([chart_br, chart_tl])
    pl.show()


@skip_9_1_0
def test_chart_matplotlib_plot(verify_image_cache):
    """Test integration with matplotlib"""
    # Seeing CI failures for Conda job that need to be addressed
    verify_image_cache.high_variance_test = True

    import matplotlib.pyplot as plt

    rng = np.random.default_rng(1)
    # First, create the matplotlib figure
    # use tight layout to keep axis labels visible on smaller figures
    fig, ax = plt.subplots(tight_layout=True)
    alphas = [0.5 + i for i in range(5)]
    betas = [*reversed(alphas)]
    N = int(1e4)
    data = [rng.beta(alpha, beta, N) for alpha, beta in zip(alphas, betas)]
    labels = [
        f"$\\alpha={alpha:.1f}\\,;\\,\\beta={beta:.1f}$" for alpha, beta in zip(alphas, betas)
    ]
    ax.violinplot(data)
    ax.set_xticks(np.arange(1, 1 + len(labels)))
    ax.set_xticklabels(labels)
    ax.set_title("$B(\\alpha, \\beta)$")

    # Next, embed the figure into a pv plotting window
    pl = pv.Plotter()
    pl.background_color = "w"
    chart = pv.ChartMPL(fig)
    pl.add_chart(chart)
    pl.show()


def test_add_remove_background(sphere):
    plotter = pv.Plotter(shape=(1, 2))
    plotter.add_mesh(sphere, color='w')
    plotter.add_background_image(examples.mapfile, as_global=False)
    plotter.subplot(0, 1)
    plotter.add_mesh(sphere, color='w')
    plotter.add_background_image(examples.mapfile, as_global=False)
    plotter.remove_background_image()
    plotter.show()


def test_plot_zoom(sphere):
    # it's difficult to verify that zoom actually worked since we
    # can't get the output with cpos or verify the image cache matches
    sphere.plot(zoom=2)


def test_splitting():
    nut = examples.load_nut()
    nut['sample_data'] = nut.points[:, 2]

    # feature angle of 50 will smooth the outer edges of the nut but not the inner.
    nut.plot(
        smooth_shading=True,
        split_sharp_edges=True,
        feature_angle=50,
        show_scalar_bar=False,
    )


@skip_mac_flaky
def test_splitting_active_cells(cube):
    cube.cell_data['cell_id'] = range(cube.n_cells)
    cube = cube.triangulate().subdivide(1)
    cube.plot(
        smooth_shading=True,
        split_sharp_edges=True,
        show_scalar_bar=False,
    )


def test_add_cursor():
    sphere = pv.Sphere()
    plotter = pv.Plotter()
    plotter.add_mesh(sphere)
    plotter.add_cursor()
    plotter.show()


def test_enable_stereo_render(verify_image_cache):
    verify_image_cache.windows_skip_image_cache = True
    pl = pv.Plotter()
    pl.add_mesh(pv.Cube())
    pl.camera.distance = 0.1
    pl.enable_stereo_render()
    pl.show()


def test_disable_stereo_render():
    pl = pv.Plotter()
    pl.add_mesh(pv.Cube())
    pl.camera.distance = 0.1
    pl.enable_stereo_render()
    pl.disable_stereo_render()
    pl.show()


def test_orbit_on_path(sphere):
    pl = pv.Plotter()
    pl.add_mesh(sphere, show_edges=True)
    pl.orbit_on_path(step=0.01, progress_bar=True)
    pl.close()


def test_rectlinear_edge_case(verify_image_cache):
    verify_image_cache.windows_skip_image_cache = True

    # ensure that edges look like square edges regardless of the dtype of X
    xrng = np.arange(-10, 10, 5)
    yrng = np.arange(-10, 10, 5)
    zrng = [1]
    rec_grid = pv.RectilinearGrid(xrng, yrng, zrng)
    rec_grid.plot(show_edges=True, cpos='xy')


@skip_9_1_0
def test_pointset_plot(pointset):
    pointset.plot()

    pl = pv.Plotter()
    pl.add_mesh(pointset, scalars=range(pointset.n_points), show_scalar_bar=False)
    pl.show()


@skip_9_1_0
def test_pointset_plot_as_points(pointset):
    pl = pv.Plotter()
    pl.add_points(pointset, scalars=range(pointset.n_points), show_scalar_bar=False)
    pl.show()


@skip_9_1_0
def test_pointset_plot_vtk():
    pointset = vtk.vtkPointSet()
    points = pv.vtk_points(np.array([[0.0, 0.0, 0.0], [1.0, 0.0, 0.0]]))
    pointset.SetPoints(points)

    pl = pv.Plotter()
    pl.add_mesh(pointset, color='red', point_size=25)
    pl.show()


@skip_9_1_0
def test_pointset_plot_as_points_vtk():
    pointset = vtk.vtkPointSet()
    points = pv.vtk_points(np.array([[0.0, 0.0, 0.0], [1.0, 0.0, 0.0]]))
    pointset.SetPoints(points)

    pl = pv.Plotter()
    pl.add_points(pointset, color='red', point_size=25)
    pl.show()


@pytest.mark.skipif(not HAS_IMAGEIO, reason="Requires imageio")
def test_write_gif(sphere, tmpdir):
    basename = 'write_gif.gif'
    path = str(tmpdir.join(basename))
    pl = pv.Plotter()
    pl.open_gif(path)
    pl.add_mesh(sphere)
    pl.write_frame()
    pl.close()

    # assert file exists and is not empty
    assert os.path.isfile(path)
    assert os.path.getsize(path)


def test_ruler():
    plotter = pv.Plotter()
    plotter.add_mesh(pv.Sphere())
    plotter.add_ruler([-0.6, -0.6, 0], [0.6, -0.6, 0], font_size_factor=1.2)
    plotter.view_xy()
    plotter.show()


def test_legend_scale(sphere):
    plotter = pv.Plotter()
    plotter.add_mesh(sphere)
    plotter.add_legend_scale(color='red')
    plotter.show()

    plotter = pv.Plotter()
    plotter.add_mesh(sphere)
    plotter.add_legend_scale(color='red', xy_label_mode=True)
    plotter.view_xy()
    plotter.show()

    plotter = pv.Plotter()
    plotter.add_mesh(sphere)
    plotter.add_legend_scale(
        xy_label_mode=True,
        bottom_axis_visibility=False,
        left_axis_visibility=False,
        right_axis_visibility=False,
        top_axis_visibility=False,
    )
    plotter.view_xy()
    plotter.show()


def test_plot_complex_value(plane, verify_image_cache):
    """Test plotting complex data."""
    verify_image_cache.windows_skip_image_cache = True
    data = np.arange(plane.n_points, dtype=np.complex128)
    data += np.linspace(0, 1, plane.n_points) * -1j
    with pytest.warns(np.ComplexWarning):
        plane.plot(scalars=data)

    pl = pv.Plotter()
    with pytest.warns(np.ComplexWarning):
        pl.add_mesh(plane, scalars=data, show_scalar_bar=True)
    pl.show()


def test_screenshot_notebook(tmpdir):
    tmp_dir = tmpdir.mkdir("tmpdir2")
    filename = str(tmp_dir.join('tmp.png'))

    pl = pv.Plotter(notebook=True)
    pl.theme.jupyter_backend = 'static'
    pl.add_mesh(pv.Cone())
    pl.show(screenshot=filename)

    assert os.path.isfile(filename)


def test_culling_frontface(sphere):
    pl = pv.Plotter()
    pl.add_mesh(sphere, culling='frontface')
    pl.show()


def test_add_text():
    plotter = pv.Plotter()
    plotter.add_text("Upper Left", position='upper_left', font_size=25, color='blue')
    plotter.add_text("Center", position=(0.5, 0.5), viewport=True, orientation=-90)
    plotter.show()


@pytest.mark.skipif(
    not check_math_text_support(),
    reason='VTK and Matplotlib version incompatibility. For VTK<=9.2.2, MathText requires matplotlib<3.6',
)
def test_add_text_latex():
    """Test LaTeX symbols.

    For VTK<=9.2.2, this requires matplotlib<3.6
    """
    plotter = pv.Plotter()
    plotter.add_text(r'$\rho$', position='upper_left', font_size=150, color='blue')
    plotter.show()


def test_add_text_font_file():
    plotter = pv.Plotter()
    font_file = os.path.join(os.path.dirname(__file__), "fonts/Mplus2-Regular.ttf")
    plotter.add_text("左上", position='upper_left', font_size=25, color='blue', font_file=font_file)
    plotter.add_text("中央", position=(0.5, 0.5), viewport=True, orientation=-90, font_file=font_file)
    plotter.show()


def test_plot_categories_int(sphere):
    sphere['data'] = sphere.points[:, 2]
    pl = pv.Plotter()
    pl.add_mesh(sphere, scalars='data', categories=5, lighting=False)
    pl.show()


def test_plot_categories_true(sphere):
    sphere['data'] = np.linspace(0, 5, sphere.n_points, dtype=int)
    pl = pv.Plotter()
    pl.add_mesh(sphere, scalars='data', categories=True, lighting=False)
    pl.show()


@skip_windows
@skip_9_0_X
def test_depth_of_field():
    pl = pv.Plotter()
    pl.add_mesh(pv.Sphere(), show_edges=True)
    pl.enable_depth_of_field()
    pl.show()


@skip_9_0_X
def test_blurring():
    pl = pv.Plotter()
    pl.add_mesh(pv.Sphere(), show_edges=True)
    pl.add_blurring()
    pl.show()


@skip_mesa
def test_ssaa_pass():
    pl = pv.Plotter()
    pl.add_mesh(pv.Sphere(), show_edges=True)
    pl.enable_anti_aliasing('ssaa')
    pl.show()


@skip_windows_mesa
def test_ssao_pass():
    ugrid = pv.ImageData(dimensions=(2, 2, 2)).to_tetrahedra(5).explode()
    pl = pv.Plotter()
    pl.add_mesh(ugrid)

    pl.enable_ssao()
    pl.show(auto_close=False)

    # ensure this fails when ssao disabled
    pl.disable_ssao()
    with pytest.raises(RuntimeError):
        pl.show()


@skip_mesa
def test_ssao_pass_from_helper():
    ugrid = pv.ImageData(dimensions=(2, 2, 2)).to_tetrahedra(5).explode()

    ugrid.plot(ssao=True)


@skip_windows
def test_many_multi_pass():
    pl = pv.Plotter(lighting=None)
    pl.add_mesh(pv.Sphere(), show_edges=True)
    pl.add_light(pv.Light(position=(0, 0, 10)))
    pl.enable_anti_aliasing('ssaa')
    pl.enable_depth_of_field()
    pl.add_blurring()
    pl.enable_shadows()
    pl.enable_eye_dome_lighting()


def test_plot_composite_many_options(multiblock_poly):
    # add composite data
    for block in multiblock_poly:
        # use np.uint8 for coverage of non-standard datatypes
        block['data'] = np.arange(block.n_points, dtype=np.uint8)

    pl = pv.Plotter()
    pl.add_composite(
        multiblock_poly,
        scalars='data',
        annotations={94: 'foo', 162: 'bar'},
        above_color='k',
        below_color='w',
        clim=[64, 192],
        log_scale=True,
        flip_scalars=True,
        label='my composite',
    )
    pl.add_legend()
    pl.show()


def test_plot_composite_raise(sphere, multiblock_poly):
    pl = pv.Plotter()
    with pytest.raises(TypeError, match='Must be a composite dataset'):
        pl.add_composite(sphere)
    with pytest.raises(TypeError, match='must be a string for'):
        pl.add_composite(multiblock_poly, scalars=range(10))


def test_plot_composite_lookup_table(multiblock_poly, verify_image_cache):
    verify_image_cache.windows_skip_image_cache = True
    lut = pv.LookupTable('Greens', n_values=8)
    pl = pv.Plotter()
    pl.add_composite(multiblock_poly, scalars='data_b', cmap=lut)
    pl.show()


def test_plot_composite_preference_cell(multiblock_poly, verify_image_cache):
    """Show that we will plot cell data if both point and cell exist in all."""
    verify_image_cache.windows_skip_image_cache = True

    # use the first two datasets as the third is missing scalars
    multiblock_poly[:2].plot(preference='cell')


@skip_windows  # because of opacity
def test_plot_composite_poly_scalars_opacity(multiblock_poly, verify_image_cache):
    pl = pv.Plotter()

    actor, mapper = pl.add_composite(
        multiblock_poly,
        scalars='data_a',
        nan_color='green',
        color_missing_with_nan=True,
        smooth_shading=True,
        show_edges=True,
        cmap='bwr',
    )
    mapper.block_attr[1].color = 'blue'
    mapper.block_attr[1].opacity = 0.5

    pl.camera_position = 'xy'

    # 9.0.3 has a bug where VTK changes the edge visibility on blocks that are
    # also opaque. Don't verify the image of that version.
    verify_image_cache.skip = pv.vtk_version_info == (9, 0, 3)
    pl.show()


def test_plot_composite_poly_scalars_cell(multiblock_poly, verify_image_cache):
    verify_image_cache.windows_skip_image_cache = True
    pl = pv.Plotter()

    actor, mapper = pl.add_composite(
        multiblock_poly,
        scalars='cell_data',
    )
    mapper.block_attr[1].color = 'blue'

    pl.camera_position = 'xy'
    pl.show()


def test_plot_composite_poly_no_scalars(multiblock_poly):
    pl = pv.Plotter()

    actor, mapper = pl.add_composite(
        multiblock_poly,
        color='red',
        lighting=False,
    )

    # Note: set the camera position before making the blocks invisible to be
    # consistent between 9.0.3 and 9.1+
    #
    # 9.0.3 still considers invisible blocks when determining camera bounds, so
    # there will be some empty space where the invisible block is for 9.0.3,
    # while 9.1.0 ignores invisible blocks when computing camera bounds.
    pl.camera_position = 'xy'
    mapper.block_attr[2].color = 'blue'
    mapper.block_attr[3].visible = False

    pl.show()


def test_plot_composite_poly_component_norm(multiblock_poly):
    for ii, block in enumerate(multiblock_poly):
        data = block.compute_normals().point_data['Normals']
        data[:, ii] *= 2
        block['data'] = data

    pl = pv.Plotter()
    pl.add_composite(multiblock_poly, scalars='data', cmap='bwr')
    pl.show()


def test_plot_composite_poly_component_single(multiblock_poly):
    for block in multiblock_poly:
        data = block.compute_normals().point_data['Normals']
        block['data'] = data

    pl = pv.Plotter()
    with pytest.raises(ValueError, match='must be nonnegative'):
        pl.add_composite(multiblock_poly, scalars='data', component=-1)
    with pytest.raises(TypeError, match='None or an integer'):
        pl.add_composite(multiblock_poly, scalars='data', component='apple')

    pl.add_composite(multiblock_poly, scalars='data', component=1)
    pl.show()


def test_plot_composite_poly_component_nested_multiblock(multiblock_poly, verify_image_cache):
    verify_image_cache.windows_skip_image_cache = True

    for block in multiblock_poly:
        data = block.compute_normals().point_data['Normals']
        block['data'] = data

    multiblock_poly2 = multiblock_poly.copy()
    for block in multiblock_poly2:
        block.points += np.array([0, 0, 1])

    multimulti = pv.MultiBlock([multiblock_poly, multiblock_poly2])

    pl = pv.Plotter()
    pl.add_composite(multimulti, scalars='data', style='points', clim=[0.99, 1.01], copy_mesh=True)
    pl.add_composite(multimulti, scalars='data', component=1, copy_mesh=True)
    pl.show()


def test_plot_composite_poly_complex(multiblock_poly):
    # add composite data
    for block in multiblock_poly:
        data = np.arange(block.n_points) + np.arange(block.n_points) * 1j
        block['data'] = data

    # make a multi_multi for better coverage
    multi_multi = pv.MultiBlock([multiblock_poly, multiblock_poly])

    pl = pv.Plotter()
    with pytest.warns(np.ComplexWarning, match='Casting complex'):
        pl.add_composite(multi_multi, scalars='data')
    pl.show()


def test_plot_composite_rgba(multiblock_poly):
    # add composite data
    for i, block in enumerate(multiblock_poly):
        rgba_value = np.zeros((block.n_points, 3), dtype=np.uint8)
        rgba_value[:, i] = np.linspace(0, 255, block.n_points)
        block['data'] = rgba_value

    pl = pv.Plotter()
    with pytest.raises(ValueError, match='3/4 in shape'):
        pl.add_composite(multiblock_poly, scalars='all_data', rgba=True)
    pl.add_composite(multiblock_poly, scalars='data', rgba=True)
    pl.show()


def test_plot_composite_bool(multiblock_poly, verify_image_cache):
    verify_image_cache.windows_skip_image_cache = True

    # add in bool data
    for i, block in enumerate(multiblock_poly):
        block['scalars'] = np.zeros(block.n_points, dtype=bool)
        block['scalars'][::2] = 1

    pl = pv.Plotter()
    pl.add_composite(multiblock_poly, scalars='scalars')
    pl.show()


def test_export_obj(tmpdir, sphere):
    filename = str(tmpdir.mkdir("tmpdir").join("tmp.obj"))

    pl = pv.Plotter()
    pl.add_mesh(sphere, smooth_shading=True)

    with pytest.raises(ValueError, match='end with ".obj"'):
        pl.export_obj('badfilename')

    pl.export_obj(filename)

    # Check that the object file has been written
    assert os.path.exists(filename)

    # Check that when we close the plotter, the adequate error is raised
    pl.close()
    with pytest.raises(RuntimeError, match='This plotter must still have a render window open.'):
        pl.export_obj(filename)


def test_multi_plot_scalars(verify_image_cache):
    verify_image_cache.windows_skip_image_cache = True
    res = 5
    plane = pv.Plane(j_resolution=res, i_resolution=res, direction=(0, 0, -1))
    plane.clear_data()
    kek = np.arange(res + 1)
    kek = np.tile(kek, (res + 1, 1))
    u = kek.flatten().copy()
    v = kek.T.flatten().copy()

    plane.point_data['u'] = u
    plane.point_data['v'] = v

    pl = pv.Plotter(shape=(1, 2))
    pl.subplot(0, 0)
    pl.add_text('"u" point scalars')
    pl.add_mesh(plane, scalars='u', copy_mesh=True)
    pl.subplot(0, 1)
    pl.add_text('"v" point scalars')
    pl.add_mesh(plane, scalars='v', copy_mesh=True)
    pl.show()


def test_bool_scalars(sphere):
    sphere['scalars'] = np.zeros(sphere.n_points, dtype=bool)
    sphere['scalars'][::2] = 1
    plotter = pv.Plotter()
    plotter.add_mesh(sphere)
    plotter.show()


@skip_windows  # because of pbr
@skip_9_1_0  # pbr required
def test_property_pbr(verify_image_cache):
    verify_image_cache.macos_skip_image_cache = True
    prop = pv.Property(interpolation='pbr', metallic=1.0)

    # VTK flipped the Z axis for the cubemap between 9.1 and 9.2
    verify_image_cache.skip = pv.vtk_version_info < (9, 2)
    prop.plot()


def test_tight_square(noise_2d):
    noise_2d.plot(
        window_size=[800, 200],
        show_scalar_bar=False,
        cpos='xy',
        zoom='tight',
    )


@skip_windows_mesa  # due to opacity
def test_plot_cell():
    grid = examples.cells.Tetrahedron()
    examples.plot_cell(grid)


def test_tight_square_padding():
    grid = pv.ImageData(dimensions=(200, 100, 1))
    grid['data'] = np.arange(grid.n_points)
    pl = pv.Plotter(window_size=(150, 150))
    pl.add_mesh(grid, show_scalar_bar=False)
    pl.camera_position = 'xy'
    pl.camera.tight(padding=0.05)
    # limit to widest dimension
    assert np.allclose(pl.window_size, [150, 75])
    pl.show()


def test_tight_tall():
    grid = pv.ImageData(dimensions=(100, 200, 1))
    grid['data'] = np.arange(grid.n_points)
    pl = pv.Plotter(window_size=(150, 150))
    pl.add_mesh(grid, show_scalar_bar=False)
    pl.camera_position = 'xy'
    with pytest.raises(ValueError, match='can only be "tight"'):
        pl.camera.zoom('invalid')
    pl.camera.tight()
    # limit to widest dimension
    assert np.allclose(pl.window_size, [75, 150], rtol=1)
    pl.show()


def test_tight_wide():
    grid = pv.ImageData(dimensions=(200, 100, 1))
    grid['data'] = np.arange(grid.n_points)
    pl = pv.Plotter(window_size=(150, 150))
    pl.add_mesh(grid, show_scalar_bar=False)
    pl.camera_position = 'xy'
    pl.camera.tight()
    # limit to widest dimension
    assert np.allclose(pl.window_size, [150, 75])
    pl.show()


@pytest.mark.parametrize('view', ['xy', 'yx', 'xz', 'zx', 'yz', 'zy'])
@pytest.mark.parametrize('negative', [False, True])
def test_tight_direction(view, negative, colorful_tetrahedron):
    """Test camera.tight() with various views like xy."""

    pl = pv.Plotter()
    pl.add_mesh(colorful_tetrahedron, scalars="colors", rgb=True, preference="cell")
    pl.camera.tight(view=view, negative=negative)
    pl.add_axes()
    pl.show()


def test_tight_multiple_objects():
    pl = pv.Plotter()
    pl.add_mesh(
        pv.Cone(center=(0.0, -2.0, 0.0), direction=(0.0, -1.0, 0.0), height=1.0, radius=1.0)
    )
    pl.add_mesh(pv.Sphere(center=(0.0, 0.0, 0.0)))
    pl.camera.tight()
    pl.add_axes()
    pl.show()


def test_backface_params():
    mesh = pv.ParametricCatalanMinimal()

    with pytest.raises(TypeError, match="pyvista.Property or a dict"):
        mesh.plot(backface_params="invalid")

    params = dict(color="blue", smooth_shading=True)
    backface_params = dict(color="red", specular=1.0, specular_power=50.0)
    backface_prop = pv.Property(**backface_params)

    # check Property can be passed
    pl = pv.Plotter()
    pl.add_mesh(mesh, **params, backface_params=backface_prop)
    pl.close()

    # check and cache dict
    pl = pv.Plotter()
    pl.add_mesh(mesh, **params, backface_params=backface_params)
    pl.view_xz()
    pl.show()


def test_remove_bounds_axes(sphere):
    pl = pv.Plotter()
    pl.add_mesh(sphere)
    actor = pl.show_bounds(grid='front', location='outer')
    assert isinstance(actor, vtk.vtkActor)
    pl.remove_bounds_axes()
    pl.show()


@skip_9_1_0
def test_charts_sin():
    x = np.linspace(0, 2 * np.pi, 20)
    y = np.sin(x)
    chart = pv.Chart2D()
    chart.scatter(x, y)
    chart.line(x, y, 'r')
    chart.show()


def test_lookup_table(verify_image_cache):
    lut = pv.LookupTable('viridis')
    lut.n_values = 8
    lut.below_range_color = 'black'
    lut.above_range_color = 'grey'
    lut.nan_color = 'r'
    lut.nan_opacity = 0.5

    # There are minor variations within 9.0.3 that slightly invalidate the
    # image cache.
    verify_image_cache.skip = pv.vtk_version_info == (9, 0, 3)
    lut.plot()


def test_lookup_table_nan_hidden(verify_image_cache):
    lut = pv.LookupTable('viridis')
    lut.n_values = 8
    lut.below_range_color = 'black'
    lut.above_range_color = 'grey'
    lut.nan_opacity = 0

    # There are minor variations within 9.0.3 that slightly invalidate the
    # image cache.
    verify_image_cache.skip = pv.vtk_version_info == (9, 0, 3)
    lut.plot()


def test_lookup_table_above_below_opacity(verify_image_cache):
    lut = pv.LookupTable('viridis')
    lut.n_values = 8
    lut.below_range_color = 'blue'
    lut.below_range_opacity = 0.5
    lut.above_range_color = 'green'
    lut.above_range_opacity = 0.5
    lut.nan_color = 'r'
    lut.nan_opacity = 0.5

    # There are minor variations within 9.0.3 that slightly invalidate the
    # image cache.
    verify_image_cache.skip = pv.vtk_version_info == (9, 0, 3)
    lut.plot()


def test_plot_nan_color(uniform):
    arg = uniform.active_scalars < uniform.active_scalars.mean()
    uniform.active_scalars[arg] = np.nan
    # NaN values should be hidden
    pl = pv.Plotter()
    pl.add_mesh(uniform, nan_opacity=0)
    pl.enable_depth_peeling()
    pl.show()
    # nan annotation should appear on scalar bar
    pl = pv.Plotter()
    pl.add_mesh(
        uniform, nan_opacity=0.5, nan_color='green', scalar_bar_args=dict(nan_annotation=True)
    )
    pl.enable_depth_peeling()
    pl.show()


def test_plot_above_below_color(uniform):
    mean = uniform.active_scalars.mean()
    clim = (mean - mean / 2, mean + mean / 2)

    lut = pv.LookupTable('viridis')
    lut.n_values = 8
    lut.below_range_color = 'blue'
    lut.below_range_opacity = 0.5
    lut.above_range_color = 'green'
    lut.above_range_opacity = 0.5
    lut.scalar_range = clim

    pl = pv.Plotter()
    pl.add_mesh(uniform, cmap=lut, scalar_bar_args={'above_label': '', 'below_label': ''})
    pl.enable_depth_peeling()
    pl.show()


def test_plotter_lookup_table(sphere, verify_image_cache):
    # Image regression test fails within OSMesa on Windows
    verify_image_cache.windows_skip_image_cache = True

    lut = pv.LookupTable('Reds')
    lut.n_values = 3
    lut.scalar_range = (sphere.points[:, 2].min(), sphere.points[:, 2].max())
    sphere.plot(scalars=sphere.points[:, 2], cmap=lut)


@skip_windows_mesa  # due to opacity
def test_plotter_volume_lookup_table(uniform):
    lut = pv.LookupTable()
    lut.alpha_range = (0, 1)
    pl = pv.Plotter()
    pl.add_volume(uniform, scalars='Spatial Point Data', cmap=lut)
    pl.show()


@skip_windows_mesa  # due to opacity
def test_plotter_volume_add_scalars(uniform):
    uniform.clear_data()
    pl = pv.Plotter()
    pl.add_volume(uniform, scalars=uniform.z, show_scalar_bar=False)
    pl.show()


@skip_windows_mesa  # due to opacity
def test_plotter_volume_add_scalars_log_scale(uniform):
    uniform.clear_data()
    pl = pv.Plotter()

    # for below zero to trigger the edge case
    scalars = uniform.z - 0.01
    assert any(scalars < 0), 'need negative values to test log_scale entrirely'
    pl.add_volume(uniform, scalars=scalars, show_scalar_bar=True, log_scale=True)
    pl.show()


def test_plot_actor(sphere):
    pl = pv.Plotter()
    actor = pl.add_mesh(sphere, lighting=False, color='b', show_edges=True)
    actor.plot()


def test_wireframe_color(sphere):
    sphere.plot(lighting=False, color='b', style='wireframe')


@pytest.mark.parametrize('direction', ['xy', 'yx', 'xz', 'zx', 'yz', 'zy'])
@pytest.mark.parametrize('negative', [False, True])
def test_view_xyz(direction, negative, colorful_tetrahedron):
    """Test various methods like view_xy."""

    pl = pv.Plotter()
    pl.add_mesh(colorful_tetrahedron, scalars="colors", rgb=True, preference="cell")
    getattr(pl, f"view_{direction}")(negative=negative)
    pl.add_axes()
    pl.show()


@skip_windows
def test_plot_points_gaussian(sphere):
    sphere.plot(
        color='r',
        style='points_gaussian',
        render_points_as_spheres=False,
        point_size=20,
        opacity=0.5,
    )


@skip_windows
def test_plot_points_gaussian_scalars(sphere):
    sphere.plot(
        scalars=sphere.points[:, 2],
        style='points_gaussian',
        render_points_as_spheres=False,
        point_size=20,
        opacity=0.5,
        show_scalar_bar=False,
    )


@skip_windows
def test_plot_points_gaussian_as_spheres(sphere):
    sphere.plot(
        color='b',
        style='points_gaussian',
        render_points_as_spheres=True,
        point_size=20,
        opacity=0.5,
    )


@skip_windows_mesa  # due to opacity
def test_plot_show_vertices(sphere, hexbeam, multiblock_all):
    sphere.plot(
        color='w',
        show_vertices=True,
        point_size=20,
        lighting=False,
        render_points_as_spheres=True,
        vertex_style='points',
        vertex_opacity=0.1,
        vertex_color='b',
    )

    hexbeam.plot(
        color='w',
        opacity=0.5,
        show_vertices=True,
        point_size=20,
        lighting=True,
        render_points_as_spheres=True,
        vertex_style='points',
        vertex_color='r',
    )

    multiblock_all.plot(
        color='w',
        show_vertices=True,
        point_size=3,
        render_points_as_spheres=True,
    )


def test_remove_vertices_actor(sphere):
    # Test remove by name
    pl = pv.Plotter()
    pl.add_mesh(
        sphere,
        color='w',
        show_vertices=True,
        point_size=20,
        lighting=False,
        vertex_style='points',
        vertex_color='b',
        name='sphere',
    )
    pl.remove_actor('sphere')
    pl.show()
    # Test remove by Actor
    pl = pv.Plotter()
    actor = pl.add_mesh(
        sphere,
        color='w',
        show_vertices=True,
        point_size=20,
        lighting=False,
        vertex_style='points',
        vertex_color='b',
        name='sphere',
    )
    pl.remove_actor(actor)
    pl.show()


@skip_windows
def test_add_point_scalar_labels_fmt():
    mesh = examples.load_uniform().slice()
    p = pv.Plotter()
    p.add_mesh(mesh, scalars="Spatial Point Data", show_edges=True)
    p.add_point_scalar_labels(mesh, "Spatial Point Data", point_size=20, font_size=36, fmt='%.3f')
    p.camera_position = [(7, 4, 5), (4.4, 7.0, 7.2), (0.8, 0.5, 0.25)]
    p.show()


def test_plot_individual_cell(hexbeam):
    hexbeam.get_cell(0).plot(color='b')


def test_add_point_scalar_labels_list():
    plotter = pv.Plotter()

    points = np.array([[0, 0, 0], [1, 0, 0], [0, 1, 0], [1, 1, 0], [0.5, 0.5, 0.5], [1, 1, 1]])
    labels = [0.0, 1.0, 2.0, 3.0, 4.0, 5.0]

    with pytest.raises(TypeError):
        plotter.add_point_scalar_labels(points=False, labels=labels)
    with pytest.raises(TypeError):
        plotter.add_point_scalar_labels(points=points, labels=False)

    plotter.add_point_scalar_labels(points, labels)
    plotter.show()


def test_plot_algorithm_cone():
    algo = pv.ConeSource()
    algo.SetResolution(10)

    pl = pv.Plotter()
    pl.add_mesh(algo, color='red')
    pl.show(auto_close=False)
    # Use low resolution so it appears in image regression tests easily
    algo.SetResolution(3)
    pl.show()

    # Bump resolution and plot with silhouette
    algo.SetResolution(8)
    pl = pv.Plotter()
    pl.add_mesh(algo, color='red', silhouette=True)
    pl.show()


@skip_windows_mesa
def test_plot_algorithm_scalars():
    name, name2 = 'foo', 'bar'
    mesh = pv.Wavelet()
    mesh.point_data[name] = np.arange(mesh.n_points)
    mesh.cell_data[name2] = np.arange(mesh.n_cells)
    assert mesh.active_scalars_name != name
    assert mesh.active_scalars_name != name2

    alg = vtk.vtkGeometryFilter()
    alg.SetInputDataObject(mesh)

    pl = pv.Plotter()
    pl.add_mesh(alg, scalars=name)
    pl.show()

    pl = pv.Plotter()
    pl.add_mesh(alg, scalars=name2)
    pl.show()


def test_algorithm_add_points():
    algo = vtk.vtkRTAnalyticSource()

    pl = pv.Plotter()
    pl.add_points(algo)
    pl.show()


@skip_9_1_0
def test_algorithm_add_point_labels():
    algo = pv.ConeSource()
    elev = vtk.vtkElevationFilter()
    elev.SetInputConnection(algo.GetOutputPort())
    elev.SetLowPoint(0, 0, -1)
    elev.SetHighPoint(0, 0, 1)

    pl = pv.Plotter()
    pl.add_point_labels(elev, 'Elevation', always_visible=False)
    pl.show()


@skip_9_1_0
def test_pointset_to_polydata_algorithm(pointset):
    alg = vtk.vtkElevationFilter()
    alg.SetInputDataObject(pointset)

    pl = pv.Plotter()
    pl.add_mesh(alg, scalars='Elevation')
    pl.show()

    assert isinstance(alg.GetOutputDataObject(0), vtk.vtkPointSet)


def test_add_ids_algorithm():
    algo = vtk.vtkCubeSource()

    alg = algorithms.add_ids_algorithm(algo)

    pl = pv.Plotter()
    pl.add_mesh(alg, scalars='point_ids')
    pl.show()

    pl = pv.Plotter()
    pl.add_mesh(alg, scalars='cell_ids')
    pl.show()

    result = pv.wrap(alg.GetOutputDataObject(0))
    assert 'point_ids' in result.point_data
    assert 'cell_ids' in result.cell_data


@skip_windows_mesa
def test_plot_volume_rgba(uniform):
    with pytest.raises(ValueError, match='dimensions'):
        uniform.plot(volume=True, scalars=np.empty((uniform.n_points, 1, 1)))

    scalars = uniform.points - (uniform.origin)
    scalars /= scalars.max()
    scalars = np.hstack((scalars, scalars[::-1, -1].reshape(-1, 1) ** 2))
    scalars *= 255

    with pytest.raises(ValueError, match='datatype'):
        uniform.plot(volume=True, scalars=scalars)

    scalars = scalars.astype(np.uint8)
    uniform.plot(volume=True, scalars=scalars)

    pl = pv.Plotter()
    with pytest.warns(UserWarning, match='Ignoring custom opacity'):
        pl.add_volume(uniform, scalars=scalars, opacity='sigmoid_10')
    pl.show()


def test_plot_window_size_context(sphere):
    pl = pv.Plotter()
    pl.add_mesh(pv.Cube())
    with pl.window_size_context((200, 200)):
        pl.show()

    pl.close()
    with pytest.warns(UserWarning, match='Attempting to set window_size'):
        with pl.window_size_context((200, 200)):
            pass


def test_color_cycler():
    pv.global_theme.color_cycler = 'default'
    pl = pv.Plotter()
    a0 = pl.add_mesh(pv.Cone(center=(0, 0, 0)))
    a1 = pl.add_mesh(pv.Cube(center=(1, 0, 0)))
    a2 = pl.add_mesh(pv.Sphere(center=(1, 1, 0)))
    a3 = pl.add_mesh(pv.Cylinder(center=(0, 1, 0)))
    pl.show()
    assert a0.prop.color.hex_rgb == matplotlib_default_colors[0]
    assert a1.prop.color.hex_rgb == matplotlib_default_colors[1]
    assert a2.prop.color.hex_rgb == matplotlib_default_colors[2]
    assert a3.prop.color.hex_rgb == matplotlib_default_colors[3]

    pv.global_theme.color_cycler = ['red', 'green', 'blue']
    pl = pv.Plotter()
    a0 = pl.add_mesh(pv.Cone(center=(0, 0, 0)))  # red
    a1 = pl.add_mesh(pv.Cube(center=(1, 0, 0)))  # green
    a2 = pl.add_mesh(pv.Sphere(center=(1, 1, 0)))  # blue
    a3 = pl.add_mesh(pv.Cylinder(center=(0, 1, 0)))  # red again
    pl.show()

    assert a0.prop.color.name == 'red'
    assert a1.prop.color.name == 'green'
    assert a2.prop.color.name == 'blue'
    assert a3.prop.color.name == 'red'

    # Make sure all solid color matching theme default again
    pv.global_theme.color_cycler = None
    pl = pv.Plotter()
    a0 = pl.add_mesh(pv.Cone(center=(0, 0, 0)))
    a1 = pl.add_mesh(pv.Cube(center=(1, 0, 0)))
    pl.show()

    assert a0.prop.color.hex_rgb == pv.global_theme.color.hex_rgb
    assert a1.prop.color.hex_rgb == pv.global_theme.color.hex_rgb

    pl = pv.Plotter()
    with pytest.raises(ValueError):
        pl.set_color_cycler('foo')
    with pytest.raises(TypeError):
        pl.set_color_cycler(5)


def test_plotter_render_callback():
    n_ren = [0]

    def callback(this_pl):
        assert isinstance(this_pl, pv.Plotter)
        n_ren[0] += 1

    pl = pv.Plotter()
    pl.add_on_render_callback(callback, render_event=True)
    assert len(pl._on_render_callbacks) == 0
    pl.add_on_render_callback(callback, render_event=False)
    assert len(pl._on_render_callbacks) == 1
    pl.show()
    assert n_ren[0] == 1  # if two, render_event not respected
    pl.clear_on_render_callbacks()
    assert len(pl._on_render_callbacks) == 0


def test_plot_texture_alone(texture):
    """Test plotting directly from the Texture class."""
    texture.plot()


def test_plot_texture_flip_x(texture):
    """Test Texture.flip_x."""
    texture.flip_x().plot()


def test_plot_texture_flip_y(texture):
    """Test Texture.flip_y."""
    texture.flip_y().plot()


@pytest.mark.needs_vtk_version(9, 2, 0)
@pytest.mark.skipif(CI_WINDOWS, reason="Windows CI testing segfaults on pbr")
def test_plot_cubemap_alone(cubemap):
    """Test plotting directly from the Texture class."""
    cubemap.plot()


@pytest.mark.skipif(
    uses_egl(), reason="Render window will be current with offscreen builds of VTK."
)
def test_not_current(verify_image_cache):
    verify_image_cache.skip = True

    pl = pv.Plotter()
    assert not pl.render_window.IsCurrent()
    with pytest.raises(RenderWindowUnavailable, match='current'):
        pl._check_has_ren_win()
    pl.show(auto_close=False)
    pl._make_render_window_current()
    pl._check_has_ren_win()
    pl.close()


@pytest.mark.parametrize('name', ['default', 'all', 'matplotlib', 'warm'])
def test_color_cycler_names(name):
    pl = pv.Plotter()
    pl.set_color_cycler(name)
    a0 = pl.add_mesh(pv.Cone(center=(0, 0, 0)))
    a1 = pl.add_mesh(pv.Cube(center=(1, 0, 0)))
    a2 = pl.add_mesh(pv.Sphere(center=(1, 1, 0)))
    a3 = pl.add_mesh(pv.Cylinder(center=(0, 1, 0)))
    pl.show()
    assert a0.prop.color.hex_rgb != pv.global_theme.color.hex_rgb
    assert a1.prop.color.hex_rgb != pv.global_theme.color.hex_rgb
    assert a2.prop.color.hex_rgb != pv.global_theme.color.hex_rgb
    assert a3.prop.color.hex_rgb != pv.global_theme.color.hex_rgb


def test_scalar_bar_actor_removal(sphere):
    # verify that when removing an actor we also remove the
    # corresponding scalar bar

    sphere['scalars'] = sphere.points[:, 2]

    pl = pv.Plotter()
    actor = pl.add_mesh(sphere, show_scalar_bar=True)
    assert list(pl.scalar_bars.keys()) == ['scalars']
    pl.remove_actor(actor)
    assert len(pl.scalar_bars) == 0
    pl.show()


def test_update_scalar_bar_range(sphere):
    sphere['z'] = sphere.points[:, 2]
    minmax = sphere.bounds[2:4]  # ymin, ymax
    pl = pv.Plotter()
    pl.add_mesh(sphere, scalars='z')

    # automatic mapper lookup works
    pl.update_scalar_bar_range(minmax)
    # named mapper lookup works
    pl.update_scalar_bar_range(minmax, name='z')
    # missing name raises
    with pytest.raises(ValueError, match='not valid/not found in this plotter'):
        pl.update_scalar_bar_range(minmax, name='invalid')
    pl.show()


def test_add_remove_scalar_bar(sphere):
    """Verify a scalar bar can be added and removed."""
    pl = pv.Plotter()
    pl.add_mesh(sphere, scalars=sphere.points[:, 2], show_scalar_bar=False)

    # verify that the number of slots is restored
    init_slots = len(pl._scalar_bar_slots)
    pl.add_scalar_bar(interactive=True)
    pl.remove_scalar_bar()
    assert len(pl._scalar_bar_slots) == init_slots
    pl.show()


@skip_lesser_9_0_X
def test_axes_actor_properties():
    axes = pv.Axes()
    axes_actor = axes.axes_actor

    axes_actor.x_axis_shaft_properties.color = (1, 1, 1)
    assert axes_actor.x_axis_shaft_properties.color == (1, 1, 1)
    axes_actor.y_axis_shaft_properties.metallic = 0.2
    assert axes_actor.y_axis_shaft_properties.metallic == 0.2
    axes_actor.z_axis_shaft_properties.roughness = 0.3
    assert axes_actor.z_axis_shaft_properties.roughness == 0.3

    axes_actor.x_axis_tip_properties.anisotropy = 0.4
    assert axes_actor.x_axis_tip_properties.anisotropy == 0.4
    axes_actor.x_axis_tip_properties.anisotropy_rotation = 0.4
    assert axes_actor.x_axis_tip_properties.anisotropy_rotation == 0.4
    axes_actor.y_axis_tip_properties.lighting = False
    assert not axes_actor.y_axis_tip_properties.lighting
    axes_actor.z_axis_tip_properties.interpolation_model = InterpolationType.PHONG
    assert axes_actor.z_axis_tip_properties.interpolation_model == InterpolationType.PHONG

    axes_actor.x_axis_shaft_properties.index_of_refraction = 1.5
    assert axes_actor.x_axis_shaft_properties.index_of_refraction == 1.5
    axes_actor.y_axis_shaft_properties.opacity = 0.6
    assert axes_actor.y_axis_shaft_properties.opacity == 0.6
    axes_actor.z_axis_shaft_properties.shading = False
    assert not axes_actor.z_axis_shaft_properties.shading

    axes_actor.x_axis_tip_properties.representation = RepresentationType.POINTS
    assert axes_actor.x_axis_tip_properties.representation == RepresentationType.POINTS

    axes.axes_actor.shaft_type = pv.AxesActor.ShaftType.CYLINDER
    pl = pv.Plotter()
    pl.add_actor(axes_actor)
    pl.show()


def test_show_bounds_no_labels():
    plotter = pv.Plotter()
    plotter.add_mesh(pv.Cone())
    plotter.show_bounds(
        grid='back',
        location='outer',
        ticks='both',
        show_xlabels=False,
        show_ylabels=False,
        show_zlabels=False,
        xtitle='Easting',
        ytitle='Northing',
        ztitle='Elevation',
    )
    plotter.camera_position = [(1.97, 1.89, 1.66), (0.05, -0.05, 0.00), (-0.36, -0.36, 0.85)]
    plotter.show()


def test_show_bounds_n_labels():
    plotter = pv.Plotter()
    plotter.add_mesh(pv.Cone())
    plotter.show_bounds(
        grid='back',
        location='outer',
        ticks='both',
        n_xlabels=2,
        n_ylabels=2,
        n_zlabels=2,
        xtitle='Easting',
        ytitle='Northing',
        ztitle='Elevation',
    )
    plotter.camera_position = [(1.97, 1.89, 1.66), (0.05, -0.05, 0.00), (-0.36, -0.36, 0.85)]
    plotter.show()


@skip_lesser_9_3_X
def test_radial_gradient_background():
    plotter = pv.Plotter()
    plotter.set_background('white', right='black')
    plotter.show()

    plotter = pv.Plotter()
    plotter.set_background('white', side='black')
    plotter.show()

    plotter = pv.Plotter()
    plotter.set_background('white', corner='black')
    plotter.show()

    with pytest.raises(ValueError):
        plotter = pv.Plotter()
        plotter.set_background('white', top='black', right='black')


<<<<<<< HEAD
def test_voxelize_volume():
    mesh = examples.download_cow()
    cpos = [(15, 3, 15), (0, 0, 0), (0, 0, 0)]

    # Create an equal density voxel volume and plot the result.
    vox = pv.voxelize_volume(mesh, density=0.15)
    vox.plot(scalars='MeshCells', show_edges=True, cpos=cpos)

    # Create a voxel volume from unequal density dimensions and plot result.
    vox = pv.voxelize_volume(mesh, density=[0.15, 0.15, 0.5])
    vox.plot(scalars='MeshCells', show_edges=True, cpos=cpos)
=======
def test_no_empty_meshes():
    pl = pv.Plotter()
    with pytest.raises(ValueError, match='Empty meshes'):
        pl.add_mesh(pv.PolyData())
>>>>>>> 232e1e15
<|MERGE_RESOLUTION|>--- conflicted
+++ resolved
@@ -3762,7 +3762,12 @@
         plotter.set_background('white', top='black', right='black')
 
 
-<<<<<<< HEAD
+def test_no_empty_meshes():
+    pl = pv.Plotter()
+    with pytest.raises(ValueError, match='Empty meshes'):
+        pl.add_mesh(pv.PolyData())
+
+
 def test_voxelize_volume():
     mesh = examples.download_cow()
     cpos = [(15, 3, 15), (0, 0, 0), (0, 0, 0)]
@@ -3773,10 +3778,4 @@
 
     # Create a voxel volume from unequal density dimensions and plot result.
     vox = pv.voxelize_volume(mesh, density=[0.15, 0.15, 0.5])
-    vox.plot(scalars='MeshCells', show_edges=True, cpos=cpos)
-=======
-def test_no_empty_meshes():
-    pl = pv.Plotter()
-    with pytest.raises(ValueError, match='Empty meshes'):
-        pl.add_mesh(pv.PolyData())
->>>>>>> 232e1e15
+    vox.plot(scalars='MeshCells', show_edges=True, cpos=cpos)