from collections import namedtuple
<<<<<<< HEAD
from numbers import Real
=======
import itertools
>>>>>>> 499c39e8
from re import escape
import sys
from typing import Union, get_args, get_origin

import numpy as np
import pytest
from vtk import vtkTransform

from pyvista.core import pyvista_ndarray
from pyvista.core._vtk_core import vtkMatrix3x3, vtkMatrix4x4
from pyvista.core.utilities.arrays import array_from_vtkmatrix, vtkmatrix_from_array
from pyvista.core.validation import (
    check_contains,
    check_finite,
    check_greater_than,
    check_instance,
    check_integer,
    check_iterable,
    check_iterable_items,
    check_length,
    check_less_than,
    check_nonnegative,
    check_number,
    check_range,
    check_real,
    check_sequence,
    check_shape,
    check_sorted,
    check_string,
    check_subdtype,
    check_type,
    validate_array,
    validate_array3,
    validate_arrayN,
    validate_arrayN_uintlike,
    validate_arrayNx3,
    validate_axes,
    validate_data_range,
    validate_number,
    validate_transform3x3,
    validate_transform4x4,
)
<<<<<<< HEAD
from pyvista.core.validation._array_wrapper import (
    _ArrayLikeWrapper,
    _NumberWrapper,
    _NumpyArrayWrapper,
    _Sequence1DWrapper,
    _Sequence2DWrapper,
)
=======
from pyvista.core.validation._cast_array import _cast_to_list, _cast_to_numpy, _cast_to_tuple
>>>>>>> 499c39e8
from pyvista.core.validation.check import _validate_shape_value
from pyvista.core.validation.validate import _array_from_vtkmatrix, _set_default_kwarg_mandatory


@pytest.mark.parametrize(
    'transform_like',
    [
        np.eye(3),
        np.eye(4),
        np.eye(3).tolist(),
        np.eye(4).tolist(),
        vtkmatrix_from_array(np.eye(3)),
        vtkmatrix_from_array(np.eye(4)),
        vtkTransform(),
    ],
)
def test_validate_transform4x4(transform_like):
    result = validate_transform4x4(transform_like)
    assert type(result) is np.ndarray
    assert np.array_equal(result, np.eye(4))


def test_validate_transform4x4_raises():
    with pytest.raises(TypeError, match=escape("Input transform must be one of")):
        validate_transform4x4(np.array([1, 2, 3]))
    with pytest.raises(TypeError, match="must have real numbers"):
        validate_transform4x4("abc")


@pytest.mark.parametrize(
    'transform_like',
    [
        np.eye(3),
        np.eye(3).tolist(),
        vtkmatrix_from_array(np.eye(3)),
    ],
)
def test_validate_transform3x3(transform_like):
    result = validate_transform3x3(transform_like)
    assert type(result) is np.ndarray
    assert np.array_equal(result, np.eye(3))


def test_validate_transform3x3_raises():
    with pytest.raises(TypeError, match=escape("Input transform must be one of")):
        validate_transform3x3(np.array([1, 2, 3]))
    with pytest.raises(TypeError, match="must have real numbers."):
        validate_transform3x3("abc")


def test_check_subdtype():
    check_subdtype(int, np.integer)
    check_subdtype(np.dtype(int), np.integer)
    check_subdtype(np.array([1, 2, 3]), np.integer)
    check_subdtype([1.0, 2, 3], float)
    check_subdtype(np.array([1.0, 2, 3], dtype='uint8'), 'uint8')
    check_subdtype(np.array([1.0, 2, 3]), ('uint8', float))
    msg = "Input has incorrect dtype of dtype('int32'). The dtype must be a subtype of <class 'float'>."
    with pytest.raises(TypeError, match=escape(msg)):
        check_subdtype(np.array([1, 2, 3]).astype('int32'), float)
    msg = "Input has incorrect dtype of dtype('complex128'). The dtype must be a subtype of at least one of \n(<class 'numpy.integer'>, <class 'numpy.floating'>)."
    with pytest.raises(TypeError, match=escape(msg)):
        check_subdtype(np.array([1 + 1j, 2, 3]), (np.integer, np.floating))


def test_check_subdtype_changes_type():
    # test coercing some types (e.g. np.number) can lead to unexpected
    # failed `np.issubtype` checks due to an implicit change of type
    int_array = np.array([1, 2, 3])
    dtype_expected = np.number
    check_subdtype(int_array, dtype_expected)  # int is subtype of np.number

    dtype_coerced = np.dtype(dtype_expected)
    assert dtype_coerced.type is np.float64  # np.number is coerced (by NumPy) as a float
    with pytest.raises(TypeError):
        # this check will now fail since int is not subtype of float
        check_subdtype(int_array, dtype_coerced)


def test_validate_number():
    validate_number([2.0])
    num = validate_number(1)
    assert num == 1
    assert isinstance(num, int)

    num = validate_number(2.0, to_list=False, must_have_shape=(), reshape=False)
    assert num == 2.0
    assert type(num) is np.ndarray
    assert num.dtype.type is np.float64

    msg = (
        "Parameter 'must_have_shape' cannot be set for function `validate_number`.\n"
        "Its value is automatically set to `()`."
    )
    with pytest.raises(ValueError, match=escape(msg)):
        validate_number(1, must_have_shape=2, reshape=False)


def test_validate_data_range():
    rng = validate_data_range([0, 1])
    assert rng == (0, 1)

    rng = validate_data_range((0, 2.5), to_list=True)
    assert rng == [0.0, 2.5]

    rng = validate_data_range((-10, -10), to_tuple=False, must_have_shape=2)
    assert type(rng) is np.ndarray

    msg = 'Data Range with 2 elements must be sorted in ascending order. Got:\n    array([1, 0])'
    with pytest.raises(ValueError, match=escape(msg)):
        validate_data_range((1, 0))

    msg = (
        "Parameter 'must_have_shape' cannot be set for function `validate_data_range`.\n"
        "Its value is automatically set to `2`."
    )
    with pytest.raises(ValueError, match=msg):
        validate_data_range((0, 1), must_have_shape=3)


def test_set_default_kwarg_mandatory():
    default_value = 1
    default_key = 'k'

    # Test parameter unset
    kwargs = {}
    _set_default_kwarg_mandatory(kwargs, default_key, default_value)
    assert kwargs[default_key] == default_value

    # Test parameter already set to default
    kwargs = {}
    kwargs[default_key] = default_value
    _set_default_kwarg_mandatory(kwargs, default_key, default_value)
    assert kwargs[default_key] == default_value

    # Test parameter set to non-default
    kwargs = {}
    kwargs[default_key] = default_value * 2
    msg = (
        "Parameter 'k' cannot be set for function `test_set_default_kwarg_mandatory`.\n"
        "Its value is automatically set to `1`."
    )
    with pytest.raises(ValueError, match=msg):
        _set_default_kwarg_mandatory(kwargs, default_key, default_value)


def test_check_shape():
    check_shape(0, ())
    check_shape(0, [(), 2])
    check_shape((1, 2, 3), [(), 3])
    check_shape((1, 2, 3), [-1])
    check_shape((1, 2, 3), -1)

    msg = 'Input has shape (3,) which is not allowed. Shape must be 0.'
    with pytest.raises(ValueError, match=escape(msg)):
        check_shape((1, 2, 3), 0, name="Input")

    msg = 'Array has shape (3,) which is not allowed. Shape must be one of [(), (4, 5)].'
    with pytest.raises(ValueError, match=escape(msg)):
        check_shape((1, 2, 3), [(), (4, 5)])


def test_validate_shape_value():
    msg = "`None` is not a valid shape. Use `()` instead."
    with pytest.raises(TypeError, match=escape(msg)):
        _validate_shape_value(None)
    shape = _validate_shape_value(())
    assert shape == ()
    shape = _validate_shape_value(1)
    assert shape == (1,)
    shape = _validate_shape_value(-1)
    assert shape == (-1,)
    shape = _validate_shape_value((1, 2, 3))
    assert shape == (
        1,
        2,
        3,
    )
    shape = _validate_shape_value((-1, 2, -1))
    assert shape == (-1, 2, -1)

    msg = (
        "Shape must be an instance of any type (<class 'int'>, <class 'tuple'>). "
        "Got <class 'float'> instead."
    )
    with pytest.raises(TypeError, match=escape(msg)):
        _validate_shape_value(1.0)

    msg = "Shape values must all be greater than or equal to -1."
    with pytest.raises(ValueError, match=msg):
        _validate_shape_value(-2)

    msg = "All items of Shape must be an instance of <class 'int'>. " "Got <class 'tuple'> instead."
    with pytest.raises(TypeError, match=msg):
        _validate_shape_value(((1, 2), (3, 4)))


@pytest.mark.parametrize('reshape', [True, False])
def test_validate_arrayNx3(reshape):
    arr = validate_arrayNx3((1, 2, 3))
    assert arr.shape == (1, 3)
    assert np.array_equal(arr, [[1, 2, 3]])

    if not reshape:
        msg = "Array has shape (3,) which is not allowed. Shape must be (-1, 3)."
        with pytest.raises(ValueError, match=escape(msg)):
            validate_arrayNx3((1, 2, 3), reshape=False)

    arr = validate_arrayNx3([(1, 2, 3), (4, 5, 6)], reshape=reshape)
    assert arr.shape == (2, 3)

    msg = (
        "Parameter 'must_have_shape' cannot be set for function `validate_arrayNx3`.\n"
        "Its value is automatically set to `[3, (-1, 3)]`."
    )
    with pytest.raises(ValueError, match=escape(msg)):
        validate_arrayNx3((1, 2, 3), must_have_shape=1)
    msg = "Array has shape () which is not allowed. Shape must be one of [3, (-1, 3)]."
    with pytest.raises(ValueError, match=escape(msg)):
        validate_arrayNx3(0)
    with pytest.raises(ValueError, match="_input"):
        validate_arrayNx3([1, 2, 3, 4], name="_input")


@pytest.mark.parametrize('reshape', [True, False])
def test_validate_arrayN(reshape):
    # test 0D input is reshaped to 1D by default
    arr = validate_arrayN(0)
    assert arr.shape == (1,)
    assert np.array_equal(arr, [0])

    # test 2D input is reshaped to 1D by default
    arr = validate_arrayN([[1, 2, 3]])
    assert arr.shape == (3,)
    assert np.array_equal(arr, [1, 2, 3])

    arr = validate_arrayN([[1], [2], [3]])
    assert arr.shape == (3,)
    assert np.array_equal(arr, [1, 2, 3])

    if not reshape:
        msg = 'Array has shape () which is not allowed. Shape must be -1.'
        with pytest.raises(ValueError, match=escape(msg)):
            validate_arrayN(0, reshape=False)

        msg = 'Array has shape (1, 3) which is not allowed. Shape must be -1.'
        with pytest.raises(ValueError, match=escape(msg)):
            validate_arrayN([[1, 2, 3]], reshape=False)

    arr = validate_arrayN((1, 2, 3, 4, 5, 6), reshape=reshape)
    assert arr.shape == (6,)

    msg = (
        "Parameter 'must_have_shape' cannot be set for function `validate_arrayN`.\n"
        "Its value is automatically set to `[(), -1, (1, -1), (-1, 1)]`."
    )
    with pytest.raises(ValueError, match=escape(msg)):
        validate_arrayN((1, 2, 3), must_have_shape=1)

    msg = 'Array has shape (2, 2) which is not allowed. Shape must be one of [(), -1, (1, -1), (-1, 1)].'
    with pytest.raises(ValueError, match=escape(msg)):
        validate_arrayN(((1, 2), (3, 4)))
    with pytest.raises(ValueError, match="_input"):
        validate_arrayN(((1, 2), (3, 4)), name="_input")


@pytest.mark.parametrize('reshape', [True, False])
def test_validate_arrayN_uintlike(reshape):
    # test 0D input is reshaped to 1D by default
    arr = validate_arrayN_uintlike(0.0)
    assert arr.shape == (1,)
    assert np.array_equal(arr, [0])
    assert arr.dtype.type is np.int32 or arr.dtype.type is np.int64

    arr = validate_arrayN_uintlike(0.0, dtype_out='uint8')
    assert arr.dtype.type is np.uint8

    with pytest.raises(ValueError, match="Shape must be -1."):
        validate_arrayN_uintlike(0.0, reshape=False)

    msg = '_input values must all be greater than or equal to 0.'
    with pytest.raises(ValueError, match=msg):
        validate_arrayN_uintlike([-1, 1], name="_input")


@pytest.mark.parametrize('reshape', [True, False])
def test_validate_array3(reshape):
    # test 0D input is reshaped to len-3 1D vector with broadcasting enabled
    arr = validate_array3(0, broadcast=True)
    assert arr.shape == (3,)
    assert np.array_equal(arr, [0, 0, 0])

    # test 2D input is reshaped to 1D by default
    arr = validate_array3([[1, 2, 3]])
    assert arr.shape == (3,)
    assert np.array_equal(arr, [1, 2, 3])

    arr = validate_array3([[1], [2], [3]])
    assert arr.shape == (3,)
    assert np.array_equal(arr, [1, 2, 3])

    if not reshape:
        # test check fails with 2D input and no reshape
        msg = 'Array has shape (1, 3) which is not allowed. Shape must be (3,).'
        with pytest.raises(ValueError, match=escape(msg)):
            validate_array3([[1, 2, 3]], reshape=reshape)

        # test correct shape with broadcast and no reshape
        msg = "Shape must be one of [(3,), (), (1,)]."
        with pytest.raises(ValueError, match=escape(msg)):
            validate_array3((1, 2, 3, 4, 5, 6), reshape=reshape, broadcast=True)
    else:
        # test error msg shows correct shape with broadcast and with reshape
        msg = "Shape must be one of [(3,), (1, 3), (3, 1), (), (1,)]"
        with pytest.raises(ValueError, match=escape(msg)):
            validate_array3((1, 2, 3, 4, 5, 6), reshape=reshape, broadcast=True)

    # test shape cannot be overridden
    msg = (
        "Parameter 'must_have_shape' cannot be set for function `validate_array3`.\n"
        "Its value is automatically set to `[(3,), (1, 3), (3, 1)]`."
    )
    with pytest.raises(ValueError, match=escape(msg)):
        validate_array3((1, 2, 3), must_have_shape=3)


def test_check_range():
    check_range((1, 2, 3), [1, 3])

    msg = "Array values must all be less than or equal to 2."
    with pytest.raises(ValueError, match=msg):
        check_range((1, 2, 3), [1, 2])

    msg = "Input values must all be greater than or equal to 2."
    with pytest.raises(ValueError, match=msg):
        check_range((1, 2, 3), [2, 3], name='Input')

    # Test strict bounds
    msg = "Array values must all be less than 3."
    with pytest.raises(ValueError, match=msg):
        check_range((1, 2, 3), [1, 3], strict_upper=True)

    msg = "Array values must all be greater than 1."
    with pytest.raises(ValueError, match=msg):
        check_range((1, 2, 3), [1, 3], strict_lower=True)


def numeric_array_test_cases():
    Case = namedtuple("Case", ["kwarg", "valid_array", "invalid_array", "error_type", "error_msg"])
    return (
        Case(
            dict(
                must_be_finite=True, must_be_real=False
            ),  # must be real is only added for extra coverage
            0,
            np.inf,
            ValueError,
            'must have finite values',
        ),
        Case(dict(must_be_real=True), 0, 1 + 1j, TypeError, 'must have real numbers'),
        Case(dict(must_be_integer=True), 0.0, 0.1, ValueError, 'must have integer-like values'),
        Case(dict(must_be_sorted=True), [0, 1], [1, 0], ValueError, 'must be sorted'),
        Case(
            dict(must_be_sorted=dict(ascending=True, strict=False, axis=-1)),
            [0, 1],
            [1, 0],
            ValueError,
            'must be sorted',
        ),
    )


@pytest.mark.parametrize('name', ["_array", "_input"])
@pytest.mark.parametrize('copy', [True, False])
@pytest.mark.parametrize('as_any', [True, False])
@pytest.mark.parametrize('to_list', [True, False])
@pytest.mark.parametrize('to_tuple', [True, False])
@pytest.mark.parametrize('dtype_out', [np.float32, np.float64])
@pytest.mark.parametrize('case', numeric_array_test_cases())
@pytest.mark.parametrize('stack_input', [True, False])
@pytest.mark.parametrize('input_type', [tuple, list, np.ndarray, pyvista_ndarray])
def test_validate_array(
    name, copy, as_any, to_list, to_tuple, dtype_out, case, stack_input, input_type
):
    # Set up
    valid_array = np.array(case.valid_array)
    invalid_array = np.array(case.invalid_array)

    # Inputs may be scalar, use stacking to ensure we have test cases
    # with multidimensional arrays
    if stack_input:
        valid_array = np.stack((valid_array, valid_array), axis=0)
        valid_array = np.stack((valid_array, valid_array), axis=1)
        invalid_array = np.stack((invalid_array, invalid_array), axis=0)
        invalid_array = np.stack((invalid_array, invalid_array), axis=1)

    if input_type is tuple:
        valid_array = _cast_to_tuple(valid_array)
        invalid_array = _cast_to_tuple(invalid_array)
    elif input_type is list:
        valid_array = valid_array.tolist()
        invalid_array = invalid_array.tolist()
    elif input_type is np.ndarray:
        valid_array = np.asarray(valid_array)
        invalid_array = np.asarray(invalid_array)
    else:  # pyvista_ndarray:
        valid_array = pyvista_ndarray(valid_array)
        invalid_array = pyvista_ndarray(invalid_array)

    shape = np.array(valid_array).shape
    common_kwargs = dict(
        **case.kwarg,
        name=name,
        copy=copy,
        as_any=as_any,
        to_list=to_list,
        to_tuple=to_tuple,
        must_have_dtype=np.number,
        dtype_out=dtype_out,
        must_have_length=range(np.array(valid_array).size + 1),
        must_have_min_length=1,
        must_have_max_length=np.array(valid_array).size,
        must_have_shape=shape,
        reshape_to=shape,
        broadcast_to=shape,
        must_be_in_range=(np.min(valid_array), np.max(valid_array)),
        must_be_nonnegative=np.all(np.array(valid_array) > 0),
    )

    # Test raises correct error with invalid input
    with pytest.raises(case.error_type, match=case.error_msg):
        validate_array(invalid_array, **common_kwargs)
    # Test error has correct name
    with pytest.raises(case.error_type, match=name):
        validate_array(invalid_array, **common_kwargs)

    # Test no error with valid input
    array_in = valid_array
    array_out = validate_array(array_in, **common_kwargs)
    assert np.array_equal(array_out, array_in)

    # Check output
    if np.array(array_in).ndim == 0 and (to_tuple or to_list):
        # test scalar input results in scalar output
        assert isinstance(array_out, float) or isinstance(array_out, int)
    elif to_tuple:
        assert type(array_out) is tuple
    elif to_list:
        assert isinstance(array_out, list)
    else:
        assert isinstance(array_out, np.ndarray)
        assert array_out.dtype.type is dtype_out
        if as_any:
            if input_type is pyvista_ndarray:
                assert type(array_out) is pyvista_ndarray
            elif input_type is np.ndarray:
                assert type(array_out) is np.ndarray
            if (
                not copy
                and isinstance(array_in, np.ndarray)
                and np.dtype(dtype_out) is array_in.dtype
            ):
                assert array_out is array_in
            else:
                assert array_out is not array_in
        else:
            assert type(array_out) is np.ndarray

    if copy:
        assert array_out is not array_in


@pytest.mark.parametrize('obj', [0, 0.0, "0"])
@pytest.mark.parametrize('classinfo', [int, (int, float), [int, float]])
@pytest.mark.parametrize('allow_subclass', [True, False])
@pytest.mark.parametrize('name', ["_input", "_object"])
def test_check_instance(obj, classinfo, allow_subclass, name):
    if isinstance(classinfo, list):
        with pytest.raises(TypeError):
            check_instance(obj, classinfo)
        return

    if allow_subclass:
        if isinstance(obj, classinfo):
            check_instance(obj, classinfo)
        else:
            with pytest.raises(TypeError, match='Object must be an instance of'):
                check_instance(obj, classinfo)
            with pytest.raises(TypeError, match=f'{name} must be an instance of'):
                check_instance(obj, classinfo, name=name)

    else:
        if type(classinfo) is tuple:
            if type(obj) in classinfo:
                check_type(obj, classinfo)
            else:
                with pytest.raises(TypeError, match=f'{name} must have one of the following types'):
                    check_type(obj, classinfo, name=name)
                with pytest.raises(TypeError, match='Object must have one of the following types'):
                    check_type(obj, classinfo)
        elif get_origin(classinfo) is Union:
            if type(obj) in get_args(classinfo):
                check_type(obj, classinfo)
            else:
                with pytest.raises(TypeError, match=f'{name} must have one of the following types'):
                    check_type(obj, classinfo, name=name)
                with pytest.raises(TypeError, match='Object must have one of the following types'):
                    check_type(obj, classinfo)
        else:
            if type(obj) is classinfo:
                check_type(obj, classinfo)
            else:
                with pytest.raises(TypeError, match=f'{name} must have type'):
                    check_type(obj, classinfo, name=name)
                with pytest.raises(TypeError, match='Object must have type'):
                    check_type(obj, classinfo)

    msg = "Name must be a string, got <class 'int'> instead."
    with pytest.raises(TypeError, match=msg):
        check_instance(0, int, name=0)


def test_check_type():
    check_type(0, int, name='abc')
    check_type(0, Union[int])
    with pytest.raises(TypeError):
        check_type("str", int)
    with pytest.raises(TypeError):
        check_type(0, int, name=1)
        check_type(0, Union[int, float])


@pytest.mark.skipif(
    sys.version_info < (3, 10), reason="Union type input requires python3.10 or higher"
)
def test_check_type_union():
    check_type(0, Union[int, float])


def test_check_string():
    check_string("abc")
    check_string("abc", name='123')
    msg = "Value must be an instance of <class 'str'>. Got <class 'int'> instead."
    with pytest.raises(TypeError, match=msg):
        check_string(0, name='Value')
    msg = "Object must be an instance of <class 'str'>. Got <class 'int'> instead."
    with pytest.raises(TypeError, match=msg):
        check_string(0)
    msg = "Name must be a string, got <class 'float'> instead."
    with pytest.raises(TypeError, match=msg):
        check_string("abc", name=0.0)

    class str_subclass(str):
        pass

    check_string(str_subclass(), allow_subclass=True)
    with pytest.raises(TypeError, match="Object must have type <class 'str'>."):
<<<<<<< HEAD
        check_string(str_subclass(), allow_subclass=False)
=======
        check_is_string(str_subclass(), allow_subclass=False)


def test_check_is_arraylike():
    check_is_arraylike([1, 2])

    if sys.version_info < (3, 9) and sys.platform == 'linux':
        err = TypeError
        msg = "Object arrays are not supported."
    else:
        err = ValueError
        msg = "Input cannot be cast as <class 'numpy.ndarray'>."
    with pytest.raises(err, match=msg):
        check_is_arraylike([[1, 2], 3])
>>>>>>> 499c39e8


def test_check_less_than():
    check_less_than([0], 1)
    check_less_than(np.eye(3), 1, strict=False)
    msg = "Array values must all be less than 0."
    with pytest.raises(ValueError, match=msg):
        check_less_than(0, 0, strict=True)
    msg = "_input values must all be less than or equal to 0."
    with pytest.raises(ValueError, match=msg):
        check_less_than(1, 0, strict=False, name="_input")


def test_check_greater_than():
    check_greater_than([1], 0)
    check_greater_than(np.eye(3), 0, strict=False)
    msg = "Array values must all be greater than 0."
    with pytest.raises(ValueError, match=msg):
        check_greater_than(0, 0, strict=True)
    msg = "_input values must all be greater than or equal to 0."
    with pytest.raises(ValueError, match=msg):
        check_greater_than(-1, 0, strict=False, name="_input")


def test_check_real():
    check_real(1)
    check_real(-2.0)
    check_real(np.array(2.0, dtype="uint8"))
    msg = 'Array must have real numbers.'
    with pytest.raises(TypeError, match=msg):
        check_real(1 + 1j)
    msg = '_input must have real numbers.'
    with pytest.raises(TypeError, match=msg):
        check_real(1 + 1j, name="_input")


def test_check_finite():
    check_finite(0)
    msg = '_input must have finite values.'
    with pytest.raises(ValueError, match=msg):
        check_finite(np.nan, name="_input")


def test_check_integerlike():
    check_integer(1)
    check_integer([2, 3.0])
    msg = "Input has incorrect dtype of <class 'float'>. The dtype must be a subtype of <class 'numpy.integer'>."
    with pytest.raises(TypeError, match=msg):
        check_integer([2, 3.0], strict=True, name="_input")
    msg = "_input must have integer-like values."
    with pytest.raises(ValueError, match=msg):
        check_integer([2, 3.4], strict=False, name="_input")


def test_check_sequence():
    check_sequence((1,), name='abc')
    check_sequence(range(3))
    check_sequence("abc")
    with pytest.raises(TypeError, match="_input"):
        check_sequence(np.array(1), name="_input")


def test_check_iterable():
    check_iterable((1,), name='abc')
    check_iterable(range(3))
    check_iterable("abc")
    check_iterable(np.array(1))
    with pytest.raises(TypeError, match="_input"):
        check_iterable(1, name="_input")


def test_check_length():
    check_length((1,))
    check_length(
        [
            1,
        ]
    )
    check_length(np.ndarray((1,)))
    check_length((1,), exact_length=1, min_length=1, max_length=1, must_be_1d=True)
    check_length((1,), exact_length=[1, 2.0])

    with pytest.raises(ValueError, match="'exact_length' must have integer-like values."):
        check_length((1,), exact_length=(1, 2.4), name="_input")

    msg = '_input must have a length equal to any of: 1. Got length 2 instead.'
    with pytest.raises(ValueError, match=msg):
        check_length((1, 2), exact_length=1, name="_input")
    msg = '_input must have a length equal to any of: [3 4]. Got length 2 instead.'
    with pytest.raises(ValueError, match=escape(msg)):
        check_length((1, 2), exact_length=[3, 4], name="_input")

    msg = "_input must have a maximum length of 1. Got length 2 instead."
    with pytest.raises(ValueError, match=msg):
        check_length((1, 2), max_length=1, name="_input")

    msg = "_input must have a minimum length of 2. Got length 1 instead."
    with pytest.raises(ValueError, match=msg):
        check_length((1,), min_length=2, name="_input")

    msg = 'Range with 2 elements must be sorted in ascending order. Got:\n    (4, 2)'
    with pytest.raises(ValueError, match=escape(msg)):
        check_length(
            (
                1,
                2,
                3,
            ),
            min_length=4,
            max_length=2,
        )

    msg = "Shape must be -1."
    with pytest.raises(ValueError, match=escape(msg)):
        check_length(((1, 2), (3, 4)), must_be_1d=True)


def test_check_nonnegative():
    check_nonnegative(0)
    check_nonnegative(np.eye(3))
    msg = "Array values must all be greater than or equal to 0."
    with pytest.raises(ValueError, match=msg):
        check_nonnegative(-1)


@pytest.mark.parametrize('shape', [(), (8,), (4, 6), (2, 3, 4)])
@pytest.mark.parametrize('axis', [None, -1, -2, -3, 0, 1, 2, 3])
@pytest.mark.parametrize('ascending', [True, False])
@pytest.mark.parametrize('strict', [True, False])
@pytest.mark.parametrize('as_list', [True, False])
def test_check_sorted(shape, axis, ascending, strict, as_list):
    def _check_sorted_params(arr):
        check_sorted(arr, axis=axis, strict=strict, ascending=ascending)

    if shape == ():
        # test always succeeds with scalar
        _check_sorted_params(0)
        return

    # Create ascending array with unique values
    num_elements = np.prod(shape)
    arr_strict_ascending = np.arange(num_elements).reshape(shape)

    # needed to support numpy <1.25
    # needed to support vtk 9.0.3
    # check for removal when support for vtk 9.0.3 is removed
    try:
        AxisError = np.exceptions.AxisError
    except AttributeError:
        AxisError = np.AxisError

    try:
        # Create ascending array with duplicate values
        arr_ascending = np.repeat(arr_strict_ascending, 2, axis=axis)
        # Create descending arrays
        arr_descending = np.flip(arr_ascending, axis=axis)
        arr_strict_descending = np.flip(arr_strict_ascending, axis=axis)
    except AxisError:
        # test ValueError is raised whenever an AxisError would otherwise be raised
        with pytest.raises(
            ValueError, match=f'Axis {axis} is out of bounds for ndim {arr_strict_ascending.ndim}'
        ):
            _check_sorted_params(arr_strict_ascending)
        return

    def maybe_as_list(_input):
        if as_list and _input.ndim == 1:
            return _input.tolist()
        else:
            pytest.skip(
                'Only flat 1D sequences are tests as-is otherwise the '
                'input is cast to numpy which is covered by other test cases.'
            )

    arr_ascending = maybe_as_list(arr_ascending)
    arr_strict_ascending = maybe_as_list(arr_strict_ascending)
    arr_descending = maybe_as_list(arr_descending)
    arr_strict_descending = maybe_as_list(arr_strict_descending)

    if axis is None and not as_list and arr_ascending.ndim > 1:
        # test that axis=None will flatten array and cause it not to be sorted for higher dimension arrays
        with pytest.raises(ValueError):
            _check_sorted_params(arr_ascending)
        return

    if strict and ascending:
        _check_sorted_params(arr_strict_ascending)
        for a in [arr_ascending, arr_descending, arr_strict_descending]:
            with pytest.raises(ValueError, match="must be sorted in strict ascending order"):
                _check_sorted_params(a)

    elif not strict and ascending:
        _check_sorted_params(arr_ascending)
        _check_sorted_params(arr_strict_ascending)
        for a in [arr_descending, arr_strict_descending]:
            with pytest.raises(ValueError, match="must be sorted in ascending order"):
                _check_sorted_params(a)

    elif strict and not ascending:
        _check_sorted_params(arr_strict_descending)
        for a in [arr_ascending, arr_strict_ascending, arr_descending]:
            with pytest.raises(ValueError, match="must be sorted in strict descending order"):
                _check_sorted_params(a)

    elif not strict and not ascending:
        _check_sorted_params(arr_descending)
        _check_sorted_params(arr_strict_descending)
        for a in [arr_ascending, arr_strict_ascending]:
            with pytest.raises(ValueError, match="must be sorted in descending order"):
                _check_sorted_params(a)


def test_check_sorted_error_repr():
    array = np.zeros(shape=(10, 10))
    msg = "Array with 100 elements must be sorted in strict ascending order. Got:\n    array([[0., 0... 0., 0., 0.]])"
    with pytest.raises(ValueError, match=escape(msg)):
        check_sorted(array, ascending=True, strict=True)


def test_check_iterable_items():
    check_iterable_items([1, 2, 3], int)
    check_iterable_items(("a", "b", "c"), str)
    check_iterable_items("abc", str)
    check_iterable_items(range(10), int)
    msg = "All items of Iterable must be an instance of <class 'str'>. Got <class 'int'> instead."
    with pytest.raises(TypeError, match=escape(msg)):
        check_iterable_items(["abc", 1], str)
    with pytest.raises(TypeError, match="All items of _input"):
        check_iterable_items(["abc", 1], str, name="_input")


@pytest.mark.parametrize('number', [1, 1.0, True, 1 + 1j])
@pytest.mark.parametrize('definition', ['builtin', 'numpy'])
@pytest.mark.parametrize('must_be_real', [True, False])
def test_check_number(number, definition, must_be_real):
    if definition == 'numpy':
        number = np.array([number])[0]

    if isinstance(number, np.bool_) or (not isinstance(number, Real) and must_be_real):
        # Test bool types always raise an error
        # Test complex types raise an error when `must_be_real` is True
        with pytest.raises(TypeError):
            check_number(number, must_be_real=must_be_real)
    else:
        # All other cases should succeed
        check_number(number, must_be_real=must_be_real)

    if definition == 'numpy':
        # Test numpy types raise an error when definition is 'builtin'
        if isinstance(number, float) or (isinstance(number, complex) and not must_be_real):
            # np.float_ and np.complex_ subclass float and complex, respectively,
            # so no error is raised
            check_number(number, must_be_real=must_be_real, definition='builtin')
        else:
            with pytest.raises(TypeError):
                check_number(number, must_be_real=must_be_real, definition='builtin')
    elif definition == 'builtin':
        # Test builtin types raise an error when definition is 'numpy'
        with pytest.raises(TypeError):
            check_number(number, must_be_real=must_be_real, definition='numpy')


def test_check_number_raises():
    msg = (
        "_input must be an instance of <class 'numbers.Real'>. Got <class 'numpy.ndarray'> instead."
    )
    with pytest.raises(TypeError, match=msg):
        check_number(np.array(0), name='_input')
    msg = "Object must be"
    with pytest.raises(TypeError, match=msg):
        check_number(np.array(0))
    msg = "Object must be"
    with pytest.raises(TypeError, match=msg):
        check_number(1 + 1j, must_be_real=True)


def test_check_contains():
    check_contains("foo", ["foo", "bar"])
    msg = "Input 'foo' is not valid. Input must be one of: \n\t['cat', 'bar']"
    with pytest.raises(ValueError, match=escape(msg)):
        check_contains("foo", ["cat", "bar"])
    msg = "_input '5' is not valid. _input must be in: \n\trange(0, 4)"
    with pytest.raises(ValueError, match=escape(msg)):
        check_contains(5, range(4), name="_input")


@pytest.mark.parametrize('name', ['_input', 'Axes'])
def test_validate_axes(name):
    axes_right = np.eye(3)
    axes_left = np.array([[1, 0.0, 0], [0, 1, 0], [0, 0, -1]])

    # test different input args
    axes = validate_axes(axes_right)
    assert np.array_equal(axes, axes_right)
    axes = validate_axes(
        [[1], [0], [0]], [[0, 1, 0]], must_have_orientation='right', must_be_orthogonal=True
    )
    assert np.array_equal(axes, axes_right)
    axes = validate_axes([1, 0, 0], [[0, 1, 0]], (0, 0, 1))
    assert np.array_equal(axes, axes_right)
    assert np.issubdtype(axes.dtype, np.floating)

    axes = validate_axes(np.eye(3).astype(int))
    assert np.array_equal(axes, axes_right)
    assert np.issubdtype(axes.dtype, np.floating)

    # test bad input
    with pytest.raises(ValueError, match=f"{name} cannot be parallel."):
        validate_axes([[1, 0, 0], [1, 0, 0], [0, 1, 0]], name=name)
    with pytest.raises(ValueError, match="Axes cannot be parallel."):
        validate_axes([[0, 1, 0], [1, 0, 0], [0, 1, 0]])
    with pytest.raises(ValueError, match=f"{name} cannot be zeros."):
        validate_axes([[1, 0, 0], [0, 1, 0], [0, 0, 0]], name=name)
    with pytest.raises(ValueError, match="Axes cannot be zeros."):
        validate_axes([[1, 0, 0], [0, 0, 0], [0, 0, 1]])
    with pytest.raises(ValueError, match="Axes cannot be zeros."):
        validate_axes([[0, 0, 0], [0, 1, 0], [0, 0, 1]])

    # test normalize
    axes_scaled = axes_right * 2
    axes = validate_axes(axes_scaled, normalize=False)
    assert np.array_equal(axes, axes_scaled)
    axes = validate_axes(axes_scaled, normalize=True)
    assert np.array_equal(axes, axes_right)

    # test orientation
    validate_axes([1, 0, 0], [0, 1, 0], must_have_orientation='left')
    validate_axes(axes_left, must_have_orientation=None)
    validate_axes(axes_left, must_have_orientation='left')
    with pytest.raises(ValueError, match=f"{name} do not have a right-handed orientation."):
        validate_axes(axes_left, must_have_orientation='right', name=name)

    validate_axes(axes_right, must_have_orientation=None)
    validate_axes(axes_right, must_have_orientation='right')
    with pytest.raises(ValueError, match=f"{name} do not have a left-handed orientation."):
        validate_axes(axes_right, must_have_orientation='left', name=name)

    # test specifying two vectors without orientation raises error (3rd cannot be computed)
    with pytest.raises(
        ValueError, match=f"{name} orientation must be specified when only two vectors are given."
    ):
        validate_axes([1, 0, 0], [0, 1, 0], must_have_orientation=None, name=name)


@pytest.mark.parametrize('bias_index', [(0, 1), (1, 0), (2, 0)])
def test_validate_axes_orthogonal(bias_index):
    axes_right = np.eye(3)
    axes_right[bias_index[0], bias_index[1]] = 0.1
    axes_left = np.array([[1, 0.0, 0], [0, 1, 0], [0, 0, -1]])
    axes_left[bias_index[0], bias_index[1]] = 0.1

    msg = "Axes are not orthogonal."
    axes = validate_axes(
        axes_right, must_be_orthogonal=False, normalize=False, must_have_orientation='right'
    )
    assert np.array_equal(axes, axes_right)
    with pytest.raises(ValueError, match=msg):
        validate_axes(axes_right, must_be_orthogonal=True)

    axes = validate_axes(
        axes_left, must_be_orthogonal=False, normalize=False, must_have_orientation='left'
    )
    assert np.array_equal(axes, axes_left)
    with pytest.raises(ValueError, match=msg):
        validate_axes(axes_left, must_be_orthogonal=True)


<<<<<<< HEAD
arraylike_shapes = [
    (),
    (0,),
    (1,),
    (
        1,
        0,
    ),
    (1, 1, 0),
    (1, 1, 1, 0),
    (
        1,
        2,
    ),
    (1, 2, 3),
    (
        1,
        2,
        3,
        4,
    ),
]

ArrayLikePropsTuple = namedtuple(
    'ArrayLikeTuple', ['array', 'shape', 'dtype', 'ndim', 'wrapper', 'return_original']
)


from enum import Enum


class arraylike_types(Enum):
    Number = 0
    NumpyArraySequence = 1
    NumberSequence1D = 2
    NumberSequence2D = 2
    NumpyArray = 3


@pytest.mark.parametrize('arraylike_type', arraylike_types)
@pytest.mark.parametrize('shape_in', arraylike_shapes)
@pytest.mark.parametrize('dtype_in', [float, int, bool, np.float64, np.int_, np.bool_, np.uint8])
def test_array_wrappers(arraylike_type, shape_in, dtype_in):
    # Skip tests for impossible scalar cases
    is_scalar = shape_in == ()
    is_sequence_type = arraylike_type in [
        arraylike_types.NumpyArraySequence,
        arraylike_types.NumberSequence1D,
        arraylike_types.NumberSequence2D,
    ]
    is_scalar_type = arraylike_type is arraylike_types.Number
    if (is_scalar and is_sequence_type) or (not is_scalar and is_scalar_type):
        pytest.skip("Scalar cannot be a sequence")

    # Skip tests for sequences of numpy dtypes
    # This is done since sequences are generated using `array.tolist()`
    # which will cast numpy dtypes to builtin types (which are tested separately)
    if arraylike_type in [
        arraylike_types.NumberSequence1D,
        arraylike_types.NumberSequence2D,
    ] and issubclass(dtype_in, np.generic):
        pytest.skip("No tests for sequences of numpy dtypes.")

    # Set up test array and keep track of special empty sequence cases
    if is_scalar:
        initial_array = dtype_in(0)
        is_empty = False
    else:
        initial_array = np.zeros(shape=shape_in, dtype=dtype_in)
        is_empty = initial_array.shape[-1] == 0

    if arraylike_type is arraylike_types.Number:
        array_before_wrap = initial_array
        expected = ArrayLikePropsTuple(
            array=array_before_wrap,
            shape=shape_in,
            dtype=dtype_in,
            ndim=0,
            wrapper=_NumberWrapper,
            return_original=True,
        )
    elif arraylike_type is arraylike_types.NumpyArray:
        array_before_wrap = np.array(initial_array)
        expected = ArrayLikePropsTuple(
            array=array_before_wrap,
            shape=shape_in,
            dtype=np.dtype(dtype_in),
            ndim=array_before_wrap.ndim,
            wrapper=_NumpyArrayWrapper,
            return_original=True,
        )
    elif arraylike_type is arraylike_types.NumpyArraySequence:
        # convert to list array and replace items with numpy arrays
        depth = initial_array.ndim
        if depth == 4:
            array_before_wrap = [[[[initial_array]]]]
            shape_out = (1, 1, 1, 1, *shape_in)
        elif depth == 3:
            array_before_wrap = [[[initial_array]]]
            shape_out = (1, 1, 1, *shape_in)
        elif depth == 2:
            array_before_wrap = [[initial_array]]
            shape_out = (1, 1, *shape_in)
        elif depth == 1:
            array_before_wrap = [initial_array]
            shape_out = (1, *shape_in)
        else:
            raise RuntimeError('Unexpected test case.')

        expected = ArrayLikePropsTuple(
            array=np.array(array_before_wrap),
            shape=shape_out,
            dtype=np.array(array_before_wrap).dtype,
            ndim=np.array(array_before_wrap).ndim,
            wrapper=_NumpyArrayWrapper,
            return_original=False,
        )

    elif arraylike_type in [arraylike_types.NumberSequence1D, arraylike_types.NumberSequence2D]:
        if is_empty:
            # Cannot infer dtype from an empty sequence at runtime,
            # so we assume the dtype is float by default
            dtype_out = float
            # Check this matches default numpy behavior
            assert np.array([()]).dtype.type is np.float64
        else:
            dtype_out = dtype_in
        depth = initial_array.ndim
        array_before_wrap = initial_array.tolist()
        if depth in (1, 2):
            if depth == 1:
                wrapper = _Sequence1DWrapper
            else:
                wrapper = _Sequence2DWrapper

            # sequence is expected as-is
            expected = ArrayLikePropsTuple(
                array=array_before_wrap,
                shape=shape_in,
                dtype=dtype_out,
                ndim=depth,
                wrapper=wrapper,
                return_original=True,
            )
        else:
            # cast to a numpy array
            expected = ArrayLikePropsTuple(
                array=np.asarray(array_before_wrap),
                shape=shape_in,
                dtype=dtype_out,
                ndim=depth,
                wrapper=_NumpyArrayWrapper,
                return_original=False,
            )
    else:
        raise RuntimeError("Unexpected test case.")

    # Test abstract wrapper
    wrapped_abstract = _ArrayLikeWrapper(array_before_wrap)
    assert np.array_equal(wrapped_abstract._array, expected.array)
    assert wrapped_abstract.shape == expected.shape
    assert wrapped_abstract.dtype == expected.dtype
    assert wrapped_abstract.ndim == expected.ndim
    assert type(wrapped_abstract) is expected.wrapper

    # Test child wrapper
    wrapped_child = expected.wrapper(array_before_wrap)
    assert np.array_equal(wrapped_child._array, expected.array)
    assert wrapped_child.shape == expected.shape
    assert wrapped_child.dtype == expected.dtype
    assert wrapped_child.ndim == expected.ndim
    assert type(wrapped_child) is expected.wrapper

    # Test wrapping self returns self
    wrapped_wrapped = expected.wrapper(wrapped_child)
    assert wrapped_wrapped is wrapped_child

    assert np.array_equal(wrapped_wrapped._array, expected.array)
    assert wrapped_wrapped.shape == expected.shape
    assert wrapped_wrapped.dtype == expected.dtype
    assert wrapped_wrapped.ndim == expected.ndim
    assert type(wrapped_wrapped) is expected.wrapper


ragged_arrays = (
    [[1, 2, 3], [4, 5], [6, 7, 8, 9]],
    [np.array([1, 2, 3]), np.array([4, 5]), np.array([6, 7, 8, 9])],
)


@pytest.mark.skipif(
    sys.platform == 'linux' and sys.version_info < (3, 9, 0),
    reason="Numpy raise a warning, not an error.",
)
@pytest.mark.parametrize('ragged_array', ragged_arrays)
def test_array_wrapper_ragged_array(ragged_array):
    match = 'inhomogeneous shape'
    # assert casting directly to numpy array raises error
    with pytest.raises(ValueError, match=match):
        np.array(ragged_array)

    if isinstance(ragged_array[0], np.ndarray):
        # errors for nested ndarrays caught by `cast_to_ndarray`
        match = "Input cannot be cast as <class 'numpy.ndarray'>"

    with pytest.raises(ValueError, match=match):
        _ArrayLikeWrapper(ragged_array)
=======
@pytest.mark.parametrize('as_any', [True, False])
@pytest.mark.parametrize('copy', [True, False])
@pytest.mark.parametrize('dtype', [None, float])
def test_cast_to_numpy(as_any, copy, dtype):
    array_in = pyvista_ndarray([1, 2])
    array_out = _cast_to_numpy(array_in, copy=copy, as_any=as_any, dtype=dtype)
    assert np.array_equal(array_out, array_in)
    if as_any:
        assert type(array_out) is pyvista_ndarray
    else:
        assert type(array_out) is np.ndarray

    if copy:
        assert array_out is not array_in

    if dtype is None:
        assert array_out.dtype.type is array_in.dtype.type
    else:
        assert array_out.dtype.type is np.dtype(dtype).type


def test_cast_to_numpy_raises():
    if sys.version_info < (3, 9) and sys.platform == 'linux':
        err = TypeError
        msg = "Object arrays are not supported."
    else:
        err = ValueError
        msg = "Input cannot be cast as <class 'numpy.ndarray'>."
    with pytest.raises(err, match=msg):
        _cast_to_numpy([[1], [2, 3]])

    msg = "Object arrays are not supported."
    with pytest.raises(TypeError, match=msg):
        _cast_to_numpy(list)


def test_cast_to_numpy_must_be_real():
    _ = _cast_to_numpy([0, 1], must_be_real=True)
    _ = _cast_to_numpy("abc", must_be_real=False)

    msg = "Array must have real numbers. Got dtype <class 'numpy.complex128'>"
    with pytest.raises(TypeError, match=msg):
        _ = _cast_to_numpy([0, 1 + 1j], must_be_real=True)
    msg = "Array must have real numbers. Got dtype <class 'numpy.str_'>"
    with pytest.raises(TypeError, match=msg):
        _ = _cast_to_numpy("abc", must_be_real=True)


def test_cast_to_tuple():
    array_in = np.zeros(shape=(2, 2, 3))
    array_tuple = _cast_to_tuple(array_in)
    assert array_tuple == (((0.0, 0.0, 0.0), (0.0, 0.0, 0.0)), ((0.0, 0.0, 0.0), (0.0, 0.0, 0.0)))
    array_list = array_in.tolist()
    assert np.array_equal(array_tuple, array_list)


def test_cast_to_list():
    array_in = np.zeros(shape=(3, 4, 5))
    array_list = _cast_to_list(array_in)
    assert np.array_equal(array_in, array_list)


@pytest.mark.parametrize(
    ['cls', 'shape'],
    [
        (vtkMatrix3x3, (3, 3)),
        (vtkMatrix4x4, (4, 4)),
    ],
)
def test_array_from_vtkmatrix(cls, shape):
    expected = np.random.default_rng().random(shape)
    mat = cls()
    for i, j in itertools.product(range(shape[0]), range(shape[1])):
        mat.SetElement(i, j, expected[i, j])
    actual = _array_from_vtkmatrix(mat, shape=shape)
    assert np.array_equal(actual, expected)

    # Test this matches public function
    expected = array_from_vtkmatrix(mat)
    assert np.array_equal(actual, expected)
>>>>>>> 499c39e8
<|MERGE_RESOLUTION|>--- conflicted
+++ resolved
@@ -1,9 +1,6 @@
 from collections import namedtuple
-<<<<<<< HEAD
+import itertools
 from numbers import Real
-=======
-import itertools
->>>>>>> 499c39e8
 from re import escape
 import sys
 from typing import Union, get_args, get_origin
@@ -46,7 +43,6 @@
     validate_transform3x3,
     validate_transform4x4,
 )
-<<<<<<< HEAD
 from pyvista.core.validation._array_wrapper import (
     _ArrayLikeWrapper,
     _NumberWrapper,
@@ -54,9 +50,7 @@
     _Sequence1DWrapper,
     _Sequence2DWrapper,
 )
-=======
 from pyvista.core.validation._cast_array import _cast_to_list, _cast_to_numpy, _cast_to_tuple
->>>>>>> 499c39e8
 from pyvista.core.validation.check import _validate_shape_value
 from pyvista.core.validation.validate import _array_from_vtkmatrix, _set_default_kwarg_mandatory
 
@@ -614,24 +608,7 @@
 
     check_string(str_subclass(), allow_subclass=True)
     with pytest.raises(TypeError, match="Object must have type <class 'str'>."):
-<<<<<<< HEAD
         check_string(str_subclass(), allow_subclass=False)
-=======
-        check_is_string(str_subclass(), allow_subclass=False)
-
-
-def test_check_is_arraylike():
-    check_is_arraylike([1, 2])
-
-    if sys.version_info < (3, 9) and sys.platform == 'linux':
-        err = TypeError
-        msg = "Object arrays are not supported."
-    else:
-        err = ValueError
-        msg = "Input cannot be cast as <class 'numpy.ndarray'>."
-    with pytest.raises(err, match=msg):
-        check_is_arraylike([[1, 2], 3])
->>>>>>> 499c39e8
 
 
 def test_check_less_than():
@@ -999,7 +976,88 @@
         validate_axes(axes_left, must_be_orthogonal=True)
 
 
-<<<<<<< HEAD
+@pytest.mark.parametrize('as_any', [True, False])
+@pytest.mark.parametrize('copy', [True, False])
+@pytest.mark.parametrize('dtype', [None, float])
+def test_cast_to_numpy(as_any, copy, dtype):
+    array_in = pyvista_ndarray([1, 2])
+    array_out = _cast_to_numpy(array_in, copy=copy, as_any=as_any, dtype=dtype)
+    assert np.array_equal(array_out, array_in)
+    if as_any:
+        assert type(array_out) is pyvista_ndarray
+    else:
+        assert type(array_out) is np.ndarray
+
+    if copy:
+        assert array_out is not array_in
+
+    if dtype is None:
+        assert array_out.dtype.type is array_in.dtype.type
+    else:
+        assert array_out.dtype.type is np.dtype(dtype).type
+
+
+def test_cast_to_numpy_raises():
+    if sys.version_info < (3, 9) and sys.platform == 'linux':
+        err = TypeError
+        msg = "Object arrays are not supported."
+    else:
+        err = ValueError
+        msg = "Input cannot be cast as <class 'numpy.ndarray'>."
+    with pytest.raises(err, match=msg):
+        _cast_to_numpy([[1], [2, 3]])
+
+    msg = "Object arrays are not supported."
+    with pytest.raises(TypeError, match=msg):
+        _cast_to_numpy(list)
+
+
+def test_cast_to_numpy_must_be_real():
+    _ = _cast_to_numpy([0, 1], must_be_real=True)
+    _ = _cast_to_numpy("abc", must_be_real=False)
+
+    msg = "Array must have real numbers. Got dtype <class 'numpy.complex128'>"
+    with pytest.raises(TypeError, match=msg):
+        _ = _cast_to_numpy([0, 1 + 1j], must_be_real=True)
+    msg = "Array must have real numbers. Got dtype <class 'numpy.str_'>"
+    with pytest.raises(TypeError, match=msg):
+        _ = _cast_to_numpy("abc", must_be_real=True)
+
+
+def test_cast_to_tuple():
+    array_in = np.zeros(shape=(2, 2, 3))
+    array_tuple = _cast_to_tuple(array_in)
+    assert array_tuple == (((0.0, 0.0, 0.0), (0.0, 0.0, 0.0)), ((0.0, 0.0, 0.0), (0.0, 0.0, 0.0)))
+    array_list = array_in.tolist()
+    assert np.array_equal(array_tuple, array_list)
+
+
+def test_cast_to_list():
+    array_in = np.zeros(shape=(3, 4, 5))
+    array_list = _cast_to_list(array_in)
+    assert np.array_equal(array_in, array_list)
+
+
+@pytest.mark.parametrize(
+    ['cls', 'shape'],
+    [
+        (vtkMatrix3x3, (3, 3)),
+        (vtkMatrix4x4, (4, 4)),
+    ],
+)
+def test_array_from_vtkmatrix(cls, shape):
+    expected = np.random.default_rng().random(shape)
+    mat = cls()
+    for i, j in itertools.product(range(shape[0]), range(shape[1])):
+        mat.SetElement(i, j, expected[i, j])
+    actual = _array_from_vtkmatrix(mat, shape=shape)
+    assert np.array_equal(actual, expected)
+
+    # Test this matches public function
+    expected = array_from_vtkmatrix(mat)
+    assert np.array_equal(actual, expected)
+
+
 arraylike_shapes = [
     (),
     (0,),
@@ -1206,86 +1264,4 @@
         match = "Input cannot be cast as <class 'numpy.ndarray'>"
 
     with pytest.raises(ValueError, match=match):
-        _ArrayLikeWrapper(ragged_array)
-=======
-@pytest.mark.parametrize('as_any', [True, False])
-@pytest.mark.parametrize('copy', [True, False])
-@pytest.mark.parametrize('dtype', [None, float])
-def test_cast_to_numpy(as_any, copy, dtype):
-    array_in = pyvista_ndarray([1, 2])
-    array_out = _cast_to_numpy(array_in, copy=copy, as_any=as_any, dtype=dtype)
-    assert np.array_equal(array_out, array_in)
-    if as_any:
-        assert type(array_out) is pyvista_ndarray
-    else:
-        assert type(array_out) is np.ndarray
-
-    if copy:
-        assert array_out is not array_in
-
-    if dtype is None:
-        assert array_out.dtype.type is array_in.dtype.type
-    else:
-        assert array_out.dtype.type is np.dtype(dtype).type
-
-
-def test_cast_to_numpy_raises():
-    if sys.version_info < (3, 9) and sys.platform == 'linux':
-        err = TypeError
-        msg = "Object arrays are not supported."
-    else:
-        err = ValueError
-        msg = "Input cannot be cast as <class 'numpy.ndarray'>."
-    with pytest.raises(err, match=msg):
-        _cast_to_numpy([[1], [2, 3]])
-
-    msg = "Object arrays are not supported."
-    with pytest.raises(TypeError, match=msg):
-        _cast_to_numpy(list)
-
-
-def test_cast_to_numpy_must_be_real():
-    _ = _cast_to_numpy([0, 1], must_be_real=True)
-    _ = _cast_to_numpy("abc", must_be_real=False)
-
-    msg = "Array must have real numbers. Got dtype <class 'numpy.complex128'>"
-    with pytest.raises(TypeError, match=msg):
-        _ = _cast_to_numpy([0, 1 + 1j], must_be_real=True)
-    msg = "Array must have real numbers. Got dtype <class 'numpy.str_'>"
-    with pytest.raises(TypeError, match=msg):
-        _ = _cast_to_numpy("abc", must_be_real=True)
-
-
-def test_cast_to_tuple():
-    array_in = np.zeros(shape=(2, 2, 3))
-    array_tuple = _cast_to_tuple(array_in)
-    assert array_tuple == (((0.0, 0.0, 0.0), (0.0, 0.0, 0.0)), ((0.0, 0.0, 0.0), (0.0, 0.0, 0.0)))
-    array_list = array_in.tolist()
-    assert np.array_equal(array_tuple, array_list)
-
-
-def test_cast_to_list():
-    array_in = np.zeros(shape=(3, 4, 5))
-    array_list = _cast_to_list(array_in)
-    assert np.array_equal(array_in, array_list)
-
-
-@pytest.mark.parametrize(
-    ['cls', 'shape'],
-    [
-        (vtkMatrix3x3, (3, 3)),
-        (vtkMatrix4x4, (4, 4)),
-    ],
-)
-def test_array_from_vtkmatrix(cls, shape):
-    expected = np.random.default_rng().random(shape)
-    mat = cls()
-    for i, j in itertools.product(range(shape[0]), range(shape[1])):
-        mat.SetElement(i, j, expected[i, j])
-    actual = _array_from_vtkmatrix(mat, shape=shape)
-    assert np.array_equal(actual, expected)
-
-    # Test this matches public function
-    expected = array_from_vtkmatrix(mat)
-    assert np.array_equal(actual, expected)
->>>>>>> 499c39e8
+        _ArrayLikeWrapper(ragged_array)