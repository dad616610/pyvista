--- conflicted
+++ resolved
@@ -18,13 +18,6 @@
     HAS_IMAGEIO = False
 
 
-<<<<<<< HEAD
-# pytestmark = pytest.mark.skipif(
-#     platform.system() == 'Darwin',
-#     reason='MacOS testing on Azure fails when downloading',
-# )
-=======
->>>>>>> 300003a9
 skip_windows = pytest.mark.skipif(os.name == 'nt', reason='Test fails on Windows')
 
 
