--- conflicted
+++ resolved
@@ -31,7 +31,6 @@
 
 import numpy as np
 
-<<<<<<< HEAD
 try:
     from typing import Unpack
 except ImportError:
@@ -40,20 +39,6 @@
 from pyvista.core import _vtk_core as _vtk
 from pyvista.core._typing_core._array_like import _NumberType
 from pyvista.core._typing_core._array_like import _NumberUnion
-=======
-from pyvista.core._validation import check_contains
-from pyvista.core._validation import check_finite
-from pyvista.core._validation import check_integer
-from pyvista.core._validation import check_length
-from pyvista.core._validation import check_ndim
-from pyvista.core._validation import check_nonnegative
-from pyvista.core._validation import check_range
-from pyvista.core._validation import check_real
-from pyvista.core._validation import check_shape
-from pyvista.core._validation import check_sorted
-from pyvista.core._validation import check_string
-from pyvista.core._validation import check_subdtype
->>>>>>> d0eb5b07
 from pyvista.core._validation._cast_array import _cast_to_numpy
 from pyvista.core._validation._cast_array import _cast_to_tuple
 from pyvista.core._validation.check import _ShapeLike
@@ -73,7 +58,6 @@
 if TYPE_CHECKING:  # pragma: no cover
     import numpy.typing as npt
 
-<<<<<<< HEAD
     from pyvista.core._typing_core import MatrixLike
     from pyvista.core._typing_core import NumberType
     from pyvista.core._typing_core import NumpyArray
@@ -83,6 +67,8 @@
     from pyvista.core._typing_core._aliases import _ArrayLikeOrScalar
     from pyvista.core._typing_core._array_like import _FiniteNestedList
     from pyvista.core._typing_core._array_like import _FiniteNestedTuple
+
+    from .check import _ShapeLike
 
 
 class _ValidationFlags(NamedTuple):
@@ -646,20 +632,6 @@
 ) -> NumpyArray[_NumberType]: ...
 def validate_array(
     array: _ArrayLikeOrScalar[NumberType],
-=======
-    from pyvista.core._typing_core import ArrayLike
-    from pyvista.core._typing_core import MatrixLike
-    from pyvista.core._typing_core import RotationLike
-    from pyvista.core._typing_core import TransformLike
-    from pyvista.core._typing_core import VectorLike
-    from pyvista.core._typing_core._array_like import NumpyArray
-
-    from .check import _ShapeLike
-
-
-def validate_array(
-    arr: float | ArrayLike[float],
->>>>>>> d0eb5b07
     /,
     *,
     must_have_shape: _ShapeLike | list[_ShapeLike] | None = None,
@@ -672,11 +644,7 @@
     must_be_finite: bool = False,
     must_be_real: bool = True,
     must_be_integer: bool = False,
-<<<<<<< HEAD
     must_be_sorted: bool | dict[str, int | bool] = False,
-=======
-    must_be_sorted: bool = False,
->>>>>>> d0eb5b07
     must_be_in_range: VectorLike[float] | None = None,
     strict_lower_bound: bool = False,
     strict_upper_bound: bool = False,
@@ -685,10 +653,7 @@
     dtype_out: npt.DTypeLike = None,
     as_any: bool = True,
     copy: bool = False,
-<<<<<<< HEAD
     get_flags: bool = False,
-=======
->>>>>>> d0eb5b07
     to_list: bool = False,
     to_tuple: bool = False,
     name: str = 'Array',
@@ -792,7 +757,6 @@
 
     must_have_min_length : int, optional
         :func:`Check <pyvista.core._validation.check.check_length>`
-<<<<<<< HEAD
         if the array's length is this value or greater. See note in
         ``must_have_length`` for details.
 
@@ -800,13 +764,6 @@
         :func:`Check <pyvista.core._validation.check.check_length>`
         if the array' length is this value or less. See note in
         ``must_have_length`` for details.
-=======
-        if the array's length is this value or greater.
-
-    must_have_max_length : int, optional
-        :func:`Check <pyvista.core._validation.check.check_length>`
-        if the array' length is this value or less.
->>>>>>> d0eb5b07
 
     must_be_nonnegative : bool, default: False
         :func:`Check <pyvista.core._validation.check.check_nonnegative>`
@@ -1095,20 +1052,12 @@
 
 
 def validate_axes(
-<<<<<<< HEAD
     *axes: Union[MatrixLike[float], VectorLike[float]],
-=======
-    *axes: VectorLike[float] | MatrixLike[float],
->>>>>>> d0eb5b07
     normalize: bool = True,
     must_be_orthogonal: bool = True,
     must_have_orientation: Literal['right', 'left'] | None = 'right',
     name: str = 'Axes',
-<<<<<<< HEAD
 ) -> NumpyArray[float]:
-=======
-):
->>>>>>> d0eb5b07
     """Validate 3D axes vectors.
 
     By default, the axes are normalized and checked to ensure they are orthogonal and
@@ -1310,11 +1259,7 @@
 
     """
     check_contains(
-<<<<<<< HEAD
         ['right', 'left', None], must_contain=must_have_handedness, name='must_have_handedness'
-=======
-        item=must_have_handedness, container=['right', 'left', None], name='must_have_handedness'
->>>>>>> d0eb5b07
     )
     rotation_matrix = validate_transform3x3(rotation, name=name)
     if not np.allclose(np.linalg.inv(rotation_matrix), rotation_matrix.T):
@@ -1404,11 +1349,7 @@
 
 def validate_transform3x3(
     transform: TransformLike, /, *, must_be_finite: bool = True, name: str = 'Transform'
-<<<<<<< HEAD
 ) -> NumpyArray[float]:
-=======
-):
->>>>>>> d0eb5b07
     """Validate transform-like input as a 3x3 ndarray.
 
     Parameters
@@ -1492,7 +1433,6 @@
     return array
 
 
-<<<<<<< HEAD
 class _KwargsValidateNumber(TypedDict):
     reshape: bool
     must_have_dtype: Optional[_NumberUnion]
@@ -1518,10 +1458,6 @@
     **kwargs: Unpack[_KwargsValidateNumber],
 ) -> NumberType: ...
 
-=======
-def validate_number(num: float, /, *, reshape: bool = True, **kwargs):
-    """Validate a real, finite number.
->>>>>>> d0eb5b07
 
 @overload
 def validate_number(  # type: ignore[misc]  # numpydoc ignore=GL08
@@ -1560,11 +1496,7 @@
 
     Parameters
     ----------
-<<<<<<< HEAD
     num : float | VectorLike[float]
-=======
-    num : float
->>>>>>> d0eb5b07
         Number to validate.
 
     reshape : bool, default: True
@@ -1611,7 +1543,6 @@
     10
 
     """
-<<<<<<< HEAD
     must_have_shape: Union[_ShapeLike, list[_ShapeLike]]
     must_have_shape = [(), (1,)] if reshape else ()
 
@@ -1665,23 +1596,6 @@
     to_list: bool = False,
     name: str = 'Data Range',
 ) -> tuple[_NumberType, _NumberType]:
-=======
-    kwargs.setdefault('name', 'Number')
-    kwargs.setdefault('to_list', True)
-    kwargs.setdefault('must_be_finite', True)
-
-    if reshape:
-        shape = [(), (1,)]
-        _set_default_kwarg_mandatory(kwargs, 'reshape_to', ())
-    else:
-        shape = ()  # type: ignore[assignment]
-    _set_default_kwarg_mandatory(kwargs, 'must_have_shape', shape)
-
-    return validate_array(num, **kwargs)
-
-
-def validate_data_range(rng: VectorLike[float], /, **kwargs):
->>>>>>> d0eb5b07
     """Validate a data range.
 
     This function is similar to :func:`~validate_array`, but is configured
@@ -1758,7 +1672,6 @@
     )
 
 
-<<<<<<< HEAD
 class _KwargsValidateArrayNx3(TypedDict, total=False):
     must_have_dtype: Optional[_NumberUnion]
     must_have_length: Optional[Union[int, VectorLike[int]]]
@@ -1787,12 +1700,6 @@
     dtype_out: None = None,
     **kwargs: Unpack[_KwargsValidateArrayNx3],
 ) -> NumpyArray[NumberType]: ...
-=======
-def validate_arrayNx3(
-    arr: VectorLike[float] | MatrixLike[float], /, *, reshape: bool = True, **kwargs
-):
-    """Validate an array is numeric and has shape Nx3.
->>>>>>> d0eb5b07
 
 
 @overload
@@ -1861,13 +1768,8 @@
 
     Parameters
     ----------
-<<<<<<< HEAD
     array : VectorLike[float] | MatrixLike[float]
         1D or 2D array to validate.
-=======
-    arr : VectorLike[float] | MatrixLike[float]
-        Array to validate.
->>>>>>> d0eb5b07
 
     reshape : bool, default: True
         If ``True``, 1D arrays with 3 elements are considered valid
@@ -1919,7 +1821,6 @@
     must_have_shape: list[_ShapeLike] = [(-1, 3)]
     reshape_to: Optional[_ShapeLike] = None
     if reshape:
-<<<<<<< HEAD
         must_have_shape.append((3,))
         reshape_to = (-1, 3)
 
@@ -1982,13 +1883,6 @@
     dtype_out: None = None,
     **kwargs: Unpack[_KwargsValidateArrayN],
 ) -> NumpyArray[NumberType]: ...
-=======
-        shape = [3, (-1, 3)]
-        _set_default_kwarg_mandatory(kwargs, 'reshape_to', (-1, 3))
-    else:
-        shape = (-1, 3)  # type: ignore[assignment]
-    _set_default_kwarg_mandatory(kwargs, 'must_have_shape', shape)
->>>>>>> d0eb5b07
 
 
 @overload
@@ -2001,11 +1895,6 @@
     **kwargs: Unpack[_KwargsValidateArrayN],
 ) -> NumpyArray[_NumberType]: ...
 
-<<<<<<< HEAD
-=======
-def validate_arrayN(arr: float | VectorLike[float], /, *, reshape: bool = True, **kwargs):
-    """Validate a numeric 1D array.
->>>>>>> d0eb5b07
 
 @overload
 def validate_arrayN(  # numpydoc ignore=GL08
@@ -2084,13 +1973,8 @@
 
     Parameters
     ----------
-<<<<<<< HEAD
     array : float | VectorLike[float] | MatrixLike[float]
         Array-like input to validate.
-=======
-    arr : VectorLike[float]
-        Array to validate.
->>>>>>> d0eb5b07
 
     reshape : bool, default: True
         If ``True``, 0-dimensional scalars are reshaped to ``(1,)`` and 2D
@@ -2148,7 +2032,6 @@
         must_have_shape = [(), (-1), (1, -1), (-1, 1)]
         reshape_to = (-1,)
     else:
-<<<<<<< HEAD
         must_have_shape = (-1,)
     return validate_array(  # type: ignore[call-overload, misc]
         array,
@@ -2180,11 +2063,6 @@
         broadcast_to=None,
     )
 
-=======
-        shape = -1  # type: ignore[assignment]
-    _set_default_kwarg_mandatory(kwargs, 'must_have_shape', shape)
-    return validate_array(arr, **kwargs)
->>>>>>> d0eb5b07
 
 class _KwargsValidateArrayNUnsigned(TypedDict, total=False):
     must_have_dtype: Optional[_NumberUnion]
@@ -2201,13 +2079,6 @@
     get_flags: bool
     name: str
 
-<<<<<<< HEAD
-=======
-def validate_arrayN_unsigned(
-    arr: VectorLike[float], /, *, reshape: bool = True, **kwargs
-) -> NumpyArray[int]:
-    """Validate a numeric 1D array of non-negative (unsigned) integers.
->>>>>>> d0eb5b07
 
 _IntegerType = TypeVar('_IntegerType', bound=Union[np.integer, int, np.bool_])  # type: ignore[type-arg]
 
@@ -2311,13 +2182,8 @@
 
     Parameters
     ----------
-<<<<<<< HEAD
     array : float | VectorLike[float] | MatrixLike[float]
         0D, 1D, or 2D array to validate.
-=======
-    arr : VectorLike[float]
-        Array to validate.
->>>>>>> d0eb5b07
 
     reshape : bool, default: True
         If ``True``, 0-dimensional scalars are reshaped to ``(1,)`` and 2D
@@ -2479,18 +2345,6 @@
     **kwargs: Unpack[_KwargsValidateArray3],
 ) -> NumpyArray[NumberType]: ...
 
-<<<<<<< HEAD
-=======
-def validate_array3(
-    arr: float | VectorLike[float] | MatrixLike[float],
-    /,
-    *,
-    reshape: bool = True,
-    broadcast: bool = False,
-    **kwargs,
-):
-    """Validate a numeric 1D array with 3 elements.
->>>>>>> d0eb5b07
 
 @overload
 def validate_array3(  # numpydoc ignore=GL08
@@ -2535,11 +2389,7 @@
 
     Parameters
     ----------
-<<<<<<< HEAD
     array : float | VectorLike[float] | MatrixLike[float]
-=======
-    arr : float | VectorLike[float] | MatrixLike[float]
->>>>>>> d0eb5b07
         Array to validate.
 
     reshape : bool, default: True
@@ -2602,7 +2452,6 @@
     must_have_shape: list[_ShapeLike] = [(3,)]
     reshape_to: Optional[tuple[int]] = None
     if reshape:
-<<<<<<< HEAD
         must_have_shape.append((1, 3))
         must_have_shape.append((3, 1))
         reshape_to = (-1,)
@@ -2641,18 +2490,6 @@
         must_have_min_length=None,
         must_have_max_length=None,
     )
-=======
-        shape.append((1, 3))  # type: ignore[arg-type]
-        shape.append((3, 1))  # type: ignore[arg-type]
-        _set_default_kwarg_mandatory(kwargs, 'reshape_to', (-1))
-    if broadcast:
-        shape.append(())  # type: ignore[arg-type] # allow 0D scalars
-        shape.append((1,))  # 1D 1-element vectors
-        _set_default_kwarg_mandatory(kwargs, 'broadcast_to', (3,))
-    _set_default_kwarg_mandatory(kwargs, 'must_have_shape', shape)
-
-    return validate_array(arr, **kwargs)
->>>>>>> d0eb5b07
 
 
 def _set_default_kwarg_mandatory(kwargs: dict[str, Any], key: str, default: Any) -> None:
