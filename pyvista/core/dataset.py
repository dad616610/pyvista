"""Attributes common to PolyData and Grid Objects."""

from __future__ import annotations

from collections.abc import Iterable
from collections.abc import Sequence
from copy import deepcopy
from functools import partial
from typing import TYPE_CHECKING
from typing import Any
from typing import Literal
from typing import NamedTuple
from typing import cast
from typing import overload
import warnings

import numpy as np

import pyvista

from . import _vtk_core as _vtk
from ._typing_core import BoundsTuple
from .dataobject import DataObject
from .datasetattributes import DataSetAttributes
from .errors import PyVistaDeprecationWarning
from .errors import VTKVersionError
from .filters import DataSetFilters
from .filters import _get_output
from .pyvista_ndarray import pyvista_ndarray
from .utilities.arrays import CellLiteral
from .utilities.arrays import FieldAssociation
from .utilities.arrays import FieldLiteral
from .utilities.arrays import PointLiteral
from .utilities.arrays import _coerce_pointslike_arg
from .utilities.arrays import get_array
from .utilities.arrays import get_array_association
from .utilities.arrays import raise_not_matching
from .utilities.arrays import vtk_id_list_to_array
from .utilities.helpers import is_pyvista_dataset
from .utilities.misc import abstract_class
from .utilities.points import vtk_points

if TYPE_CHECKING:  # pragma: no cover
    from collections.abc import Callable
    from collections.abc import Generator
    from collections.abc import Iterator

    from ._typing_core import ConcreteDataSetType
    from ._typing_core import MatrixLike
    from ._typing_core import NumpyArray
    from ._typing_core import VectorLike

# vector array names
DEFAULT_VECTOR_KEY = '_vectors'


class ActiveArrayInfoTuple(NamedTuple):
    """Active array info tuple.

    Parameters
    ----------
    association : pyvista.core.utilities.arrays.FieldAssociation
        Association of the array.

    name : str
        The name of the array.

    """

    association: FieldAssociation
    name: str | None

    def copy(self: ActiveArrayInfoTuple) -> ActiveArrayInfoTuple:
        """Return a copy of this object.

        Returns
        -------
        ActiveArrayInfo
            A copy of this object.

        """
        return ActiveArrayInfoTuple(self.association, self.name)


class _ActiveArrayExistsInfoTuple(NamedTuple):
    """Active array info tuple to provide legacy support."""

    association: FieldAssociation
    name: str


class ActiveArrayInfo:
    """Active array info class with support for pickling.

    .. deprecated:: 0.45

        Use :class:`pyvista.core.dataset.ActiveArrayInfoTuple` instead.

    Parameters
    ----------
    association : pyvista.core.utilities.arrays.FieldAssociation
        Array association.
        Association of the array.

    name : str
        The name of the array.

    """

    def __init__(self: ActiveArrayInfo, association: FieldAssociation, name: str | None) -> None:
        """Initialize."""
        self.association = association
        self.name = name
        # Deprecated on v0.45.0, estimated removal on v0.48.0
        warnings.warn(
            'ActiveArrayInfo is deprecated. Use ActiveArrayInfoTuple instead.',
            PyVistaDeprecationWarning,
        )

    def copy(self: ActiveArrayInfo) -> ActiveArrayInfo:
        """Return a copy of this object.

        Returns
        -------
        ActiveArrayInfo
            A copy of this object.

        """
        return ActiveArrayInfo(self.association, self.name)

    def __getstate__(self: ActiveArrayInfo) -> dict[str, Any]:
        """Support pickling."""
        state = self.__dict__.copy()
        state['association'] = int(self.association.value)
        return state

    def __setstate__(self: ActiveArrayInfo, state: dict[str, Any]) -> None:
        """Support unpickling."""
        self.__dict__ = state.copy()
        self.association = FieldAssociation(state['association'])

    @property
    def _namedtuple(self: ActiveArrayInfo) -> ActiveArrayInfoTuple:
        """Build a namedtuple on the fly to provide legacy support."""
        return ActiveArrayInfoTuple(self.association, self.name)

    def __iter__(self: ActiveArrayInfo) -> Iterator[FieldAssociation | str]:
        """Provide namedtuple-like __iter__."""
        return self._namedtuple.__iter__()

    def __repr__(self: ActiveArrayInfo) -> str:
        """Provide namedtuple-like __repr__."""
        return self._namedtuple.__repr__()

    def __getitem__(self: ActiveArrayInfo, item: int) -> FieldAssociation | str:
        """Provide namedtuple-like __getitem__."""
        return self._namedtuple.__getitem__(item)

    def __eq__(self: ActiveArrayInfo, other: object) -> bool:
        """Check equivalence (useful for serialize/deserialize tests)."""
        if isinstance(other, ActiveArrayInfo):
            same_association = int(self.association.value) == int(other.association.value)
            return self.name == other.name and same_association
        return False


@abstract_class
class DataSet(DataSetFilters, DataObject):
    """Methods in common to spatially referenced objects.

    Parameters
    ----------
    *args :
        Any extra args are passed as option to spatially referenced objects.

    **kwargs :
        Any extra keyword args are passed as option to spatially referenced objects.

    """

    plot = pyvista._plot.plot

    def __init__(self: DataSet, *args, **kwargs) -> None:
        """Initialize the common object."""
        super().__init__(*args, **kwargs)
        self._last_active_scalars_name: str | None = None
        self._active_scalars_info = ActiveArrayInfoTuple(FieldAssociation.POINT, name=None)
        self._active_vectors_info = ActiveArrayInfoTuple(FieldAssociation.POINT, name=None)
        self._active_tensors_info = ActiveArrayInfoTuple(FieldAssociation.POINT, name=None)

    def __getattr__(self: DataSet, item: str) -> Any:
        """Get attribute from base class if not found."""
        return super().__getattribute__(item)

    @property
    def active_scalars_info(self: DataSet) -> ActiveArrayInfoTuple:
        """Return the active scalar's association and name.

        Association refers to the data association (e.g. point, cell, or
        field) of the active scalars.

        Returns
        -------
        ActiveArrayInfo
            The scalars info in an object with namedtuple semantics,
            with attributes ``association`` and ``name``.

        Notes
        -----
        If both cell and point scalars are present and neither have
        been set active within at the dataset level, point scalars
        will be made active.

        Examples
        --------
        Create a mesh, add scalars to the mesh, and return the active
        scalars info.  Note how when the scalars are added, they
        automatically become the active scalars.

        >>> import pyvista as pv
        >>> mesh = pv.Sphere()
        >>> mesh['Z Height'] = mesh.points[:, 2]
        >>> mesh.active_scalars_info
        ActiveArrayInfoTuple(association=<FieldAssociation.POINT: 0>, name='Z Height')

        """
        field, name = self._active_scalars_info
        exclude = {'__custom_rgba', 'Normals', 'vtkOriginalPointIds', 'TCoords'}
        if name in exclude:
            name = self._last_active_scalars_name

        # verify this field is still valid
        if name is not None:
            if field is FieldAssociation.CELL:
                if self.cell_data.active_scalars_name != name:
                    name = None
            elif field is FieldAssociation.POINT:
                if self.point_data.active_scalars_name != name:
                    name = None

        if name is None:
            # check for the active scalars in point or cell arrays
            self._active_scalars_info = ActiveArrayInfoTuple(field, None)
            for attr in [self.point_data, self.cell_data]:
                if attr.active_scalars_name is not None:
                    self._active_scalars_info = ActiveArrayInfoTuple(
                        attr.association,
                        attr.active_scalars_name,
                    )
                    break

        return self._active_scalars_info

    @property
    def active_vectors_info(self: DataSet) -> ActiveArrayInfoTuple:
        """Return the active vector's association and name.

        Association refers to the data association (e.g. point, cell, or
        field) of the active vectors.

        Returns
        -------
        ActiveArrayInfo
            The vectors info in an object with namedtuple semantics,
            with attributes ``association`` and ``name``.

        Notes
        -----
        If both cell and point vectors are present and neither have
        been set active within at the dataset level, point vectors
        will be made active.

        Examples
        --------
        Create a mesh, compute the normals inplace, set the active
        vectors to the normals, and show that the active vectors are
        the ``'Normals'`` array associated with points.

        >>> import pyvista as pv
        >>> mesh = pv.Sphere()
        >>> _ = mesh.compute_normals(inplace=True)
        >>> mesh.active_vectors_name = 'Normals'
        >>> mesh.active_vectors_info
        ActiveArrayInfoTuple(association=<FieldAssociation.POINT: 0>, name='Normals')

        """
        field, name = self._active_vectors_info

        # verify this field is still valid
        if name is not None:
            if field is FieldAssociation.POINT:
                if self.point_data.active_vectors_name != name:
                    name = None
            if field is FieldAssociation.CELL:
                if self.cell_data.active_vectors_name != name:
                    name = None

        if name is None:
            # check for the active vectors in point or cell arrays
            self._active_vectors_info = ActiveArrayInfoTuple(field, None)
            for attr in [self.point_data, self.cell_data]:
                name = attr.active_vectors_name
                if name is not None:
                    self._active_vectors_info = ActiveArrayInfoTuple(attr.association, name)
                    break

        return self._active_vectors_info

    @property
    def active_tensors_info(self: DataSet) -> ActiveArrayInfoTuple:
        """Return the active tensor's field and name: [field, name].

        Returns
        -------
        ActiveArrayInfo
            Active tensor's field and name: [field, name].

        """
        return self._active_tensors_info

    @property
    def active_vectors(self: DataSet) -> pyvista_ndarray | None:
        """Return the active vectors array.

        Returns
        -------
        Optional[pyvista_ndarray]
            Active vectors array.

        Examples
        --------
        Create a mesh, compute the normals inplace, and return the
        normals vector array.

        >>> import pyvista as pv
        >>> mesh = pv.Sphere()
        >>> _ = mesh.compute_normals(inplace=True)
        >>> mesh.active_vectors  # doctest:+SKIP
        pyvista_ndarray([[-2.48721432e-10, -1.08815623e-09, -1.00000000e+00],
                         [-2.48721432e-10, -1.08815623e-09,  1.00000000e+00],
                         [-1.18888125e-01,  3.40539310e-03, -9.92901802e-01],
                         ...,
                         [-3.11940581e-01, -6.81432486e-02,  9.47654784e-01],
                         [-2.09880397e-01, -4.65070531e-02,  9.76620376e-01],
                         [-1.15582108e-01, -2.80492082e-02,  9.92901802e-01]],
                        dtype=float32)

        """
        field, name = self.active_vectors_info
        if name is not None:
            try:
                if field is FieldAssociation.POINT:
                    return self.point_data[name]
                if field is FieldAssociation.CELL:
                    return self.cell_data[name]
            except KeyError:
                return None
        return None

    @property
    def active_tensors(self: DataSet) -> NumpyArray[float] | None:
        """Return the active tensors array.

        Returns
        -------
        Optional[np.ndarray]
            Active tensors array.

        """
        field: FieldAssociation = self.active_tensors_info.association
        name: str | None = self.active_tensors_info.name
        if name is not None:
            try:
                if field is FieldAssociation.POINT:
                    return self.point_data[name]
                if field is FieldAssociation.CELL:
                    return self.cell_data[name]
            except KeyError:
                return None
        return None

    @property
    def active_tensors_name(self: DataSet) -> str | None:
        """Return the name of the active tensor array.

        Returns
        -------
        str
            Name of the active tensor array.

        """
        return self.active_tensors_info.name

    @active_tensors_name.setter
    def active_tensors_name(self: DataSet, name: str | None) -> None:
        """Set the name of the active tensor array.

        Parameters
        ----------
        name : str
            Name of the active tensor array.

        """
        self.set_active_tensors(name)

    @property
    def active_vectors_name(self: DataSet) -> str | None:
        """Return the name of the active vectors array.

        Returns
        -------
        str
            Name of the active vectors array.

        Examples
        --------
        Create a mesh, compute the normals, set them as active, and
        return the name of the active vectors.

        >>> import pyvista as pv
        >>> mesh = pv.Sphere()
        >>> mesh_w_normals = mesh.compute_normals()
        >>> mesh_w_normals.active_vectors_name = 'Normals'
        >>> mesh_w_normals.active_vectors_name
        'Normals'

        """
        return self.active_vectors_info.name

    @active_vectors_name.setter
    def active_vectors_name(self: DataSet, name: str | None) -> None:
        """Set the name of the active vectors array.

        Parameters
        ----------
        name : str
            Name of the active vectors array.

        """
        self.set_active_vectors(name)

    @property  # type: ignore[explicit-override, override]
    def active_scalars_name(self: DataSet) -> str | None:
        """Return the name of the active scalars.

        Returns
        -------
        str
            Name of the active scalars.

        Examples
        --------
        Create a mesh, add scalars to the mesh, and return the name of
        the active scalars.

        >>> import pyvista as pv
        >>> mesh = pv.Sphere()
        >>> mesh['Z Height'] = mesh.points[:, 2]
        >>> mesh.active_scalars_name
        'Z Height'

        """
        return self.active_scalars_info.name

    @active_scalars_name.setter
    def active_scalars_name(self: DataSet, name: str | None) -> None:
        """Set the name of the active scalars.

        Parameters
        ----------
        name : str
             Name of the active scalars.

        """
        self.set_active_scalars(name)

    @property  # type: ignore[override]
    def points(self: DataSet) -> pyvista_ndarray:
        """Return a reference to the points as a numpy object.

        Returns
        -------
        pyvista_ndarray
            Reference to the points as a numpy object.

        Examples
        --------
        Create a mesh and return the points of the mesh as a numpy
        array.

        >>> import pyvista as pv
        >>> cube = pv.Cube()
        >>> points = cube.points
        >>> points
        pyvista_ndarray([[-0.5, -0.5, -0.5],
                         [-0.5, -0.5,  0.5],
                         [-0.5,  0.5,  0.5],
                         [-0.5,  0.5, -0.5],
                         [ 0.5, -0.5, -0.5],
                         [ 0.5,  0.5, -0.5],
                         [ 0.5,  0.5,  0.5],
                         [ 0.5, -0.5,  0.5]], dtype=float32)

        Shift these points in the z direction and show that their
        position is reflected in the mesh points.

        >>> points[:, 2] += 1
        >>> cube.points
        pyvista_ndarray([[-0.5, -0.5,  0.5],
                         [-0.5, -0.5,  1.5],
                         [-0.5,  0.5,  1.5],
                         [-0.5,  0.5,  0.5],
                         [ 0.5, -0.5,  0.5],
                         [ 0.5,  0.5,  0.5],
                         [ 0.5,  0.5,  1.5],
                         [ 0.5, -0.5,  1.5]], dtype=float32)

        You can also update the points in-place:

        >>> cube.points[...] = 2 * points
        >>> cube.points
        pyvista_ndarray([[-1., -1.,  1.],
                         [-1., -1.,  3.],
                         [-1.,  1.,  3.],
                         [-1.,  1.,  1.],
                         [ 1., -1.,  1.],
                         [ 1.,  1.,  1.],
                         [ 1.,  1.,  3.],
                         [ 1., -1.,  3.]], dtype=float32)

        """
        _points = self.GetPoints()
        try:
            _points = _points.GetData()
        except AttributeError:
            # create an empty array
            vtkpts = vtk_points(np.empty((0, 3)), False)
            self.SetPoints(vtkpts)
            _points = self.GetPoints().GetData()
        return pyvista_ndarray(_points, dataset=self)

    @points.setter
    def points(self: DataSet, points: MatrixLike[float] | _vtk.vtkPoints) -> None:
        """Set a reference to the points as a numpy object.

        Parameters
        ----------
        points : MatrixLike[float] | vtk.vtkPoints
            Points as a array object.

        """
        pdata = self.GetPoints()
        if isinstance(points, pyvista_ndarray):
            # simply set the underlying data
            if points.VTKObject is not None and pdata is not None:
                pdata.SetData(points.VTKObject)
                pdata.Modified()
                self.Modified()
                return
        # directly set the data if vtk object
        if isinstance(points, _vtk.vtkPoints):
            self.SetPoints(points)
            if pdata is not None:
                pdata.Modified()
            self.Modified()
            return
        # otherwise, wrap and use the array
        points, _ = _coerce_pointslike_arg(points, copy=False)
        vtkpts = vtk_points(points, False)
        if not pdata:
            self.SetPoints(vtkpts)
        else:
            pdata.SetData(vtkpts.GetData())
        self.GetPoints().Modified()
        self.Modified()

    @property
    def arrows(  # type: ignore[misc]
        self: ConcreteDataSetType,
    ) -> pyvista.PolyData | None:
        """Return a glyph representation of the active vector data as arrows.

        Arrows will be located at the points of the mesh and
        their size will be dependent on the norm of the vector.
        Their direction will be the "direction" of the vector

        Returns
        -------
        pyvista.PolyData
            Active vectors represented as arrows.

        Examples
        --------
        Create a mesh, compute the normals and set them active, and
        plot the active vectors.

        >>> import pyvista as pv
        >>> mesh = pv.Cube()
        >>> mesh_w_normals = mesh.compute_normals()
        >>> mesh_w_normals.active_vectors_name = 'Normals'
        >>> arrows = mesh_w_normals.arrows
        >>> arrows.plot(show_scalar_bar=False)

        """
        vectors, vectors_name = self.active_vectors, self.active_vectors_name
        if vectors is None or vectors_name is None:
            return None

        if vectors.ndim != 2:
            raise ValueError('Active vectors are not vectors.')

        scale_name = f'{vectors_name} Magnitude'
        scale = np.linalg.norm(vectors, axis=1)
        self.point_data.set_array(scale, scale_name)
        return self.glyph(orient=vectors_name, scale=scale_name)

    @property
    def active_t_coords(self: DataSet) -> pyvista_ndarray | None:
        """Return the active texture coordinates on the points.

        Returns
        -------
        Optional[pyvista_ndarray]
            Active texture coordinates on the points.

        """
        warnings.warn(
            'Use of `DataSet.active_t_coords` is deprecated. Use `DataSet.active_texture_coordinates` instead.',
            PyVistaDeprecationWarning,
        )
        return self.active_texture_coordinates

    @active_t_coords.setter
    def active_t_coords(self: DataSet, t_coords: NumpyArray[float]) -> None:
        """Set the active texture coordinates on the points.

        Parameters
        ----------
        t_coords : np.ndarray
            Active texture coordinates on the points.

        """
        warnings.warn(
            'Use of `DataSet.active_t_coords` is deprecated. Use `DataSet.active_texture_coordinates` instead.',
            PyVistaDeprecationWarning,
        )
        self.active_texture_coordinates = t_coords  # type: ignore[assignment]

    def set_active_scalars(
        self: DataSet,
        name: str | None,
        preference: PointLiteral | CellLiteral = 'cell',
    ) -> tuple[FieldAssociation, NumpyArray[float] | None]:
        """Find the scalars by name and appropriately sets it as active.

        To deactivate any active scalars, pass ``None`` as the ``name``.

        Parameters
        ----------
        name : str, optional
            Name of the scalars array to assign as active.  If
            ``None``, deactivates active scalars for both point and
            cell data.

        preference : str, default: "cell"
            If there are two arrays of the same name associated with
            points or cells, it will prioritize an array matching this
            type.  Can be either ``'cell'`` or ``'point'``.

        Returns
        -------
        pyvista.core.utilities.arrays.FieldAssociation
            Association of the scalars matching ``name``.

        pyvista_ndarray
            An array from the dataset matching ``name``.

        """
        if preference not in ['point', 'cell', FieldAssociation.CELL, FieldAssociation.POINT]:
            raise ValueError('``preference`` must be either "point" or "cell"')
        if name is None:
            self.GetCellData().SetActiveScalars(None)
            self.GetPointData().SetActiveScalars(None)
            return FieldAssociation.NONE, np.array([])
        field = get_array_association(self, name, preference=preference)
        if field == FieldAssociation.NONE:
            if name in self.field_data:
                raise ValueError(f'Data named "{name}" is a field array which cannot be active.')
            else:
                raise KeyError(f'Data named "{name}" does not exist in this dataset.')
        self._last_active_scalars_name = self.active_scalars_info.name
        if field == FieldAssociation.POINT:
            ret = self.GetPointData().SetActiveScalars(name)
        elif field == FieldAssociation.CELL:
            ret = self.GetCellData().SetActiveScalars(name)
        else:
            raise ValueError(f'Data field ({name}) with type ({field}) not usable')

        if ret < 0:
            raise ValueError(
                f'Data field "{name}" with type ({field}) could not be set as the active scalars',
            )

        self._active_scalars_info = ActiveArrayInfoTuple(field, name)

        if field == FieldAssociation.POINT:
            return field, self.point_data.active_scalars
        else:  # must be cell
            return field, self.cell_data.active_scalars

    def set_active_vectors(
        self: DataSet, name: str | None, preference: PointLiteral | CellLiteral = 'point'
    ) -> None:
        """Find the vectors by name and appropriately sets it as active.

        To deactivate any active vectors, pass ``None`` as the ``name``.

        Parameters
        ----------
        name : str, optional
            Name of the vectors array to assign as active.

        preference : str, default: "point"
            If there are two arrays of the same name associated with
            points, cells, or field data, it will prioritize an array
            matching this type.  Can be either ``'cell'``,
            ``'field'``, or ``'point'``.

        """
        if name is None:
            self.GetCellData().SetActiveVectors(None)
            self.GetPointData().SetActiveVectors(None)
            field = FieldAssociation.POINT
        else:
            field = get_array_association(self, name, preference=preference)
            if field == FieldAssociation.POINT:
                ret = self.GetPointData().SetActiveVectors(name)
            elif field == FieldAssociation.CELL:
                ret = self.GetCellData().SetActiveVectors(name)
            else:
                raise ValueError(f'Data field ({name}) with type ({field}) not usable')

            if ret < 0:
                raise ValueError(
                    f'Data field ({name}) with type ({field}) could not be set as the active vectors',
                )

        self._active_vectors_info = ActiveArrayInfoTuple(field, name)

    def set_active_tensors(
        self: DataSet, name: str | None, preference: PointLiteral | CellLiteral = 'point'
    ) -> None:
        """Find the tensors by name and appropriately sets it as active.

        To deactivate any active tensors, pass ``None`` as the ``name``.

        Parameters
        ----------
        name : str, optional
            Name of the tensors array to assign as active.

        preference : str, default: "point"
            If there are two arrays of the same name associated with
            points, cells, or field data, it will prioritize an array
            matching this type.  Can be either ``'cell'``,
            ``'field'``, or ``'point'``.

        """
        if name is None:
            self.GetCellData().SetActiveTensors(None)
            self.GetPointData().SetActiveTensors(None)
            field = FieldAssociation.POINT
        else:
            field = get_array_association(self, name, preference=preference)
            if field == FieldAssociation.POINT:
                ret = self.GetPointData().SetActiveTensors(name)
            elif field == FieldAssociation.CELL:
                ret = self.GetCellData().SetActiveTensors(name)
            else:
                raise ValueError(f'Data field ({name}) with type ({field}) not usable')

            if ret < 0:
                raise ValueError(
                    f'Data field ({name}) with type ({field}) could not be set as the active tensors',
                )

        self._active_tensors_info = ActiveArrayInfoTuple(field, name)

    def rename_array(
        self: DataSet,
        old_name: str,
        new_name: str,
        preference: PointLiteral | CellLiteral | FieldLiteral = 'cell',
    ) -> None:
        """Change array name by searching for the array then renaming it.

        Parameters
        ----------
        old_name : str
            Name of the array to rename.

        new_name : str
            Name to rename the array to.

        preference : str, default: "cell"
            If there are two arrays of the same name associated with
            points, cells, or field data, it will prioritize an array
            matching this type.  Can be either ``'cell'``,
            ``'field'``, or ``'point'``.

        Examples
        --------
        Create a cube, assign a point array to the mesh named
        ``'my_array'``, and rename it to ``'my_renamed_array'``.

        >>> import pyvista as pv
        >>> import numpy as np
        >>> cube = pv.Cube()
        >>> cube['my_array'] = range(cube.n_points)
        >>> cube.rename_array('my_array', 'my_renamed_array')
        >>> cube['my_renamed_array']
        pyvista_ndarray([0, 1, 2, 3, 4, 5, 6, 7])

        """
        field = get_array_association(self, old_name, preference=preference)

        was_active = False
        if self.active_scalars_name == old_name:
            was_active = True
        if field == FieldAssociation.POINT:
            data = self.point_data
        elif field == FieldAssociation.CELL:
            data = self.cell_data
        elif field == FieldAssociation.NONE:
            data = self.field_data
        else:
            raise KeyError(f'Array with name {old_name} not found.')

        arr = data.pop(old_name)
        # Update the array's name before reassigning. This prevents taking a copy of the array
        # in `DataSetAttributes._prepare_array` which can lead to the array being garbage collected.
        # See issue #5244.
        arr.VTKObject.SetName(new_name)  # type: ignore[union-attr]
        data[new_name] = arr

        if was_active and field != FieldAssociation.NONE:
            self.set_active_scalars(new_name, preference=field)

    @property
    def active_scalars(self: DataSet) -> pyvista_ndarray | None:
        """Return the active scalars as an array.

        Returns
        -------
        Optional[pyvista_ndarray]
            Active scalars as an array.

        """
        field, name = self.active_scalars_info
        if name is not None:
            try:
                if field == FieldAssociation.POINT:
                    return self.point_data[name]
                if field == FieldAssociation.CELL:
                    return self.cell_data[name]
            except KeyError:
                return None
        return None

    @property
    def active_normals(self: DataSet) -> pyvista_ndarray | None:
        """Return the active normals as an array.

        Returns
        -------
        pyvista_ndarray
            Active normals of this dataset.

        Notes
        -----
        If both point and cell normals exist, this returns point
        normals by default.

        Examples
        --------
        Compute normals on an example sphere mesh and return the
        active normals for the dataset.  Show that this is the same size
        as the number of points.

        >>> import pyvista as pv
        >>> mesh = pv.Sphere()
        >>> mesh = mesh.compute_normals()
        >>> normals = mesh.active_normals
        >>> normals.shape
        (842, 3)
        >>> mesh.n_points
        842

        """
        if self.point_data.active_normals is not None:
            return self.point_data.active_normals
        return self.cell_data.active_normals

    def get_data_range(
        self: DataSet,
        arr_var: str | NumpyArray[float] | None = None,
        preference: PointLiteral | CellLiteral | FieldLiteral = 'cell',
    ) -> tuple[float, float]:
        """Get the min and max of a named array.

        Parameters
        ----------
        arr_var : str, np.ndarray, optional
            The name of the array to get the range. If ``None``, the
            active scalars is used.

        preference : str, default: "cell"
            When scalars is specified, this is the preferred array type
            to search for in the dataset.  Must be either ``'point'``,
            ``'cell'``, or ``'field'``.

        Returns
        -------
        tuple
            ``(min, max)`` of the named array.

        """
        if arr_var is None:  # use active scalars array
            arr_var = self.active_scalars_info.name
            if arr_var is None:
                return (np.nan, np.nan)

        if isinstance(arr_var, str):
            name = arr_var
            arr = get_array(self, name, preference=preference, err=True)
        else:
            arr = arr_var  # type: ignore[assignment]

        # If array has no tuples return a NaN range
        if arr is None:
            return (np.nan, np.nan)
        if arr.size == 0 or not np.issubdtype(arr.dtype, np.number):
            return (np.nan, np.nan)
        # Use the array range
        return np.nanmin(arr), np.nanmax(arr)

    def copy_meta_from(self: DataSet, ido: DataSet, deep: bool = True) -> None:
        """Copy pyvista meta data onto this object from another object.

        Parameters
        ----------
        ido : pyvista.DataSet
            Dataset to copy the metadata from.

        deep : bool, default: True
            Deep or shallow copy.

        """
        if deep:
            self._association_complex_names = deepcopy(ido._association_complex_names)
            self._association_bitarray_names = deepcopy(ido._association_bitarray_names)
            self._active_scalars_info = ido.active_scalars_info.copy()
            self._active_vectors_info = ido.active_vectors_info.copy()
            self._active_tensors_info = ido.active_tensors_info.copy()
        else:
            # pass by reference
            self._association_complex_names = ido._association_complex_names
            self._association_bitarray_names = ido._association_bitarray_names
            self._active_scalars_info = ido.active_scalars_info
            self._active_vectors_info = ido.active_vectors_info
            self._active_tensors_info = ido.active_tensors_info

    @property
    def point_data(self: DataSet) -> DataSetAttributes:
        """Return point data as DataSetAttributes.

        Returns
        -------
        DataSetAttributes
            Point data as DataSetAttributes.

        Examples
        --------
        Add point arrays to a mesh and list the available ``point_data``.

        >>> import pyvista as pv
        >>> import numpy as np
        >>> mesh = pv.Cube()
        >>> mesh.clear_data()
        >>> mesh.point_data['my_array'] = np.random.default_rng().random(
        ...     mesh.n_points
        ... )
        >>> mesh.point_data['my_other_array'] = np.arange(mesh.n_points)
        >>> mesh.point_data
        pyvista DataSetAttributes
        Association     : POINT
        Active Scalars  : my_array
        Active Vectors  : None
        Active Texture  : None
        Active Normals  : None
        Contains arrays :
            my_array                float64    (8,)                 SCALARS
            my_other_array          int64      (8,)

        Access an array from ``point_data``.

        >>> mesh.point_data['my_other_array']
        pyvista_ndarray([0, 1, 2, 3, 4, 5, 6, 7])

        Or access it directly from the mesh.

        >>> mesh['my_array'].shape
        (8,)

        """
        return DataSetAttributes(
            self.GetPointData(),
            dataset=self,
            association=FieldAssociation.POINT,
        )

    def clear_point_data(self: DataSet) -> None:
        """Remove all point arrays.

        Examples
        --------
        Clear all point arrays from a mesh.

        >>> import pyvista as pv
        >>> import numpy as np
        >>> mesh = pv.Sphere()
        >>> mesh.point_data.keys()
        ['Normals']
        >>> mesh.clear_point_data()
        >>> mesh.point_data.keys()
        []

        """
        self.point_data.clear()

    def clear_cell_data(self: DataSet) -> None:
        """Remove all cell arrays."""
        self.cell_data.clear()

    def clear_data(self: DataSet) -> None:
        """Remove all arrays from point/cell/field data.

        Examples
        --------
        Clear all arrays from a mesh.

        >>> import pyvista as pv
        >>> import numpy as np
        >>> mesh = pv.Sphere()
        >>> mesh.point_data.keys()
        ['Normals']
        >>> mesh.clear_data()
        >>> mesh.point_data.keys()
        []

        """
        self.clear_point_data()
        self.clear_cell_data()
        self.clear_field_data()

    @property
    def cell_data(self: DataSet) -> DataSetAttributes:
        """Return cell data as DataSetAttributes.

        Returns
        -------
        DataSetAttributes
            Cell data as DataSetAttributes.

        Examples
        --------
        Add cell arrays to a mesh and list the available ``cell_data``.

        >>> import pyvista as pv
        >>> import numpy as np
        >>> mesh = pv.Cube()
        >>> mesh.clear_data()
        >>> mesh.cell_data['my_array'] = np.random.default_rng().random(
        ...     mesh.n_cells
        ... )
        >>> mesh.cell_data['my_other_array'] = np.arange(mesh.n_cells)
        >>> mesh.cell_data
        pyvista DataSetAttributes
        Association     : CELL
        Active Scalars  : my_array
        Active Vectors  : None
        Active Texture  : None
        Active Normals  : None
        Contains arrays :
            my_array                float64    (6,)                 SCALARS
            my_other_array          int64      (6,)

        Access an array from ``cell_data``.

        >>> mesh.cell_data['my_other_array']
        pyvista_ndarray([0, 1, 2, 3, 4, 5])

        Or access it directly from the mesh.

        >>> mesh['my_array'].shape
        (6,)

        """
        return DataSetAttributes(
            self.GetCellData(),
            dataset=self,
            association=FieldAssociation.CELL,
        )

    @property
    def n_points(self: DataSet) -> int:
        """Return the number of points in the entire dataset.

        Returns
        -------
        int
            Number of points in the entire dataset.

        Examples
        --------
        Create a mesh and return the number of points in the
        mesh.

        >>> import pyvista as pv
        >>> cube = pv.Cube()
        >>> cube.n_points
        8

        """
        return self.GetNumberOfPoints()

    @property
    def n_cells(self: DataSet) -> int:
        """Return the number of cells in the entire dataset.

        Returns
        -------
        int :
             Number of cells in the entire dataset.

        Notes
        -----
        This returns the total number of cells -- for :class:`pyvista.PolyData`
        this includes vertices, lines, triangle strips and polygonal faces.

        Examples
        --------
        Create a mesh and return the number of cells in the
        mesh.

        >>> import pyvista as pv
        >>> cube = pv.Cube()
        >>> cube.n_cells
        6

        """
        return self.GetNumberOfCells()

    @property
    def number_of_points(self: DataSet) -> int:  # pragma: no cover
        """Return the number of points.

        Returns
        -------
        int :
             Number of points.

        """
        return self.GetNumberOfPoints()

    @property
    def number_of_cells(self: DataSet) -> int:  # pragma: no cover
        """Return the number of cells.

        Returns
        -------
        int :
             Number of cells.

        """
        return self.GetNumberOfCells()

    @property
    def bounds(self: DataSet) -> BoundsTuple:
        """Return the bounding box of this dataset.

        Returns
        -------
        BoundsLike
            Bounding box of this dataset.
            The form is: ``(x_min, x_max, y_min, y_max, z_min, z_max)``.

        Examples
        --------
        Create a cube and return the bounds of the mesh.

        >>> import pyvista as pv
        >>> cube = pv.Cube()
        >>> cube.bounds
        BoundsTuple(x_min=-0.5, x_max=0.5, y_min=-0.5, y_max=0.5, z_min=-0.5, z_max=0.5)

        """
        return BoundsTuple(*self.GetBounds())

    @property
    def length(self: DataSet) -> float:
        """Return the length of the diagonal of the bounding box.

        Returns
        -------
        float
            Length of the diagonal of the bounding box.

        Examples
        --------
        Get the length of the bounding box of a cube.  This should
        match ``3**(1/2)`` since it is the diagonal of a cube that is
        ``1 x 1 x 1``.

        >>> import pyvista as pv
        >>> mesh = pv.Cube()
        >>> mesh.length
        1.7320508075688772

        """
        return self.GetLength()

    @property
    def center(self: DataSet) -> tuple[float, float, float]:
        """Return the center of the bounding box.

        Returns
        -------
        tuple[float, float, float]
            Center of the bounding box.

        Examples
        --------
        Get the center of a mesh.

        >>> import pyvista as pv
        >>> mesh = pv.Sphere(center=(1, 2, 0))
        >>> mesh.center
        (1.0, 2.0, 0.0)

        """
        return self.GetCenter()

    @property
    def volume(  # type: ignore[misc]
        self: ConcreteDataSetType,
    ) -> float:
        """Return the mesh volume.

        This will return 0 for meshes with 2D cells.

        Returns
        -------
        float
            Total volume of the mesh.

        Examples
        --------
        Get the volume of a cube of size 4x4x4.
        Note that there are 5 points in each direction.

        >>> import pyvista as pv
        >>> mesh = pv.ImageData(dimensions=(5, 5, 5))
        >>> mesh.volume
        64.0

        A mesh with 2D cells has no volume.

        >>> mesh = pv.ImageData(dimensions=(5, 5, 1))
        >>> mesh.volume
        0.0

        :class:`pyvista.PolyData` is special as a 2D surface can
        enclose a 3D volume. This case uses a different methodology,
        see :func:`pyvista.PolyData.volume`.

        >>> mesh = pv.Sphere()
        >>> mesh.volume
        0.51825

        """
        sizes = self.compute_cell_sizes(length=False, area=False, volume=True)
        return sizes.cell_data['Volume'].sum().item()

    @property
<<<<<<< HEAD
    def area(  # type: ignore[misc]
=======
    def area(  # type:ignore[misc]
>>>>>>> d0eb5b07
        self: ConcreteDataSetType,
    ) -> float:
        """Return the mesh area if 2D.

        This will return 0 for meshes with 3D cells.

        Returns
        -------
        float
            Total area of the mesh.

        Examples
        --------
        Get the area of a square of size 2x2.
        Note 5 points in each direction.

        >>> import pyvista as pv
        >>> mesh = pv.ImageData(dimensions=(5, 5, 1))
        >>> mesh.area
        16.0

        A mesh with 3D cells does not have an area.  To get
        the outer surface area, first extract the surface using
        :func:`pyvista.DataSetFilters.extract_surface`.

        >>> mesh = pv.ImageData(dimensions=(5, 5, 5))
        >>> mesh.area
        0.0

        Get the area of a sphere. Discretization error results
        in slight difference from ``pi``.

        >>> mesh = pv.Sphere()
        >>> mesh.area
        3.13

        """
        sizes = self.compute_cell_sizes(length=False, area=True, volume=False)
        return sizes.cell_data['Area'].sum().item()

    def get_array(
        self: DataSet,
        name: str,
        preference: Literal['cell', 'point', 'field'] = 'cell',
    ) -> pyvista.pyvista_ndarray:
        """Search both point, cell and field data for an array.

        Parameters
        ----------
        name : str
            Name of the array.

        preference : str, default: "cell"
            When scalars is specified, this is the preferred array
            type to search for in the dataset.  Must be either
            ``'point'``, ``'cell'``, or ``'field'``.

        Returns
        -------
        pyvista.pyvista_ndarray
            Requested array.

        Examples
        --------
        Create a DataSet with a variety of arrays.

        >>> import pyvista as pv
        >>> mesh = pv.Cube()
        >>> mesh.clear_data()
        >>> mesh.point_data['point-data'] = range(mesh.n_points)
        >>> mesh.cell_data['cell-data'] = range(mesh.n_cells)
        >>> mesh.field_data['field-data'] = ['a', 'b', 'c']
        >>> mesh.array_names
        ['point-data', 'field-data', 'cell-data']

        Get the point data array.

        >>> mesh.get_array('point-data')
        pyvista_ndarray([0, 1, 2, 3, 4, 5, 6, 7])

        Get the cell data array.

        >>> mesh.get_array('cell-data')
        pyvista_ndarray([0, 1, 2, 3, 4, 5])

        Get the field data array.

        >>> mesh.get_array('field-data')
        pyvista_ndarray(['a', 'b', 'c'], dtype='<U1')

        """
        arr = get_array(self, name, preference=preference, err=True)
        if arr is None:  # pragma: no cover
            raise RuntimeError  # this should never be reached with err=True
        return arr

    def get_array_association(
        self: DataSet,
        name: str,
        preference: Literal['cell', 'point', 'field'] = 'cell',
    ) -> FieldAssociation:
        """Get the association of an array.

        Parameters
        ----------
        name : str
            Name of the array.

        preference : str, default: "cell"
            When ``name`` is specified, this is the preferred array
            association to search for in the dataset.  Must be either
            ``'point'``, ``'cell'``, or ``'field'``.

        Returns
        -------
        pyvista.core.utilities.arrays.FieldAssociation
            Field association of the array.

        Examples
        --------
        Create a DataSet with a variety of arrays.

        >>> import pyvista as pv
        >>> mesh = pv.Cube()
        >>> mesh.clear_data()
        >>> mesh.point_data['point-data'] = range(mesh.n_points)
        >>> mesh.cell_data['cell-data'] = range(mesh.n_cells)
        >>> mesh.field_data['field-data'] = ['a', 'b', 'c']
        >>> mesh.array_names
        ['point-data', 'field-data', 'cell-data']

        Get the point data array association.

        >>> mesh.get_array_association('point-data')
        <FieldAssociation.POINT: 0>

        Get the cell data array association.

        >>> mesh.get_array_association('cell-data')
        <FieldAssociation.CELL: 1>

        Get the field data array association.

        >>> mesh.get_array_association('field-data')
        <FieldAssociation.NONE: 2>

        """
        return get_array_association(self, name, preference=preference, err=True)

    def __getitem__(self: DataSet, index: Iterable[Any] | str) -> NumpyArray[float]:
        """Search both point, cell, and field data for an array."""
        if isinstance(index, Iterable) and not isinstance(index, str):
            name, preference = tuple(index)
        elif isinstance(index, str):
            name = index
            preference = 'cell'
        else:
            raise KeyError(
                f'Index ({index}) not understood.'
                ' Index must be a string name or a tuple of string name and string preference.',
            )
        return self.get_array(name, preference=preference)

    def _ipython_key_completions_(self: DataSet) -> list[str]:
        """Tab completion of IPython."""
        return self.array_names

    def __setitem__(
        self: DataSet,
        name: str,
        scalars: NumpyArray[float] | Sequence[float] | float,
    ) -> None:  # numpydoc ignore=PR01,RT01
        """Add/set an array in the point_data, or cell_data accordingly.

        It depends on the array's length, or specified mode.

        """
        # First check points - think of case with vertex cells
        #   there would be the same number of cells as points but we'd want
        #   the data to be on the nodes.
        if scalars is None:
            raise TypeError('Empty array unable to be added.')
        else:
            scalars = np.asanyarray(scalars)

        if scalars.ndim == 0:
            if np.issubdtype(scalars.dtype, np.str_):
                # Always set scalar strings as field data
                self.field_data[name] = scalars
                return
            # reshape single scalar values from 0D to 1D so that shape[0] can be indexed
            scalars = scalars.reshape((1,))

        # Now check array size to determine which field to place array
        if scalars.shape[0] == self.n_points:
            self.point_data[name] = scalars
        elif scalars.shape[0] == self.n_cells:
            self.cell_data[name] = scalars
        else:
            # Field data must be set explicitly as it could be a point of
            # confusion for new users
            raise_not_matching(scalars, self)
        return

    @property
    def n_arrays(self: DataSet) -> int:
        """Return the number of arrays present in the dataset.

        Returns
        -------
        int
           Number of arrays present in the dataset.

        """
        n = self.GetPointData().GetNumberOfArrays()
        n += self.GetCellData().GetNumberOfArrays()
        n += self.GetFieldData().GetNumberOfArrays()
        return n

    @property
    def array_names(self: DataSet) -> list[str]:
        """Return a list of array names for the dataset.

        This makes sure to put the active scalars' name first in the list.

        Returns
        -------
        list[str]
            List of array names for the dataset.

        Examples
        --------
        Return the array names for a mesh.

        >>> import pyvista as pv
        >>> mesh = pv.Sphere()
        >>> mesh.point_data['my_array'] = range(mesh.n_points)
        >>> mesh.array_names
        ['my_array', 'Normals']

        """
        names: list[str] = []
        names.extend(self.field_data.keys())
        names.extend(self.point_data.keys())
        names.extend(self.cell_data.keys())
        if self.active_scalars_name is not None:
            names.remove(self.active_scalars_name)
            names.insert(0, self.active_scalars_name)
        return names

    def _get_attrs(self: DataSet) -> list[tuple[str, Any, str]]:
        """Return the representation methods (internal helper)."""
        attrs: list[tuple[str, Any, str]] = []
        attrs.append(('N Cells', self.GetNumberOfCells(), '{}'))
        attrs.append(('N Points', self.GetNumberOfPoints(), '{}'))
        if isinstance(self, pyvista.PolyData):
            attrs.append(('N Strips', self.n_strips, '{}'))
        bds = self.bounds
        fmt = f'{pyvista.FLOAT_FORMAT}, {pyvista.FLOAT_FORMAT}'
        attrs.append(('X Bounds', (bds.x_min, bds.x_max), fmt))
        attrs.append(('Y Bounds', (bds.y_min, bds.y_max), fmt))
        attrs.append(('Z Bounds', (bds.z_min, bds.z_max), fmt))
        # if self.n_cells <= pyvista.REPR_VOLUME_MAX_CELLS and self.n_cells > 0:
        #     attrs.append(("Volume", (self.volume), pyvista.FLOAT_FORMAT))
        return attrs

    def _repr_html_(self: DataSet) -> str:
        """Return a pretty representation for Jupyter notebooks.

        It includes header details and information about all arrays.

        """
        fmt = ''
        if self.n_arrays > 0:
            fmt += "<table style='width: 100%;'>"
            fmt += '<tr><th>Header</th><th>Data Arrays</th></tr>'
            fmt += '<tr><td>'
        # Get the header info
        fmt += self.head(display=False, html=True)
        # Fill out arrays
        if self.n_arrays > 0:
            fmt += '</td><td>'
            fmt += '\n'
            fmt += "<table style='width: 100%;'>\n"
            titles = ['Name', 'Field', 'Type', 'N Comp', 'Min', 'Max']
            fmt += '<tr>' + ''.join([f'<th>{t}</th>' for t in titles]) + '</tr>\n'
            row = '<tr><td>{}</td><td>{}</td><td>{}</td><td>{}</td><td>{}</td><td>{}</td></tr>\n'
            row = '<tr>' + ''.join(['<td>{}</td>' for i in range(len(titles))]) + '</tr>\n'

            def format_array(
                name: str, arr: str | pyvista_ndarray, field: Literal['Points', 'Cells', 'Fields']
            ) -> str:
                """Format array information for printing (internal helper)."""
                if isinstance(arr, str):
                    # Convert string scalar into a numpy array. Otherwise, get_data_range
                    # will treat the string as an array name, not an array value.
                    arr = pyvista.pyvista_ndarray(arr)  # type: ignore[arg-type]
                dl, dh = self.get_data_range(arr)
                dl = pyvista.FLOAT_FORMAT.format(dl)  # type: ignore[assignment]
                dh = pyvista.FLOAT_FORMAT.format(dh)  # type: ignore[assignment]
                if name == self.active_scalars_info.name:
                    name = f'<b>{name}</b>'
                ncomp = arr.shape[1] if arr.ndim > 1 else 1
                return row.format(name, field, arr.dtype, ncomp, dl, dh)

            for key, arr in self.point_data.items():
                fmt += format_array(key, arr, 'Points')
            for key, arr in self.cell_data.items():
                fmt += format_array(key, arr, 'Cells')
            for key, arr in self.field_data.items():
                fmt += format_array(key, arr, 'Fields')

            fmt += '</table>\n'
            fmt += '\n'
            fmt += '</td></tr> </table>'
        return fmt

    def __repr__(self: DataSet) -> str:
        """Return the object representation."""
        return self.head(display=False, html=False)

    def __str__(self: DataSet) -> str:
        """Return the object string representation."""
        return self.head(display=False, html=False)

    def copy_from(self: DataSet, mesh: _vtk.vtkDataSet, deep: bool = True) -> None:
        """Overwrite this dataset inplace with the new dataset's geometries and data.

        Parameters
        ----------
        mesh : vtk.vtkDataSet
            The overwriting mesh.

        deep : bool, default: True
            Whether to perform a deep or shallow copy.

        Examples
        --------
        Create two meshes and overwrite ``mesh_a`` with ``mesh_b``.
        Show that ``mesh_a`` is equal to ``mesh_b``.

        >>> import pyvista as pv
        >>> mesh_a = pv.Sphere()
        >>> mesh_b = pv.Cube()
        >>> mesh_a.copy_from(mesh_b)
        >>> mesh_a == mesh_b
        True

        """
        # Allow child classes to overwrite parent classes
        if not isinstance(self, type(mesh)):
            raise TypeError(
                f'The Input DataSet type {type(mesh)} must be '
                f'compatible with the one being overwritten {type(self)}',
            )
        if deep:
            self.deep_copy(mesh)
        else:
            self.shallow_copy(mesh)
        if is_pyvista_dataset(mesh):
            self.copy_meta_from(mesh, deep=deep)

    def cast_to_unstructured_grid(self: DataSet) -> pyvista.UnstructuredGrid:
        """Get a new representation of this object as a :class:`pyvista.UnstructuredGrid`.

        Returns
        -------
        pyvista.UnstructuredGrid
            Dataset cast into a :class:`pyvista.UnstructuredGrid`.

        Examples
        --------
        Cast a :class:`pyvista.PolyData` to a
        :class:`pyvista.UnstructuredGrid`.

        >>> import pyvista as pv
        >>> mesh = pv.Sphere()
        >>> type(mesh)
        <class 'pyvista.core.pointset.PolyData'>
        >>> grid = mesh.cast_to_unstructured_grid()
        >>> type(grid)
        <class 'pyvista.core.pointset.UnstructuredGrid'>

        """
        alg = _vtk.vtkAppendFilter()
        alg.AddInputData(self)
        alg.Update()
        return _get_output(alg)

<<<<<<< HEAD
    def cast_to_pointset(  # type: ignore[misc]
=======
    def cast_to_pointset(  # type:ignore[misc]
>>>>>>> d0eb5b07
        self: ConcreteDataSetType, pass_cell_data: bool = False
    ) -> pyvista.PointSet:
        """Extract the points of this dataset and return a :class:`pyvista.PointSet`.

        Parameters
        ----------
        pass_cell_data : bool, default: False
            Run the :func:`cell_data_to_point_data()
            <pyvista.DataSetFilters.cell_data_to_point_data>` filter and pass
            cell data fields to the new pointset.

        Returns
        -------
        pyvista.PointSet
            Dataset cast into a :class:`pyvista.PointSet`.

        Notes
        -----
        This will produce a deep copy of the points and point/cell data of
        the original mesh.

        Examples
        --------
        >>> import pyvista as pv
        >>> mesh = pv.Wavelet()
        >>> pointset = mesh.cast_to_pointset()
        >>> type(pointset)
        <class 'pyvista.core.pointset.PointSet'>

        """
        pset = pyvista.PointSet()
        pset.points = self.points.copy()  # type: ignore[assignment]
        if pass_cell_data:
            self = self.cell_data_to_point_data()
        pset.GetPointData().DeepCopy(self.GetPointData())
        pset.active_scalars_name = self.active_scalars_name
        return pset

    def cast_to_poly_points(self: DataSet, pass_cell_data: bool = False) -> pyvista.PolyData:
        """Extract the points of this dataset and return a :class:`pyvista.PolyData`.

        Parameters
        ----------
        pass_cell_data : bool, default: False
            Run the :func:`cell_data_to_point_data()
            <pyvista.DataSetFilters.cell_data_to_point_data>` filter and pass
            cell data fields to the new pointset.

        Returns
        -------
        pyvista.PolyData
            Dataset cast into a :class:`pyvista.PolyData`.

        Notes
        -----
        This will produce a deep copy of the points and point/cell data of
        the original mesh.

        Examples
        --------
        >>> from pyvista import examples
        >>> mesh = examples.load_uniform()
        >>> points = mesh.cast_to_poly_points(pass_cell_data=True)
        >>> type(points)
        <class 'pyvista.core.pointset.PolyData'>
        >>> points.n_arrays
        2
        >>> points.point_data
        pyvista DataSetAttributes
        Association     : POINT
        Active Scalars  : Spatial Point Data
        Active Vectors  : None
        Active Texture  : None
        Active Normals  : None
        Contains arrays :
            Spatial Point Data      float64    (1000,)              SCALARS
        >>> points.cell_data
        pyvista DataSetAttributes
        Association     : CELL
        Active Scalars  : None
        Active Vectors  : None
        Active Texture  : None
        Active Normals  : None
        Contains arrays :
            Spatial Cell Data       float64    (1000,)

        """
        pset = pyvista.PolyData(self.points.copy())
        if pass_cell_data:
            cell_data = self.copy()
            cell_data.clear_point_data()
            cell_data = cell_data.cell_data_to_point_data()
            pset.GetCellData().DeepCopy(cell_data.GetPointData())
        pset.GetPointData().DeepCopy(self.GetPointData())
        pset.active_scalars_name = self.active_scalars_name
        return pset

    @overload
    def find_closest_point(self: DataSet, point: Iterable[float], n: Literal[1] = 1) -> int: ...
    @overload
    def find_closest_point(
        self: DataSet, point: Iterable[float], n: int = ...
    ) -> VectorLike[int]: ...
    def find_closest_point(
        self: DataSet, point: Iterable[float], n: int = 1
    ) -> int | VectorLike[int]:
        """Find index of closest point in this mesh to the given point.

        If wanting to query many points, use a KDTree with scipy or another
        library as those implementations will be easier to work with.

        See: https://github.com/pyvista/pyvista-support/issues/107

        Parameters
        ----------
        point : sequence[float]
            Length 3 coordinate of the point to query.

        n : int, optional
            If greater than ``1``, returns the indices of the ``n`` closest
            points.

        Returns
        -------
        int
            The index of the point in this mesh that is closest to the given point.

        See Also
        --------
        DataSet.find_closest_cell
        DataSet.find_containing_cell
        DataSet.find_cells_along_line
        DataSet.find_cells_within_bounds

        Examples
        --------
        Find the index of the closest point to ``(0, 1, 0)``.

        >>> import pyvista as pv
        >>> mesh = pv.Sphere()
        >>> index = mesh.find_closest_point((0, 1, 0))
        >>> index
        239

        Get the coordinate of that point.

        >>> mesh.points[index]
        pyvista_ndarray([-0.05218758,  0.49653167,  0.02706946], dtype=float32)

        """
        if not isinstance(point, (np.ndarray, Sequence)) or len(point) != 3:
            raise TypeError('Given point must be a length three sequence.')
        if not isinstance(n, int):
            raise TypeError('`n` must be a positive integer.')
        if n < 1:
            raise ValueError('`n` must be a positive integer.')

        locator = _vtk.vtkPointLocator()
        locator.SetDataSet(self)  # type: ignore[arg-type]
        locator.BuildLocator()
        if n > 1:
            id_list = _vtk.vtkIdList()
            locator.FindClosestNPoints(n, point, id_list)  # type: ignore[arg-type]
            return vtk_id_list_to_array(id_list)
        return locator.FindClosestPoint(point)  # type: ignore[arg-type]

    def find_closest_cell(
        self: DataSet,
        point: VectorLike[float] | MatrixLike[float],
        return_closest_point: bool = False,
    ) -> int | NumpyArray[int] | tuple[int | NumpyArray[int], NumpyArray[int]]:
        """Find index of closest cell in this mesh to the given point.

        Parameters
        ----------
        point : VectorLike[float] | MatrixLike[float]
            Coordinates of point to query (length 3) or a
            :class:`numpy.ndarray` of ``n`` points with shape ``(n, 3)``.

        return_closest_point : bool, default: False
            If ``True``, the closest point within a mesh cell to that point is
            returned.  This is not necessarily the closest nodal point on the
            mesh.  Default is ``False``.

        Returns
        -------
        int or numpy.ndarray
            Index or indices of the cell in this mesh that is/are closest
            to the given point(s).

            .. versionchanged:: 0.35.0
               Inputs of shape ``(1, 3)`` now return a :class:`numpy.ndarray`
               of shape ``(1,)``.

        numpy.ndarray
            Point or points inside a cell of the mesh that is/are closest
            to the given point(s).  Only returned if
            ``return_closest_point=True``.

            .. versionchanged:: 0.35.0
               Inputs of shape ``(1, 3)`` now return a :class:`numpy.ndarray`
               of the same shape.

        Warnings
        --------
        This method may still return a valid cell index even if the point
        contains a value like ``numpy.inf`` or ``numpy.nan``.

        See Also
        --------
        DataSet.find_closest_point
        DataSet.find_containing_cell
        DataSet.find_cells_along_line
        DataSet.find_cells_within_bounds

        Examples
        --------
        Find nearest cell on a sphere centered on the
        origin to the point ``[0.1, 0.2, 0.3]``.

        >>> import pyvista as pv
        >>> mesh = pv.Sphere()
        >>> point = [0.1, 0.2, 0.3]
        >>> index = mesh.find_closest_cell(point)
        >>> index
        338

        Make sure that this cell indeed is the closest to
        ``[0.1, 0.2, 0.3]``.

        >>> import numpy as np
        >>> cell_centers = mesh.cell_centers()
        >>> relative_position = cell_centers.points - point
        >>> distance = np.linalg.norm(relative_position, axis=1)
        >>> np.argmin(distance)
        np.int64(338)

        Find the nearest cells to several random points that
        are centered on the origin.

        >>> points = 2 * np.random.default_rng().random((5000, 3)) - 1
        >>> indices = mesh.find_closest_cell(points)
        >>> indices.shape
        (5000,)

        For the closest cell, find the point inside the cell that is
        closest to the supplied point.  The rectangle is a unit square
        with 1 cell and 4 nodal points at the corners in the plane with
        ``z`` normal and ``z=0``.  The closest point inside the cell is
        not usually at a nodal point.

        >>> unit_square = pv.Rectangle()
        >>> index, closest_point = unit_square.find_closest_cell(
        ...     [0.25, 0.25, 0.5], return_closest_point=True
        ... )
        >>> closest_point
        array([0.25, 0.25, 0.  ])

        But, the closest point can be a nodal point, although the index of
        that point is not returned.  If the closest nodal point by index is
        desired, see :func:`DataSet.find_closest_point`.

        >>> index, closest_point = unit_square.find_closest_cell(
        ...     [1.0, 1.0, 0.5], return_closest_point=True
        ... )
        >>> closest_point
        array([1., 1., 0.])

        """
        point, singular = _coerce_pointslike_arg(point, copy=False)

        locator = _vtk.vtkCellLocator()
        locator.SetDataSet(self)  # type: ignore[arg-type]
        locator.BuildLocator()

        cell = _vtk.vtkGenericCell()

        closest_cells: list[int] = []
        closest_points: list[list[float]] = []

        for node in point:
            closest_point = [0.0, 0.0, 0.0]
            cell_id = _vtk.mutable(0)
            sub_id = _vtk.mutable(0)
            dist2 = _vtk.mutable(0.0)

            locator.FindClosestPoint(node, closest_point, cell, cell_id, sub_id, dist2)  # type: ignore[call-overload]
            closest_cells.append(int(cell_id))
            closest_points.append(closest_point)

        out_cells: int | NumpyArray[int] = closest_cells[0] if singular else np.array(closest_cells)
        out_points = np.array(closest_points[0]) if singular else np.array(closest_points)

        if return_closest_point:
            return out_cells, out_points
        return out_cells

    def find_containing_cell(
        self: DataSet,
        point: VectorLike[float] | MatrixLike[float],
    ) -> int | NumpyArray[int]:
        """Find index of a cell that contains the given point.

        Parameters
        ----------
        point : VectorLike[float] | MatrixLike[float],
            Coordinates of point to query (length 3) or a
            :class:`numpy.ndarray` of ``n`` points with shape ``(n, 3)``.

        Returns
        -------
        int or numpy.ndarray
            Index or indices of the cell in this mesh that contains
            the given point.

            .. versionchanged:: 0.35.0
               Inputs of shape ``(1, 3)`` now return a :class:`numpy.ndarray`
               of shape ``(1,)``.

        See Also
        --------
        DataSet.find_closest_point
        DataSet.find_closest_cell
        DataSet.find_cells_along_line
        DataSet.find_cells_within_bounds

        Examples
        --------
        A unit square with 16 equal sized cells is created and a cell
        containing the point ``[0.3, 0.3, 0.0]`` is found.

        >>> import pyvista as pv
        >>> mesh = pv.ImageData(
        ...     dimensions=[5, 5, 1], spacing=[1 / 4, 1 / 4, 0]
        ... )
        >>> mesh
        ImageData...
        >>> mesh.find_containing_cell([0.3, 0.3, 0.0])
        5

        A point outside the mesh domain will return ``-1``.

        >>> mesh.find_containing_cell([0.3, 0.3, 1.0])
        -1

        Find the cells that contain 1000 random points inside the mesh.

        >>> import numpy as np
        >>> points = np.random.default_rng().random((1000, 3))
        >>> indices = mesh.find_containing_cell(points)
        >>> indices.shape
        (1000,)

        """
        point, singular = _coerce_pointslike_arg(point, copy=False)

        locator = _vtk.vtkCellLocator()
        locator.SetDataSet(self)  # type: ignore[arg-type]
        locator.BuildLocator()

        containing_cells = [locator.FindCell(node) for node in point]
        return containing_cells[0] if singular else np.array(containing_cells)

    def find_cells_along_line(
        self: DataSet,
        pointa: VectorLike[float],
        pointb: VectorLike[float],
        tolerance: float = 0.0,
    ) -> NumpyArray[int]:
        """Find the index of cells whose bounds intersect a line.

        Line is defined from ``pointa`` to ``pointb``.

        Parameters
        ----------
        pointa : VectorLike
            Length 3 coordinate of the start of the line.

        pointb : VectorLike
            Length 3 coordinate of the end of the line.

        tolerance : float, default: 0.0
            The absolute tolerance to use to find cells along line.

        Returns
        -------
        numpy.ndarray
            Index or indices of the cell(s) whose bounds intersect
            the line.

        Warnings
        --------
        This method returns cells whose bounds intersect the line.
        This means that the line may not intersect the cell itself.
        To obtain cells that intersect the line, use
        :func:`pyvista.DataSet.find_cells_intersecting_line`.

        See Also
        --------
        DataSet.find_closest_point
        DataSet.find_closest_cell
        DataSet.find_containing_cell
        DataSet.find_cells_within_bounds
        DataSet.find_cells_intersecting_line

        Examples
        --------
        >>> import pyvista as pv
        >>> mesh = pv.Sphere()
        >>> mesh.find_cells_along_line([0.0, 0, 0], [1.0, 0, 0])
        array([  86,   87, 1652, 1653])

        """
        if np.array(pointa).size != 3:
            raise TypeError('Point A must be a length three tuple of floats.')
        if np.array(pointb).size != 3:
            raise TypeError('Point B must be a length three tuple of floats.')
        locator = _vtk.vtkCellLocator()
        locator.SetDataSet(self)  # type: ignore[arg-type]
        locator.BuildLocator()
        id_list = _vtk.vtkIdList()
        locator.FindCellsAlongLine(
            cast(Sequence[float], pointa),
            cast(Sequence[float], pointb),
            tolerance,
            id_list,
        )
        return vtk_id_list_to_array(id_list)

    def find_cells_intersecting_line(
        self: DataSet,
        pointa: VectorLike[float],
        pointb: VectorLike[float],
        tolerance: float = 0.0,
    ) -> NumpyArray[int]:
        """Find the index of cells that intersect a line.

        Line is defined from ``pointa`` to ``pointb``.  This
        method requires vtk version >=9.2.0.

        Parameters
        ----------
        pointa : sequence[float]
            Length 3 coordinate of the start of the line.

        pointb : sequence[float]
            Length 3 coordinate of the end of the line.

        tolerance : float, default: 0.0
            The absolute tolerance to use to find cells along line.

        Returns
        -------
        numpy.ndarray
            Index or indices of the cell(s) that intersect
            the line.

        See Also
        --------
        DataSet.find_closest_point
        DataSet.find_closest_cell
        DataSet.find_containing_cell
        DataSet.find_cells_within_bounds
        DataSet.find_cells_along_line

        Examples
        --------
        >>> import pyvista as pv
        >>> mesh = pv.Sphere()
        >>> mesh.find_cells_intersecting_line([0.0, 0, 0], [1.0, 0, 0])
        array([  86, 1653])

        """
        if pyvista.vtk_version_info < (9, 2, 0):
            raise VTKVersionError('pyvista.PointSet requires VTK >= 9.2.0')

        if np.array(pointa).size != 3:
            raise TypeError('Point A must be a length three tuple of floats.')
        if np.array(pointb).size != 3:
            raise TypeError('Point B must be a length three tuple of floats.')
        locator = _vtk.vtkCellLocator()
        locator.SetDataSet(cast(_vtk.vtkDataSet, self))
        locator.BuildLocator()
        id_list = _vtk.vtkIdList()
        points = _vtk.vtkPoints()
        cell = _vtk.vtkGenericCell()
        locator.IntersectWithLine(
            cast(Sequence[float], pointa),
            cast(Sequence[float], pointb),
            tolerance,
            points,
            id_list,
            cell,
        )
        return vtk_id_list_to_array(id_list)

    def find_cells_within_bounds(self: DataSet, bounds: BoundsTuple) -> NumpyArray[int]:
        """Find the index of cells in this mesh within bounds.

        Parameters
        ----------
        bounds : sequence[float]
            Bounding box. The form is: ``(x_min, x_max, y_min, y_max, z_min, z_max)``.

        Returns
        -------
        numpy.ndarray
            Index or indices of the cell in this mesh that are closest
            to the given point.

        See Also
        --------
        DataSet.find_closest_point
        DataSet.find_closest_cell
        DataSet.find_containing_cell
        DataSet.find_cells_along_line

        Examples
        --------
        >>> import pyvista as pv
        >>> mesh = pv.Cube()
        >>> index = mesh.find_cells_within_bounds(
        ...     [-2.0, 2.0, -2.0, 2.0, -2.0, 2.0]
        ... )

        """
        if np.array(bounds).size != 6:
            raise TypeError('Bounds must be a length six tuple of floats.')
        locator = _vtk.vtkCellTreeLocator()
        locator.SetDataSet(cast(_vtk.vtkDataSet, self))
        locator.BuildLocator()
        id_list = _vtk.vtkIdList()
        locator.FindCellsWithinBounds(list(bounds), id_list)
        return vtk_id_list_to_array(id_list)

    def get_cell(self: DataSet, index: int) -> pyvista.Cell:
        """Return a :class:`pyvista.Cell` object.

        Parameters
        ----------
        index : int
            Cell ID.

        Returns
        -------
        pyvista.Cell
            The i-th pyvista.Cell.

        Notes
        -----
        Cells returned from this method are deep copies of the original
        cells. Changing properties (for example, ``points``) will not affect
        the dataset they originated from.

        Examples
        --------
        Get the 0-th cell.

        >>> from pyvista import examples
        >>> mesh = examples.load_airplane()
        >>> cell = mesh.get_cell(0)
        >>> cell
        Cell ...

        Get the point ids of the first cell

        >>> cell.point_ids
        [0, 1, 2]

        Get the point coordinates of the first cell

        >>> cell.points
        array([[897.0,  48.8,  82.3],
               [906.6,  48.8,  80.7],
               [907.5,  55.5,  83.7]])

        For the first cell, get the points associated with the first edge

        >>> cell.edges[0].point_ids
        [0, 1]

        For a Tetrahedron, get the point ids of the last face

        >>> mesh = examples.cells.Tetrahedron()
        >>> cell = mesh.get_cell(0)
        >>> cell.faces[-1].point_ids
        [0, 2, 1]

        """
        # must check upper bounds, otherwise segfaults (on Linux, 9.2)
        if index + 1 > self.n_cells:
            raise IndexError(f'Invalid index {index} for a dataset with {self.n_cells} cells.')

        # Note: we have to use vtkGenericCell here since
        # GetCell(vtkIdType cellId, vtkGenericCell* cell) is thread-safe,
        # while GetCell(vtkIdType cellId) is not.
        cell = pyvista.Cell()  # type: ignore[abstract]
        self.GetCell(index, cell)
        cell.SetCellType(self.GetCellType(index))
        return cell

    @property
    def cell(self: DataSet) -> Iterator[pyvista.Cell]:
        """A generator that provides an easy way to loop over all cells.

        To access a single cell, use :func:`pyvista.DataSet.get_cell`.

        .. versionchanged:: 0.39.0
            Now returns a generator instead of a list.
            Use ``get_cell(i)`` instead of ``cell[i]``.

        Yields
        ------
        pyvista.Cell

        See Also
        --------
        pyvista.DataSet.get_cell

        Examples
        --------
        Loop over the cells

        >>> import pyvista as pv
        >>> # Create a grid with 9 points and 4 cells
        >>> mesh = pv.ImageData(dimensions=(3, 3, 1))
        >>> for cell in mesh.cell:  # doctest: +SKIP
        ...     cell
        ...

        """
        for i in range(self.n_cells):
            yield self.get_cell(i)

    def cell_neighbors(self: DataSet, ind: int, connections: str = 'points') -> list[int]:
        """Get the cell neighbors of the ind-th cell.

        Concrete implementation of vtkDataSet's `GetCellNeighbors
        <https://vtk.org/doc/nightly/html/classvtkDataSet.html#ae1ba413c15802ef50d9b1955a66521e4>`_.

        Parameters
        ----------
        ind : int
            Cell ID.

        connections : str, default: "points"
            Describe how the neighbor cell(s) must be connected to the current
            cell to be considered as a neighbor.
            Can be either ``'points'``, ``'edges'`` or ``'faces'``.

        Returns
        -------
        list[int]
            List of neighbor cells IDs for the ind-th cell.

        Warnings
        --------
        For a :class:`pyvista.ExplicitStructuredGrid`, use :func:`pyvista.ExplicitStructuredGrid.neighbors`.

        See Also
        --------
        pyvista.DataSet.cell_neighbors_levels

        Examples
        --------
        >>> from pyvista import examples
        >>> mesh = examples.load_airplane()

        Get the neighbor cell ids that have at least one point in common with
        the 0-th cell.

        >>> mesh.cell_neighbors(0, "points")
        [1, 2, 3, 388, 389, 11, 12, 395, 14, 209, 211, 212]

        Get the neighbor cell ids that have at least one edge in common with
        the 0-th cell.

        >>> mesh.cell_neighbors(0, "edges")
        [1, 3, 12]

        For unstructured grids with cells of dimension 3 (Tetrahedron for example),
        cell neighbors can be defined using faces.

        >>> mesh = examples.download_tetrahedron()
        >>> mesh.cell_neighbors(0, "faces")
        [1, 5, 7]

        Show a visual example.

        >>> from functools import partial
        >>> import pyvista as pv
        >>> mesh = pv.Sphere(theta_resolution=10)
        >>>
        >>> pl = pv.Plotter(shape=(1, 2))
        >>> pl.link_views()
        >>> add_point_labels = partial(
        ...     pl.add_point_labels,
        ...     text_color="white",
        ...     font_size=20,
        ...     shape=None,
        ...     show_points=False,
        ... )
        >>>
        >>> for i, connection in enumerate(["points", "edges"]):
        ...     pl.subplot(0, i)
        ...     pl.view_xy()
        ...     _ = pl.add_title(
        ...         f"{connection.capitalize()} neighbors",
        ...         color="red",
        ...         shadow=True,
        ...         font_size=8,
        ...     )
        ...
        ...     # Add current cell
        ...     i_cell = 0
        ...     current_cell = mesh.extract_cells(i_cell)
        ...     _ = pl.add_mesh(
        ...         current_cell, show_edges=True, color="blue"
        ...     )
        ...     _ = add_point_labels(
        ...         current_cell.cell_centers().points,
        ...         labels=[f"{i_cell}"],
        ...     )
        ...
        ...     # Add neighbors
        ...     ids = mesh.cell_neighbors(i_cell, connection)
        ...     cells = mesh.extract_cells(ids)
        ...     _ = pl.add_mesh(cells, color="red", show_edges=True)
        ...     _ = add_point_labels(
        ...         cells.cell_centers().points,
        ...         labels=[f"{i}" for i in ids],
        ...     )
        ...
        ...     # Add other cells
        ...     ids.append(i_cell)
        ...     others = mesh.extract_cells(ids, invert=True)
        ...     _ = pl.add_mesh(others, show_edges=True)
        ...
        >>> pl.show()

        """
        if isinstance(self, _vtk.vtkExplicitStructuredGrid):
            raise TypeError('For an ExplicitStructuredGrid, use the `neighbors` method')

        # Build links as recommended:
        # https://vtk.org/doc/nightly/html/classvtkPolyData.html#adf9caaa01f72972d9a986ba997af0ac7
        if hasattr(self, 'BuildLinks'):
            self.BuildLinks()

        needed = ['points', 'edges', 'faces']
        if connections not in needed:
            raise ValueError(f'`connections` must be one of: {needed} (got "{connections}")')

        cell = self.get_cell(ind)

        iterators = {
            'points': cell.point_ids,
            'edges': range(cell.n_edges),
            'faces': range(cell.n_faces),
        }

        def generate_ids(i: int, connections: str) -> _vtk.vtkIdList | None:
            if connections == 'points':
                ids = _vtk.vtkIdList()
                ids.InsertNextId(i)
                return ids
            elif connections == 'edges':
                return cell.get_edge(i).GetPointIds()
            elif connections == 'faces':
                return cell.get_face(i).GetPointIds()
            return None  # pragma: no cover

        neighbors = set()
        for i in iterators[connections]:
            point_ids = generate_ids(i, connections)
            cell_ids = _vtk.vtkIdList()
            self.GetCellNeighbors(ind, point_ids, cell_ids)

            neighbors.update([cell_ids.GetId(i) for i in range(cell_ids.GetNumberOfIds())])

        return list(neighbors)

    def point_neighbors(self: DataSet, ind: int) -> list[int]:
        """Get the point neighbors of the ind-th point.

        Parameters
        ----------
        ind : int
            Point ID.

        Returns
        -------
        list[int]
            List of neighbor points IDs for the ind-th point.

        See Also
        --------
        pyvista.DataSet.point_neighbors_levels

        Examples
        --------
        Get the point neighbors of the 0-th point.

        >>> import pyvista as pv
        >>> mesh = pv.Sphere(theta_resolution=10)
        >>> mesh.point_neighbors(0)
        [2, 226, 198, 170, 142, 114, 86, 254, 58, 30]

        Plot them.

        >>> pl = pv.Plotter()
        >>> _ = pl.add_mesh(mesh, show_edges=True)
        >>>
        >>> # Label the 0-th point
        >>> _ = pl.add_point_labels(
        ...     mesh.points[0], ["0"], text_color="blue", font_size=40
        ... )
        >>>
        >>> # Get the point neighbors and plot them
        >>> neighbors = mesh.point_neighbors(0)
        >>> _ = pl.add_point_labels(
        ...     mesh.points[neighbors],
        ...     labels=[f"{i}" for i in neighbors],
        ...     text_color="red",
        ...     font_size=40,
        ... )
        >>> pl.camera_position = "xy"
        >>> pl.camera.zoom(7.0)
        >>> pl.show()

        """
        if ind + 1 > self.n_points:
            raise IndexError(f'Invalid index {ind} for a dataset with {self.n_points} points.')

        out = []
        for cell in self.point_cell_ids(ind):
            out.extend([i for i in self.get_cell(cell).point_ids if i != ind])
        return list(set(out))

    def point_neighbors_levels(
        self: DataSet,
        ind: int,
        n_levels: int = 1,
    ) -> Generator[list[int], None, None]:
        """Get consecutive levels of point neighbors.

        Parameters
        ----------
        ind : int
            Point ID.

        n_levels : int, default: 1
            Number of levels to search for point neighbors.
            When equal to 1, it is equivalent to :func:`pyvista.DataSet.point_neighbors`.

        Returns
        -------
        generator[list[[int]]
            A generator of list of neighbor points IDs for the ind-th point.

        See Also
        --------
        pyvista.DataSet.point_neighbors

        Examples
        --------
        Get the point neighbors IDs starting from the 0-th point
        up until the third level.

        >>> import pyvista as pv
        >>> mesh = pv.Sphere(theta_resolution=10)
        >>> pt_nbr_levels = mesh.point_neighbors_levels(0, 3)
        >>> pt_nbr_levels = list(pt_nbr_levels)
        >>> pt_nbr_levels[0]
        [2, 226, 198, 170, 142, 114, 86, 30, 58, 254]
        >>> pt_nbr_levels[1]
        [3, 227, 255, 199, 171, 143, 115, 87, 59, 31]
        >>> pt_nbr_levels[2]
        [256, 32, 4, 228, 200, 172, 144, 116, 88, 60]

        Visualize these points IDs.

        >>> from functools import partial
        >>> pl = pv.Plotter()
        >>> _ = pl.add_mesh(mesh, show_edges=True)
        >>>
        >>> # Define partial function to add point labels
        >>> add_point_labels = partial(
        ...     pl.add_point_labels,
        ...     text_color="white",
        ...     font_size=40,
        ...     point_size=10,
        ... )
        >>>
        >>> # Add the first point label
        >>> _ = add_point_labels(
        ...     mesh.points[0], labels=["0"], text_color="blue"
        ... )
        >>>
        >>> # Add the neighbors to the plot
        >>> neighbors = mesh.point_neighbors_levels(0, n_levels=3)
        >>> for i, ids in enumerate(neighbors, start=1):
        ...     _ = add_point_labels(
        ...         mesh.points[ids],
        ...         labels=[f"{i}"] * len(ids),
        ...         text_color="red",
        ...     )
        ...
        >>>
        >>> pl.view_xy()
        >>> pl.camera.zoom(4.0)
        >>> pl.show()

        """
        method = self.point_neighbors
        return self._get_levels_neihgbors(ind, n_levels, method)

    def cell_neighbors_levels(
        self: DataSet,
        ind: int,
        connections: str = 'points',
        n_levels: int = 1,
    ) -> Generator[list[int], None, None]:
        """Get consecutive levels of cell neighbors.

        Parameters
        ----------
        ind : int
            Cell ID.

        connections : str, default: "points"
            Describe how the neighbor cell(s) must be connected to the current
            cell to be considered as a neighbor.
            Can be either ``'points'``, ``'edges'`` or ``'faces'``.

        n_levels : int, default: 1
            Number of levels to search for cell neighbors.
            When equal to 1, it is equivalent to :func:`pyvista.DataSet.cell_neighbors`.

        Returns
        -------
        generator[list[int]]
            A generator of list of cell IDs for each level.

        Warnings
        --------
        For a :class:`pyvista.ExplicitStructuredGrid`, use :func:`pyvista.ExplicitStructuredGrid.neighbors`.

        See Also
        --------
        pyvista.DataSet.cell_neighbors

        Examples
        --------
        Get the cell neighbors IDs starting from the 0-th cell
        up until the third level.

        >>> import pyvista as pv
        >>> mesh = pv.Sphere(theta_resolution=10)
        >>> nbr_levels = mesh.cell_neighbors_levels(
        ...     0, connections="edges", n_levels=3
        ... )
        >>> nbr_levels = list(nbr_levels)
        >>> nbr_levels[0]
        [1, 21, 9]
        >>> nbr_levels[1]
        [2, 8, 74, 75, 20, 507]
        >>> nbr_levels[2]
        [128, 129, 3, 453, 7, 77, 23, 506]

        Visualize these cells IDs.

        >>> from functools import partial
        >>> pv.global_theme.color_cycler = [
        ...     'red',
        ...     'green',
        ...     'blue',
        ...     'purple',
        ... ]
        >>> pl = pv.Plotter()
        >>>
        >>> # Define partial function to add point labels
        >>> add_point_labels = partial(
        ...     pl.add_point_labels,
        ...     text_color="white",
        ...     font_size=40,
        ...     shape=None,
        ...     show_points=False,
        ... )
        >>>
        >>> # Add the 0-th cell to the plotter
        >>> cell = mesh.extract_cells(0)
        >>> _ = pl.add_mesh(cell, show_edges=True)
        >>> _ = add_point_labels(cell.cell_centers().points, labels=["0"])
        >>> other_ids = [0]
        >>>
        >>> # Add the neighbors to the plot
        >>> neighbors = mesh.cell_neighbors_levels(
        ...     0, connections="edges", n_levels=3
        ... )
        >>> for i, ids in enumerate(neighbors, start=1):
        ...     cells = mesh.extract_cells(ids)
        ...     _ = pl.add_mesh(cells, show_edges=True)
        ...     _ = add_point_labels(
        ...         cells.cell_centers().points, labels=[f"{i}"] * len(ids)
        ...     )
        ...     other_ids.extend(ids)
        ...
        >>>
        >>> # Add the cell IDs that are not neighbors (ie. the rest of the sphere)
        >>> cells = mesh.extract_cells(other_ids, invert=True)
        >>> _ = pl.add_mesh(cells, color="white", show_edges=True)
        >>>
        >>> pl.view_xy()
        >>> pl.camera.zoom(6.0)
        >>> pl.show()

        """
        method = partial(self.cell_neighbors, connections=connections)
        return self._get_levels_neihgbors(ind, n_levels, method)

    def _get_levels_neihgbors(
        self: DataSet,
        ind: int,
        n_levels: int,
        method: Callable[[Any], Any],
    ) -> Generator[list[int], None, None]:  # numpydoc ignore=PR01,RT01
        """Provide helper method that yields neighbors ids."""
        neighbors = set(method(ind))
        yield list(neighbors)

        # Keep track of visited points or cells
        all_visited = neighbors.copy()
        all_visited.add(ind)

        for _ in range(n_levels - 1):
            # Get the neighbors for the next level.
            new_visited = set()
            for n in neighbors:
                new_neighbors = method(n)
                new_visited.update(new_neighbors)
            neighbors = new_visited

            # Only return the ones that have not been visited yet
            yield list(neighbors.difference(all_visited))
            all_visited.update(neighbors)

    def point_cell_ids(self: DataSet, ind: int) -> list[int]:
        """Get the cell IDs that use the ind-th point.

        Implements vtkDataSet's `GetPointCells <https://vtk.org/doc/nightly/html/classvtkDataSet.html#a36d1d8f67ad67adf4d1a9cfb30dade49>`_.

        Parameters
        ----------
        ind : int
            Point ID.

        Returns
        -------
        list[int]
            List of cell IDs using the ind-th point.

        Examples
        --------
        Get the cell ids using the 0-th point.

        >>> import pyvista as pv
        >>> mesh = pv.Sphere(theta_resolution=10)
        >>> mesh.point_cell_ids(0)
        [0, 1, 2, 3, 4, 5, 6, 7, 8, 9]

        Plot them.

        >>> pl = pv.Plotter()
        >>> _ = pl.add_mesh(mesh, show_edges=True)
        >>>
        >>> # Label the 0-th point
        >>> _ = pl.add_point_labels(
        ...     mesh.points[0], ["0"], text_color="blue", font_size=20
        ... )
        >>>
        >>> # Get the cells ids using the 0-th point
        >>> ids = mesh.point_cell_ids(0)
        >>> cells = mesh.extract_cells(ids)
        >>> _ = pl.add_mesh(cells, color="red", show_edges=True)
        >>> centers = cells.cell_centers().points
        >>> _ = pl.add_point_labels(
        ...     centers,
        ...     labels=[f"{i}" for i in ids],
        ...     text_color="white",
        ...     font_size=20,
        ...     shape=None,
        ...     show_points=False,
        ... )
        >>>
        >>> # Plot the other cells
        >>> others = mesh.extract_cells(
        ...     [i for i in range(mesh.n_cells) if i not in ids]
        ... )
        >>> _ = pl.add_mesh(others, show_edges=True)
        >>>
        >>> pl.camera_position = "yx"
        >>> pl.camera.zoom(7.0)
        >>> pl.show()

        """
        # Build links as recommended:
        # https://vtk.org/doc/nightly/html/classvtkPolyData.html#adf9caaa01f72972d9a986ba997af0ac7
        if hasattr(self, 'BuildLinks'):
            self.BuildLinks()

        ids = _vtk.vtkIdList()
        self.GetPointCells(ind, ids)
        return [ids.GetId(i) for i in range(ids.GetNumberOfIds())]

    def point_is_inside_cell(
        self: DataSet,
        ind: int,
        point: VectorLike[float] | MatrixLike[float],
    ) -> bool | NumpyArray[np.bool_]:
        """Return whether one or more points are inside a cell.

        .. versionadded:: 0.35.0

        Parameters
        ----------
        ind : int
            Cell ID.

        point : VectorLike[float] | MatrixLike[float]
            Point or points to query if are inside a cell.

        Returns
        -------
        bool or numpy.ndarray
            Whether point(s) is/are inside cell. A single bool is only returned if
            the input point has shape ``(3,)``.

        Examples
        --------
        >>> from pyvista import examples
        >>> mesh = examples.load_hexbeam()
        >>> mesh.get_cell(0).bounds
        BoundsTuple(x_min=0.0, x_max=0.5, y_min=0.0, y_max=0.5, z_min=0.0, z_max=0.5)
        >>> mesh.point_is_inside_cell(0, [0.2, 0.2, 0.2])
        True

        """
        if not isinstance(ind, (int, np.integer)):
            raise TypeError(f'ind must be an int, got {type(ind)}')

        if not 0 <= ind < self.n_cells:
            raise ValueError(f'ind must be >= 0 and < {self.n_cells}, got {ind}')

        co_point, singular = _coerce_pointslike_arg(point, copy=False)

        cell = self.GetCell(ind)
        npoints = cell.GetPoints().GetNumberOfPoints()

        closest_point = [0.0, 0.0, 0.0]
        sub_id = _vtk.mutable(0)
        pcoords = [0.0, 0.0, 0.0]
        dist2 = _vtk.mutable(0.0)
        weights = [0.0] * npoints

        in_cell = np.empty(shape=co_point.shape[0], dtype=np.bool_)
        for i, node in enumerate(co_point):
            is_inside = cell.EvaluatePosition(node, closest_point, sub_id, pcoords, dist2, weights)
            if not 0 <= is_inside <= 1:
                raise RuntimeError(
                    f'Computational difficulty encountered for point {node} in cell {ind}',
                )
            in_cell[i] = bool(is_inside)

        if singular:
            return in_cell[0].item()
        return in_cell

    @property
    def active_texture_coordinates(self: DataSet) -> pyvista_ndarray | None:
        """Return the active texture coordinates on the points.

        Returns
        -------
        Optional[pyvista_ndarray]
            Active texture coordinates on the points.

        Examples
        --------
        Return the active texture coordinates from the globe example.

        >>> from pyvista import examples
        >>> globe = examples.load_globe()
        >>> globe.active_texture_coordinates
        pyvista_ndarray([[0.        , 0.        ],
                         [0.        , 0.07142857],
                         [0.        , 0.14285714],
                         ...,
                         [1.        , 0.85714286],
                         [1.        , 0.92857143],
                         [1.        , 1.        ]])

        """
        return self.point_data.active_texture_coordinates

    @active_texture_coordinates.setter
    def active_texture_coordinates(
        self: DataSet,
        texture_coordinates: NumpyArray[float],
    ) -> None:
        """Set the active texture coordinates on the points.

        Parameters
        ----------
        texture_coordinates : np.ndarray
            Active texture coordinates on the points.

        """
        self.point_data.active_texture_coordinates = texture_coordinates  # type: ignore[assignment]<|MERGE_RESOLUTION|>--- conflicted
+++ resolved
@@ -1293,11 +1293,7 @@
         return sizes.cell_data['Volume'].sum().item()
 
     @property
-<<<<<<< HEAD
     def area(  # type: ignore[misc]
-=======
-    def area(  # type:ignore[misc]
->>>>>>> d0eb5b07
         self: ConcreteDataSetType,
     ) -> float:
         """Return the mesh area if 2D.
@@ -1687,11 +1683,7 @@
         alg.Update()
         return _get_output(alg)
 
-<<<<<<< HEAD
     def cast_to_pointset(  # type: ignore[misc]
-=======
-    def cast_to_pointset(  # type:ignore[misc]
->>>>>>> d0eb5b07
         self: ConcreteDataSetType, pass_cell_data: bool = False
     ) -> pyvista.PointSet:
         """Extract the points of this dataset and return a :class:`pyvista.PointSet`.
