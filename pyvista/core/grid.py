"""Sub-classes for vtk.vtkRectilinearGrid and vtk.vtkImageData."""

from __future__ import annotations

from collections.abc import Sequence
from functools import wraps
import pathlib
from typing import TYPE_CHECKING
from typing import ClassVar
from typing import cast

import numpy as np

import pyvista

if TYPE_CHECKING:  # pragma: no cover
    from pyvista.core._typing_core import NumpyArray
    from pyvista.core._typing_core import RotationLike

from pyvista.core import _validation

from . import _vtk_core as _vtk
from .dataset import DataSet
from .filters import ImageDataFilters
from .filters import RectilinearGridFilters
from .filters import _get_output
from .utilities.arrays import array_from_vtkmatrix
from .utilities.arrays import convert_array
from .utilities.arrays import raise_has_duplicates
from .utilities.arrays import vtkmatrix_from_array
from .utilities.misc import abstract_class


@abstract_class
class Grid(DataSet):
    """A class full of common methods for non-pointset grids."""

    @property
    def dimensions(self) -> tuple[int, int, int]:
        """Return the grid's dimensions.

        These are effectively the number of points along each of the
        three dataset axes.

        Returns
        -------
        tuple[int]
            Dimensions of the grid.

        Examples
        --------
        Create a uniform grid with dimensions ``(1, 2, 3)``.

        >>> import pyvista as pv
        >>> grid = pv.ImageData(dimensions=(2, 3, 4))
        >>> grid.dimensions
        (2, 3, 4)
        >>> grid.plot(show_edges=True)

        Set the dimensions to ``(3, 4, 5)``

        >>> grid.dimensions = (3, 4, 5)
        >>> grid.plot(show_edges=True)

        """
        return self.GetDimensions()

    @dimensions.setter
    def dimensions(self, dims: Sequence[int]) -> None:
        self.SetDimensions(*dims)
        self.Modified()

    def _get_attrs(self):
        """Return the representation methods (internal helper)."""
        attrs = DataSet._get_attrs(self)
        attrs.append(('Dimensions', self.dimensions, '{:d}, {:d}, {:d}'))
        return attrs

    @property
    def dimensionality(self) -> int:
        """Return the dimensionality of the grid.

        Returns
        -------
        int
            The grid dimensionality.

        Examples
        --------
        Get the dimensionality of a uniform grid with dimensions ``(1, 2, 3)``.

        >>> import pyvista as pv
        >>> grid = pv.ImageData(dimensions=(2, 3, 4))
        >>> grid.dimensionality
        3

        """
        dims = np.asarray(self.dimensions)
        return int(3 - (dims == 1).sum())


class RectilinearGrid(Grid, RectilinearGridFilters, _vtk.vtkRectilinearGrid):
    """Dataset with variable spacing in the three coordinate directions.

    Can be initialized in several ways:

    * Create empty grid
    * Initialize from a ``vtk.vtkRectilinearGrid`` object
    * Initialize directly from the point arrays

    Parameters
    ----------
    uinput : str, pathlib.Path, vtk.vtkRectilinearGrid, numpy.ndarray, optional
        Filename, dataset, or array to initialize the rectilinear grid from. If a
        filename is passed, pyvista will attempt to load it as a
        :class:`RectilinearGrid`. If passed a ``vtk.vtkRectilinearGrid``, it
        will be wrapped. If a :class:`numpy.ndarray` is passed, this will be
        loaded as the x range.

    y : numpy.ndarray, optional
        Coordinates of the points in y direction. If this is passed, ``uinput``
        must be a :class:`numpy.ndarray`.

    z : numpy.ndarray, optional
        Coordinates of the points in z direction. If this is passed, ``uinput``
        and ``y`` must be a :class:`numpy.ndarray`.

    check_duplicates : bool, optional
        Check for duplications in any arrays that are passed. Defaults to
        ``False``. If ``True``, an error is raised if there are any duplicate
        values in any of the array-valued input arguments.

    deep : bool, optional
        Whether to deep copy a ``vtk.vtkRectilinearGrid`` object.
        Default is ``False``.  Keyword only.

    Examples
    --------
    >>> import pyvista as pv
    >>> import vtk
    >>> import numpy as np

    Create an empty grid.

    >>> grid = pv.RectilinearGrid()

    Initialize from a vtk.vtkRectilinearGrid object

    >>> vtkgrid = vtk.vtkRectilinearGrid()
    >>> grid = pv.RectilinearGrid(vtkgrid)

    Create from NumPy arrays.

    >>> xrng = np.arange(-10, 10, 2)
    >>> yrng = np.arange(-10, 10, 5)
    >>> zrng = np.arange(-10, 10, 1)
    >>> grid = pv.RectilinearGrid(xrng, yrng, zrng)
    >>> grid.plot(show_edges=True)

    """

    _WRITERS: ClassVar[
        dict[
            str,
            type[_vtk.vtkRectilinearGridWriter | _vtk.vtkXMLRectilinearGridWriter],
        ]
    ] = {  # type: ignore[assignment]
        '.vtk': _vtk.vtkRectilinearGridWriter,
        '.vtr': _vtk.vtkXMLRectilinearGridWriter,
    }

    def __init__(
        self,
        *args,
        check_duplicates: bool = False,
        deep: bool = False,
        **kwargs,
    ):  # numpydoc ignore=PR01,RT01
        """Initialize the rectilinear grid."""
        super().__init__(**kwargs)

        if len(args) == 1:
            if isinstance(args[0], _vtk.vtkRectilinearGrid):
                if deep:
                    self.deep_copy(args[0])
                else:
                    self.shallow_copy(args[0])
            elif isinstance(args[0], (str, pathlib.Path)):
                self._from_file(args[0], **kwargs)
            elif isinstance(args[0], (np.ndarray, Sequence)):
                self._from_arrays(np.asanyarray(args[0]), None, None, check_duplicates)  # type: ignore[arg-type]
            else:
                raise TypeError(f'Type ({type(args[0])}) not understood by `RectilinearGrid`')

        elif len(args) == 3 or len(args) == 2:
            arg0_is_arr = isinstance(args[0], (np.ndarray, Sequence))
            arg1_is_arr = isinstance(args[1], (np.ndarray, Sequence))
            arg2_is_arr = isinstance(args[2], (np.ndarray, Sequence)) if len(args) == 3 else False

            if all([arg0_is_arr, arg1_is_arr, arg2_is_arr]):
                self._from_arrays(
                    np.asanyarray(args[0]),
                    np.asanyarray(args[1]),
                    np.asanyarray(args[2]),  # type: ignore[misc]
                    check_duplicates,
                )
            elif all([arg0_is_arr, arg1_is_arr]):
                self._from_arrays(
                    np.asanyarray(args[0]),
                    np.asanyarray(args[1]),
                    None,  # type: ignore[arg-type]
                    check_duplicates,
                )
            else:
                raise TypeError('Arguments not understood by `RectilinearGrid`.')

    def __repr__(self):
        """Return the default representation."""
        return DataSet.__repr__(self)

    def __str__(self):
        """Return the str representation."""
        return DataSet.__str__(self)

    def _update_dimensions(self) -> None:
        """Update the dimensions if coordinates have changed."""
        self.SetDimensions(len(self.x), len(self.y), len(self.z))

    def _from_arrays(
        self,
        x: NumpyArray[float],
        y: NumpyArray[float],
        z: NumpyArray[float],
        check_duplicates: bool = False,
    ) -> None:
        """Create VTK rectilinear grid directly from numpy arrays.

        Each array gives the uniques coordinates of the mesh along each axial
        direction. To help ensure you are using this correctly, we take the unique
        values of each argument.

        Parameters
        ----------
        x : numpy.ndarray
            Coordinates of the points in x direction.

        y : numpy.ndarray
            Coordinates of the points in y direction.

        z : numpy.ndarray
            Coordinates of the points in z direction.

        check_duplicates : bool, optional
            Check for duplications in any arrays that are passed.

        """
        # Set the coordinates along each axial direction
        # Must at least be an x array
        if check_duplicates:
            raise_has_duplicates(x)

        # edges are shown as triangles if x is not floating point
        if not np.issubdtype(x.dtype, np.floating):
            x = x.astype(float)
        self.SetXCoordinates(convert_array(x.ravel()))
        if y is not None:
            if check_duplicates:
                raise_has_duplicates(y)
            if not np.issubdtype(y.dtype, np.floating):
                y = y.astype(float)
            self.SetYCoordinates(convert_array(y.ravel()))
        if z is not None:
            if check_duplicates:
                raise_has_duplicates(z)
            if not np.issubdtype(z.dtype, np.floating):
                z = z.astype(float)
            self.SetZCoordinates(convert_array(z.ravel()))
        # Ensure dimensions are properly set
        self._update_dimensions()

    @property
    def meshgrid(self) -> tuple[NumpyArray[float], NumpyArray[float], NumpyArray[float]]:
        """Return a meshgrid of numpy arrays for this mesh.

        This simply returns a :func:`numpy.meshgrid` of the
        coordinates for this mesh in ``ij`` indexing. These are a copy
        of the points of this mesh.

        Returns
        -------
        tuple[numpy.ndarray, numpy.ndarray, numpy.ndarray]
            Tuple of numpy arrays representing the points of this mesh.

        """
        # Converting to tuple needed to be consistent type across numpy version
        # Remove when support is dropped for numpy 1.x
        # We also know this is 3-length so make it so in typing
        out = tuple(np.meshgrid(self.x, self.y, self.z, indexing='ij'))
        # Python 3.8 does not allow subscripting tuple, but only used for type checking
        if TYPE_CHECKING:  # pragma: no cover
            out = cast(tuple[NumpyArray[float], NumpyArray[float], NumpyArray[float]], out)
        return out

    @property  # type: ignore[explicit-override, override]
    def points(self) -> NumpyArray[float]:
        """Return a copy of the points as an ``(n, 3)`` numpy array.

        Returns
        -------
        numpy.ndarray
            Array of points.

        Notes
        -----
        Points of a :class:`pyvista.RectilinearGrid` cannot be
        set. Set point coordinates with :attr:`RectilinearGrid.x`,
        :attr:`RectilinearGrid.y`, or :attr:`RectilinearGrid.z`.

        Examples
        --------
        >>> import numpy as np
        >>> import pyvista as pv
        >>> xrng = np.arange(-10, 10, 10, dtype=float)
        >>> yrng = np.arange(-10, 10, 10, dtype=float)
        >>> zrng = np.arange(-10, 10, 10, dtype=float)
        >>> grid = pv.RectilinearGrid(xrng, yrng, zrng)
        >>> grid.points
        array([[-10., -10., -10.],
               [  0., -10., -10.],
               [-10.,   0., -10.],
               [  0.,   0., -10.],
               [-10., -10.,   0.],
               [  0., -10.,   0.],
               [-10.,   0.,   0.],
               [  0.,   0.,   0.]])

        """
        xx, yy, zz = self.meshgrid
        return np.c_[xx.ravel(order='F'), yy.ravel(order='F'), zz.ravel(order='F')]

    @points.setter
    def points(self, points):  # numpydoc ignore=PR01
        """Raise an AttributeError.

        This setter overrides the base class's setter to ensure a user
        does not attempt to set them.
        """
        raise AttributeError(
            'The points cannot be set. The points of '
            '`RectilinearGrid` are defined in each axial direction. Please '
            'use the `x`, `y`, and `z` setters individually.',
        )

    @property
    def x(self) -> NumpyArray[float]:
        """Return or set the coordinates along the X-direction.

        Returns
        -------
        numpy.ndarray
            Array of points along the X-direction.

        Examples
        --------
        Return the x coordinates of a RectilinearGrid.

        >>> import numpy as np
        >>> import pyvista as pv
        >>> xrng = np.arange(-10, 10, 10, dtype=float)
        >>> yrng = np.arange(-10, 10, 10, dtype=float)
        >>> zrng = np.arange(-10, 10, 10, dtype=float)
        >>> grid = pv.RectilinearGrid(xrng, yrng, zrng)
        >>> grid.x
        array([-10.,   0.])

        Set the x coordinates of a RectilinearGrid.

        >>> grid.x = [-10.0, 0.0, 10.0]
        >>> grid.x
        array([-10.,   0.,  10.])

        """
        return convert_array(self.GetXCoordinates())

    @x.setter
    def x(self, coords: Sequence[float]) -> None:
        self.SetXCoordinates(convert_array(coords))
        self._update_dimensions()
        self.Modified()

    @property
    def y(self) -> NumpyArray[float]:
        """Return or set the coordinates along the Y-direction.

        Returns
        -------
        numpy.ndarray
            Array of points along the Y-direction.

        Examples
        --------
        Return the y coordinates of a RectilinearGrid.

        >>> import numpy as np
        >>> import pyvista as pv
        >>> xrng = np.arange(-10, 10, 10, dtype=float)
        >>> yrng = np.arange(-10, 10, 10, dtype=float)
        >>> zrng = np.arange(-10, 10, 10, dtype=float)
        >>> grid = pv.RectilinearGrid(xrng, yrng, zrng)
        >>> grid.y
        array([-10.,   0.])

        Set the y coordinates of a RectilinearGrid.

        >>> grid.y = [-10.0, 0.0, 10.0]
        >>> grid.y
        array([-10.,   0.,  10.])

        """
        return convert_array(self.GetYCoordinates())

    @y.setter
    def y(self, coords: Sequence[float]) -> None:
        self.SetYCoordinates(convert_array(coords))
        self._update_dimensions()
        self.Modified()

    @property
    def z(self) -> NumpyArray[float]:
        """Return or set the coordinates along the Z-direction.

        Returns
        -------
        numpy.ndarray
            Array of points along the Z-direction.

        Examples
        --------
        Return the z coordinates of a RectilinearGrid.

        >>> import numpy as np
        >>> import pyvista as pv
        >>> xrng = np.arange(-10, 10, 10, dtype=float)
        >>> yrng = np.arange(-10, 10, 10, dtype=float)
        >>> zrng = np.arange(-10, 10, 10, dtype=float)
        >>> grid = pv.RectilinearGrid(xrng, yrng, zrng)
        >>> grid.z
        array([-10.,   0.])

        Set the z coordinates of a RectilinearGrid.

        >>> grid.z = [-10.0, 0.0, 10.0]
        >>> grid.z
        array([-10.,   0.,  10.])

        """
        return convert_array(self.GetZCoordinates())

    @z.setter
    def z(self, coords: Sequence[float]) -> None:
        self.SetZCoordinates(convert_array(coords))
        self._update_dimensions()
        self.Modified()

    @Grid.dimensions.setter  # type: ignore[attr-defined]
    def dimensions(self, _dims):
        """Set Dimensions.

        Parameters
        ----------
        _dims : sequence
            Ignored dimensions.

        """
        raise AttributeError(
            'The dimensions of a `RectilinearGrid` are implicitly '
            'defined and thus cannot be set.',
        )

    def cast_to_structured_grid(self) -> pyvista.StructuredGrid:
        """Cast this rectilinear grid to a structured grid.

        Returns
        -------
        pyvista.StructuredGrid
            This grid as a structured grid.

        """
        alg = _vtk.vtkRectilinearGridToPointSet()
        alg.SetInputData(self)
        alg.Update()
        return _get_output(alg)


class ImageData(Grid, ImageDataFilters, _vtk.vtkImageData):
    """Models datasets with uniform spacing in the three coordinate directions.

    Can be initialized in one of several ways:

    - Create empty grid
    - Initialize from a vtk.vtkImageData object
    - Initialize based on dimensions, cell spacing, and origin.

    .. versionchanged:: 0.33.0
        First argument must now be either a path or
        ``vtk.vtkImageData``. Use keyword arguments to specify the
        dimensions, spacing, and origin of the uniform grid.

    .. versionchanged:: 0.37.0
        The ``dims`` parameter has been renamed to ``dimensions``.

    Parameters
    ----------
    uinput : str, vtk.vtkImageData, pyvista.ImageData, optional
        Filename or dataset to initialize the uniform grid from.  If
        set, remainder of arguments are ignored.

    dimensions : sequence[int], optional
        Dimensions of the uniform grid.

    spacing : sequence[float], default: (1.0, 1.0, 1.0)
        Spacing of the uniform grid in each dimension. Must be positive.

    origin : sequence[float], default: (0.0, 0.0, 0.0)
        Origin of the uniform grid.

    deep : bool, default: False
        Whether to deep copy a ``vtk.vtkImageData`` object.  Keyword only.

    direction_matrix : RotationLike, optional
        The direction matrix is a 3x3 matrix which controls the orientation of the
        image data.

    Examples
    --------
    Create an empty ImageData.

    >>> import pyvista as pv
    >>> grid = pv.ImageData()

    Initialize from a ``vtk.vtkImageData`` object.

    >>> import vtk
    >>> vtkgrid = vtk.vtkImageData()
    >>> grid = pv.ImageData(vtkgrid)

    Initialize using just the grid dimensions and default
    spacing and origin. These must be keyword arguments.

    >>> grid = pv.ImageData(dimensions=(10, 10, 10))

    Initialize using dimensions and spacing.

    >>> grid = pv.ImageData(
    ...     dimensions=(10, 10, 10),
    ...     spacing=(2, 1, 5),
    ... )

    Initialize using dimensions, spacing, and an origin.

    >>> grid = pv.ImageData(
    ...     dimensions=(10, 10, 10),
    ...     spacing=(2, 1, 5),
    ...     origin=(10, 35, 50),
    ... )

    Initialize from another ImageData.

    >>> grid = pv.ImageData(
    ...     dimensions=(10, 10, 10),
    ...     spacing=(2, 1, 5),
    ...     origin=(10, 35, 50),
    ... )
    >>> grid_from_grid = pv.ImageData(grid)
    >>> grid_from_grid == grid
    True

    """

    _WRITERS: ClassVar[dict[str, type[_vtk.vtkDataSetWriter | _vtk.vtkXMLImageDataWriter]]] = {  # type: ignore[assignment]
        '.vtk': _vtk.vtkDataSetWriter,
        '.vti': _vtk.vtkXMLImageDataWriter,
    }

    def __init__(
        self,
        uinput=None,
        dimensions=None,
        spacing=(1.0, 1.0, 1.0),
        origin=(0.0, 0.0, 0.0),
        deep: bool = False,
        direction_matrix: RotationLike | None = None,
    ):
        """Initialize the uniform grid."""
        super().__init__()

        # first argument must be either vtkImageData or a path
        if uinput is not None:
            if isinstance(uinput, _vtk.vtkImageData):
                if deep:
                    self.deep_copy(uinput)
                else:
                    self.shallow_copy(uinput)
            elif isinstance(uinput, (str, pathlib.Path)):
                self._from_file(uinput)
            else:
                raise TypeError(
                    'First argument, ``uinput`` must be either ``vtk.vtkImageData`` '
                    f'or a path, not {type(uinput)}.  Use keyword arguments to '
                    'specify dimensions, spacing, and origin. For example:\n\n'
                    '    >>> grid = pv.ImageData(\n'
                    '    ...     dimensions=(10, 10, 10),\n'
                    '    ...     spacing=(2, 1, 5),\n'
                    '    ...     origin=(10, 35, 50),\n'
                    '    ... )\n',
                )
        else:
            if dimensions is not None:
                self.dimensions = dimensions
            self.origin = origin
            self.spacing = spacing
            if direction_matrix is not None:
                self.direction_matrix = direction_matrix

    def __repr__(self):
        """Return the default representation."""
        return DataSet.__repr__(self)

    def __str__(self):
        """Return the default str representation."""
        return DataSet.__str__(self)

    @property  # type: ignore[explicit-override, override]
    def points(self) -> NumpyArray[float]:
        """Build a copy of the implicitly defined points as a numpy array.

        Returns
        -------
        numpy.ndarray
            Array of points representing the image data.

        Notes
        -----
        The ``points`` for a :class:`pyvista.ImageData` cannot be set.

        Examples
        --------
        >>> import pyvista as pv
        >>> grid = pv.ImageData(dimensions=(2, 2, 2))
        >>> grid.points
        array([[0., 0., 0.],
               [1., 0., 0.],
               [0., 1., 0.],
               [1., 1., 0.],
               [0., 0., 1.],
               [1., 0., 1.],
               [0., 1., 1.],
               [1., 1., 1.]])

        """
        # Handle empty case
        if not all(self.dimensions):
            return np.zeros((0, 3))

        # Get grid dimensions
        nx, ny, nz = self.dimensions
        nx -= 1
        ny -= 1
        nz -= 1
        # get the points and convert to spacings
        dx, dy, dz = self.spacing
        # Now make the cell arrays
        ox, oy, oz = np.array(self.origin) + self.extent[::2] * np.array([dx, dy, dz])
        x = np.insert(np.cumsum(np.full(nx, dx)), 0, 0.0) + ox
        y = np.insert(np.cumsum(np.full(ny, dy)), 0, 0.0) + oy
        z = np.insert(np.cumsum(np.full(nz, dz)), 0, 0.0) + oz
        xx, yy, zz = np.meshgrid(x, y, z, indexing='ij')
        points = np.c_[xx.ravel(order='F'), yy.ravel(order='F'), zz.ravel(order='F')]

        direction = self.direction_matrix
        if not np.array_equal(direction, np.eye(3)):
            return (
                pyvista.Transform().rotate(direction, point=self.origin).apply(points, copy=False)
            )
        return points

    @points.setter
    def points(self, points):  # numpydoc ignore=PR01
        """Points cannot be set.

        This setter overrides the base class's setter to ensure a user does not
        attempt to set them. See https://github.com/pyvista/pyvista/issues/713.

        """
        raise AttributeError(
            'The points cannot be set. The points of '
            '`ImageData`/`vtkImageData` are implicitly defined by the '
            '`origin`, `spacing`, and `dimensions` of the grid.',
        )

    @property
    def x(self) -> NumpyArray[float]:  # numpydoc ignore=RT01
        """Return all the X points.

        Examples
        --------
        >>> import pyvista as pv
        >>> grid = pv.ImageData(dimensions=(2, 2, 2))
        >>> grid.x
        array([0., 1., 0., 1., 0., 1., 0., 1.])

        """
        return self.points[:, 0]

    @property
    def y(self) -> NumpyArray[float]:  # numpydoc ignore=RT01
        """Return all the Y points.

        Examples
        --------
        >>> import pyvista as pv
        >>> grid = pv.ImageData(dimensions=(2, 2, 2))
        >>> grid.y
        array([0., 0., 1., 1., 0., 0., 1., 1.])

        """
        return self.points[:, 1]

    @property
    def z(self) -> NumpyArray[float]:  # numpydoc ignore=RT01
        """Return all the Z points.

        Examples
        --------
        >>> import pyvista as pv
        >>> grid = pv.ImageData(dimensions=(2, 2, 2))
        >>> grid.z
        array([0., 0., 0., 0., 1., 1., 1., 1.])

        """
        return self.points[:, 2]

    @property
    def origin(self) -> tuple[float]:  # numpydoc ignore=RT01
        """Return the origin of the grid (bottom southwest corner).

        Examples
        --------
        >>> import pyvista as pv
        >>> grid = pv.ImageData(dimensions=(5, 5, 5))
        >>> grid.origin
        (0.0, 0.0, 0.0)

        Show how the origin is in the bottom "southwest" corner of the
        ImageData.

        >>> pl = pv.Plotter()
        >>> _ = pl.add_mesh(grid, show_edges=True)
        >>> _ = pl.add_axes_at_origin(ylabel=None)
        >>> pl.camera_position = 'xz'
        >>> pl.show()

        Set the origin to ``(1, 1, 1)`` and show how this shifts the
        ImageData.

        >>> grid.origin = (1, 1, 1)
        >>> pl = pv.Plotter()
        >>> _ = pl.add_mesh(grid, show_edges=True)
        >>> _ = pl.add_axes_at_origin(ylabel=None)
        >>> pl.camera_position = 'xz'
        >>> pl.show()

        """
        return self.GetOrigin()  # type: ignore[return-value]

    @origin.setter
    def origin(self, origin: Sequence[float | int]) -> None:
        self.SetOrigin(origin[0], origin[1], origin[2])
        self.Modified()

    @property
    def spacing(self) -> tuple[float, float, float]:  # numpydoc ignore=RT01
        """Return or set the spacing for each axial direction.

        Notes
        -----
        Spacing must be non-negative. While VTK accepts negative
        spacing, this results in unexpected behavior. See:
        https://github.com/pyvista/pyvista/issues/1967

        Examples
        --------
        Create a 5 x 5 x 5 uniform grid.

        >>> import pyvista as pv
        >>> grid = pv.ImageData(dimensions=(5, 5, 5))
        >>> grid.spacing
        (1.0, 1.0, 1.0)
        >>> grid.plot(show_edges=True)

        Modify the spacing to ``(1, 2, 3)``

        >>> grid.spacing = (1, 2, 3)
        >>> grid.plot(show_edges=True)

        """
        return self.GetSpacing()

    @spacing.setter
    def spacing(self, spacing: Sequence[float | int]):
        if min(spacing) < 0:
            raise ValueError(f'Spacing must be non-negative, got {spacing}')
        self.SetSpacing(*spacing)
        self.Modified()

    def _get_attrs(self):
        """Return the representation methods (internal helper)."""
        attrs = Grid._get_attrs(self)
        fmt = '{}, {}, {}'.format(*[pyvista.FLOAT_FORMAT] * 3)
        attrs.append(('Spacing', self.spacing, fmt))
        return attrs

    def cast_to_structured_grid(self) -> pyvista.StructuredGrid:
        """Cast this uniform grid to a structured grid.

        Returns
        -------
        pyvista.StructuredGrid
            This grid as a structured grid.

        """
        alg = _vtk.vtkImageToStructuredGrid()
        alg.SetInputData(self)
        alg.Update()
        return _get_output(alg)

    def cast_to_rectilinear_grid(self) -> RectilinearGrid:
        """Cast this uniform grid to a rectilinear grid.

        Returns
        -------
        pyvista.RectilinearGrid
            This uniform grid as a rectilinear grid.

        """
        rectilinear_coords = self._generate_rectilinear_coords()
        grid = pyvista.RectilinearGrid(*rectilinear_coords)
        grid.point_data.update(self.point_data)
        grid.cell_data.update(self.cell_data)
        grid.field_data.update(self.field_data)
        grid.copy_meta_from(self, deep=True)
        return grid

    def _generate_rectilinear_coords(
        self,
    ) -> list[NumpyArray[float]]:
        """Generate rectilinear coordinates (internal helper).

        Returns
        -------
        list[NumpyArray[float]]
            Rectilinear coordinates over the three dimensions.

        """
        # Use linspace to avoid rounding error accumulation
        return [
            (
                np.linspace(0, (self.dimensions[i] - 1) * self.spacing[i], self.dimensions[i])
                + self.origin[i]
            )
            for i in range(3)
        ]

    @property
    def extent(self) -> tuple[int, int, int, int, int, int]:  # numpydoc ignore=RT01
        """Return or set the extent of the ImageData.

        The extent is simply the first and last indices for each of the three axes.

        Examples
        --------
        Create a ``ImageData`` and show its extent.

        >>> import pyvista as pv
        >>> grid = pv.ImageData(dimensions=(10, 10, 10))
        >>> grid.extent
        (0, 9, 0, 9, 0, 9)

        >>> grid.extent = (2, 5, 2, 5, 2, 5)
        >>> grid.extent
        (2, 5, 2, 5, 2, 5)

        Note how this also modifies the grid bounds and dimensions. Since we
        use default spacing of 1 here, the bounds match the extent exactly.

        >>> grid.bounds
        BoundsTuple(x_min=2.0, x_max=5.0, y_min=2.0, y_max=5.0, z_min=2.0, z_max=5.0)
        >>> grid.dimensions
        (4, 4, 4)

        """
        return self.GetExtent()

    @extent.setter
    def extent(self, new_extent: Sequence[int]):
        if len(new_extent) != 6:
            raise ValueError('Extent must be a vector of 6 values.')
        self.SetExtent(new_extent)  # type: ignore[call-overload]

    @wraps(RectilinearGridFilters.to_tetrahedra)
    def to_tetrahedra(self, *args, **kwargs):  # numpydoc ignore=PR01,RT01
        """Cast to a rectangular grid and then convert to tetrahedra."""
        return self.cast_to_rectilinear_grid().to_tetrahedra(*args, **kwargs)

    @property
    def direction_matrix(self):
        """Set or get the direction matrix.

        The direction matrix is a 3x3 matrix which controls the orientation of the
        image data.

        Returns
        -------
        np.ndarray
            Direction matrix as a 3x3 NumPy array.

        """
        return array_from_vtkmatrix(self.GetDirectionMatrix())

    @direction_matrix.setter
<<<<<<< HEAD
    def direction_matrix(self, matrix) -> None:
=======
    def direction_matrix(self, matrix: RotationLike) -> None:
>>>>>>> f9d0175c
        self.SetDirectionMatrix(vtkmatrix_from_array(_validation.validate_transform3x3(matrix)))

    @property
    def index_to_physical_matrix(self) -> NumpyArray[float]:
        """Get 4x4 matrix to convert coordinates from index space (ijk) to physical space (xyz).

        Returns
        -------
        np.ndarray
            4x4 transformation matrix.

        """
        return array_from_vtkmatrix(self.GetIndexToPhysicalMatrix())

    @property
    def physical_to_index_matrix(self) -> NumpyArray[float]:
        """Get 4x4 matrix to convert coordinates from physical space (xyz) to index space (ijk).

        Returns
        -------
        np.ndarray
            4x4 transformation matrix.

        """
        return array_from_vtkmatrix(self.GetPhysicalToIndexMatrix())<|MERGE_RESOLUTION|>--- conflicted
+++ resolved
@@ -928,11 +928,7 @@
         return array_from_vtkmatrix(self.GetDirectionMatrix())
 
     @direction_matrix.setter
-<<<<<<< HEAD
-    def direction_matrix(self, matrix) -> None:
-=======
     def direction_matrix(self, matrix: RotationLike) -> None:
->>>>>>> f9d0175c
         self.SetDirectionMatrix(vtkmatrix_from_array(_validation.validate_transform3x3(matrix)))
 
     @property
