--- conflicted
+++ resolved
@@ -10,21 +10,10 @@
 from typing import cast
 from typing import overload
 
-<<<<<<< HEAD
+import numpy as np
+
+import pyvista
 from pyvista.core import _validation
-
-if TYPE_CHECKING:  # pragma: no cover
-    from meshio import Mesh
-    from trimesh import Trimesh
-
-    from pyvista.core._typing_core import NumpyArray
-    from pyvista.core._typing_core import VectorLike
-
-=======
->>>>>>> d84f439f
-import numpy as np
-
-import pyvista
 from pyvista.core import _vtk_core as _vtk
 
 from . import transformations
@@ -49,6 +38,7 @@
     from pyvista import UnstructuredGrid
     from pyvista import pyvista_ndarray
     from pyvista.core._typing_core import NumpyArray
+    from pyvista.core._typing_core import VectorLike
 
     from ..wrappers import _WrappableVTKDataObjectType
 
