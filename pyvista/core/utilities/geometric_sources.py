"""Provides an easy way of generating several geometric sources.

Also includes some pure-python helpers.

"""
<<<<<<< HEAD
from typing import Sequence
import warnings
=======
from typing import Sequence, Union
>>>>>>> 09b9d512

import numpy as np

import pyvista
from pyvista.core import _vtk_core as _vtk
<<<<<<< HEAD
from pyvista.core.errors import PyVistaDeprecationWarning
=======
from pyvista.core._typing_core import Matrix, Vector
>>>>>>> 09b9d512
from pyvista.core.utilities.misc import no_new_attr

from .arrays import _coerce_pointslike_arg
from .helpers import wrap


def translate(
    surf, center=(0.0, 0.0, 0.0), direction=None, normx=(1.0, 0.0, 0.0), normy=(0.0, 1.0, 0.0)
):
    """Translate and orient a mesh to a new center and direction.

    By default, the input mesh is considered centered at the origin
    and facing in the x direction.

    Parameters
    ----------
    surf : pyvista.core.pointset.PolyData
        Mesh to be translated and oriented.
    center : tuple, optional, default: (0.0, 0.0, 0.0)
        Center point to which the mesh should be translated.
    direction : tuple, optional, default: None
        Direction vector along which the mesh should be oriented.
    normx : tuple, optional, default: (1.0, 0.0, 0.0)
        Norm x vector along which the mesh should be oriented.
    normy : tuple, optional, default: (0.0, 1.0, 0.0)
        Norm y vector along which the mesh should be oriented.

    """
    if direction is not None:
        normx = np.array(direction) / np.linalg.norm(direction)
        normy_temp = [0.0, 1.0, 0.0]

        # Adjust normy if collinear with normx since cross-product will
        # be zero otherwise
        if np.allclose(normx, [0, 1, 0]):
            normy_temp = [-1.0, 0.0, 0.0]
        elif np.allclose(normx, [0, -1, 0]):
            normy_temp = [1.0, 0.0, 0.0]

        normz = np.cross(normx, normy_temp)
        normz /= np.linalg.norm(normz)
        normy = np.cross(normz, normx)

        # Deprecated on v0.43.0, estimated removal on v0.46.0
        warnings.warn(
            '`direction` argument is deprecated. Please use `normx` and `normy`.',
            PyVistaDeprecationWarning,
        )
    else:
        normx = np.array(normx) / np.linalg.norm(normx)
        normy = np.array(normy) / np.linalg.norm(normy)
        normz = np.cross(normx, normy)

    trans = np.zeros((4, 4))
    trans[:3, 0] = normx
    trans[:3, 1] = normy
    trans[:3, 2] = normz
    trans[3, 3] = 1

    surf.transform(trans)
    if not np.allclose(center, [0.0, 0.0, 0.0]):
        surf.points += np.array(center)


@no_new_attr
class ConeSource(_vtk.vtkConeSource):
    """Cone source algorithm class.

    Parameters
    ----------
    center : sequence[float], default: (0.0, 0.0, 0.0)
        Center in ``[x, y, z]``. Axis of the cone passes through this
        point.

    direction : sequence[float], default: (1.0, 0.0, 0.0)
        Direction vector in ``[x, y, z]``. Orientation vector of the
        cone.

    height : float, default: 1.0
        Height along the cone in its specified direction.

    radius : float, optional
        Base radius of the cone.

    capping : bool, default: True
        Enable or disable the capping the base of the cone with a
        polygon.

    angle : float, optional
        The angle in degrees between the axis of the cone and a
        generatrix.

    resolution : int, default: 6
        Number of facets used to represent the cone.

    Examples
    --------
    Create a default ConeSource.

    >>> import pyvista as pv
    >>> source = pv.ConeSource()
    >>> source.output.plot(show_edges=True, line_width=5)
    """

    def __init__(
        self,
        center=(0.0, 0.0, 0.0),
        direction=(1.0, 0.0, 0.0),
        height=1.0,
        radius=None,
        capping=True,
        angle=None,
        resolution=6,
    ):
        """Initialize the cone source class."""
        super().__init__()
        self.center = center
        self.direction = direction
        self.height = height
        self.capping = capping
        if angle is not None and radius is not None:
            raise ValueError(
                "Both radius and angle cannot be specified. They are mutually exclusive."
            )
        elif angle is not None and radius is None:
            self.angle = angle
        elif angle is None and radius is not None:
            self.radius = radius
        elif angle is None and radius is None:
            self.radius = 0.5
        self.resolution = resolution

    @property
    def center(self) -> Sequence[float]:
        """Get the center in ``[x, y, z]``. Axis of the cone passes through this point.

        Returns
        -------
        sequence[float]
            Center in ``[x, y, z]``. Axis of the cone passes through this
            point.
        """
        return self.GetCenter()

    @center.setter
    def center(self, center: Sequence[float]):
        """Set the center in ``[x, y, z]``. Axis of the cone passes through this point.

        Parameters
        ----------
        center : sequence[float]
            Center in ``[x, y, z]``. Axis of the cone passes through this
            point.
        """
        self.SetCenter(center)

    @property
    def direction(self) -> Sequence[float]:
        """Get the direction vector in ``[x, y, z]``. Orientation vector of the cone.

        Returns
        -------
        sequence[float]
            Direction vector in ``[x, y, z]``. Orientation vector of the
            cone.
        """
        return self.GetDirection()

    @direction.setter
    def direction(self, direction: Sequence[float]):
        """Set the direction in ``[x, y, z]``. Axis of the cone passes through this point.

        Parameters
        ----------
        direction : sequence[float]
            Direction vector in ``[x, y, z]``. Orientation vector of the
            cone.
        """
        self.SetDirection(direction)

    @property
    def height(self) -> float:
        """Get the height along the cone in its specified direction.

        Returns
        -------
        float
            Height along the cone in its specified direction.
        """
        return self.GetHeight()

    @height.setter
    def height(self, height: float):
        """Set the height of the cone.

        Parameters
        ----------
        height : float
            Height of the cone.
        """
        self.SetHeight(height)

    @property
    def radius(self) -> bool:
        """Get base radius of the cone.

        Returns
        -------
        float
            Base radius of the cone.
        """
        return self.GetRadius()

    @radius.setter
    def radius(self, radius: float):
        """Set base radius of the cone.

        Parameters
        ----------
        radius : float
            Base radius of the cone.
        """
        self.SetRadius(radius)

    @property
    def capping(self) -> bool:
        """Enable or disable the capping the base of the cone with a polygon.

        Returns
        -------
        bool
            Enable or disable the capping the base of the cone with a
            polygon.
        """
        return self.GetCapping()

    @capping.setter
    def capping(self, capping: bool):
        """Set base capping of the cone.

        Parameters
        ----------
        capping : bool, optional
            Enable or disable the capping the base of the cone with a
            polygon.
        """
        self.SetCapping(capping)

    @property
    def angle(self) -> float:
        """Get the angle in degrees between the axis of the cone and a generatrix.

        Returns
        -------
        float
            The angle in degrees between the axis of the cone and a
            generatrix.
        """
        return self.GetAngle()

    @angle.setter
    def angle(self, angle: float):
        """Set the angle in degrees between the axis of the cone and a generatrix.

        Parameters
        ----------
        angle : float, optional
            The angle in degrees between the axis of the cone and a
            generatrix.
        """
        self.SetAngle(angle)

    @property
    def resolution(self) -> int:
        """Get number of points on the circular face of the cone.

        Returns
        -------
        int
            Number of points on the circular face of the cone.
        """
        return self.GetResolution()

    @resolution.setter
    def resolution(self, resolution: int):
        """Set number of points on the circular face of the cone.

        Parameters
        ----------
        resolution : int
            Number of points on the circular face of the cone.
        """
        self.SetResolution(resolution)

    @property
    def output(self):
        """Get the output data object for a port on this algorithm.

        Returns
        -------
        pyvista.PolyData
            Cone surface.
        """
        self.Update()
        return wrap(self.GetOutput())


@no_new_attr
class CylinderSource(_vtk.vtkCylinderSource):
    """Cylinder source algorithm class.

    .. warning::
       :func:`pyvista.Cylinder` function rotates the :class:`pyvista.CylinderSource` 's
       :class:`pyvista.PolyData` in its own way.
       It rotates the :attr:`pyvista.CylinderSource.output` 90 degrees in z-axis, translates and
       orients the mesh to a new ``center``, ``normx`` and ``normy``.

    Parameters
    ----------
    center : sequence[float], default: (0.0, 0.0, 0.0)
        Location of the centroid in ``[x, y, z]``.

    direction : sequence[float], default: (1.0, 0.0, 0.0)
        Direction cylinder points to  in ``[x, y, z]``.

        .. versionchanged:: 0.43.0
            The ``direction`` parameter has been renamed to ``normx`` and ``normy``.

    radius : float, default: 0.5
        Radius of the cylinder.

    height : float, default: 1.0
        Height of the cylinder.

    capping : bool, default: True
        Cap cylinder ends with polygons.

    resolution : int, default: 100
        Number of points on the circular face of the cylinder.

    normx : sequence[float], default: (1.0, 0.0, 0.0)
        Norm x cylinder points to  in ``[x, y, z]``.

    normy : sequence[float], default: (0.0, 1.0, 0.0)
        Norm y cylinder points to  in ``[x, y, z]``.

    Examples
    --------
    Create a default CylinderSource.

    >>> import pyvista as pv
    >>> source = pv.CylinderSource()
    >>> source.output.plot(show_edges=True, line_width=5)

    Display a 3D plot of a default :class:`CylinderSource`.

    >>> import pyvista as pv
    >>> pl = pv.Plotter()
    >>> _ = pl.add_mesh(pv.CylinderSource(), show_edges=True, line_width=5)
    >>> pl.show()

    Visualize the output of :class:`CylinderSource` in a 3D plot.

    >>> pl = pv.Plotter()
    >>> _ = pl.add_mesh(
    ...     pv.CylinderSource().output, show_edges=True, line_width=5
    ... )
    >>> pl.show()

    The above examples are similar in terms of their behavior.
    """

    _new_attr_exceptions = ['_center', '_direction', '_normx', '_normy']

    def __init__(
        self,
        center=(0.0, 0.0, 0.0),
        direction=None,
        radius=0.5,
        height=1.0,
        capping=True,
        resolution=100,
        normx=(1.0, 0.0, 0.0),
        normy=(0.0, 1.0, 0.0),
    ):
        """Initialize the cylinder source class."""
        super().__init__()
        self._center = center
        if direction is not None:
            self._direction = direction
        self.radius = radius
        self.height = height
        self.resolution = resolution
        self.capping = capping
        self._normx = normx
        self._normy = normy

    @property
    def center(self) -> Sequence[float]:
        """Get location of the centroid in ``[x, y, z]``.

        Returns
        -------
        sequence[float]
            Center in ``[x, y, z]``. Axis of the cylinder passes through this
            point.
        """
        return self._center

    @center.setter
    def center(self, center: Sequence[float]):
        """Set location of the centroid in ``[x, y, z]``.

        Parameters
        ----------
        center : sequence[float]
            Center in ``[x, y, z]``. Axis of the cylinder passes through this
            point.
        """
        self._center = center

    @property
    def direction(self) -> Sequence[float]:
        """Get the direction vector in ``[x, y, z]``. Orientation vector of the cylinder.

        Returns
        -------
        sequence[float]
            Direction vector in ``[x, y, z]``. Orientation vector of the
            cylinder.
        """
        # Deprecated on v0.43.0, estimated removal on v0.46.0
        warnings.warn(
            '`direction` property is deprecated. Please use `normx` and `normy`.',
            PyVistaDeprecationWarning,
        )
        return self._direction

    @direction.setter
    def direction(self, direction: Sequence[float]):
        """Set the direction in ``[x, y, z]``. Axis of the cylinder passes through this point.

        Parameters
        ----------
        direction : sequence[float]
            Direction vector in ``[x, y, z]``. Orientation vector of the
            cylinder.
        """
        # Deprecated on v0.43.0, estimated removal on v0.46.0
        warnings.warn(
            '`direction` property is deprecated. Please use `normx` and `normy`.',
            PyVistaDeprecationWarning,
        )
        self._direction = direction

    @property
    def radius(self) -> bool:
        """Get radius of the cylinder.

        Returns
        -------
        float
            Radius of the cylinder.
        """
        return self.GetRadius()

    @radius.setter
    def radius(self, radius: float):
        """Set radius of the cylinder.

        Parameters
        ----------
        radius : float
            Radius of the cylinder.
        """
        self.SetRadius(radius)

    @property
    def height(self) -> float:
        """Get the height of the cylinder.

        Returns
        -------
        float
            Height of the cylinder.
        """
        return self.GetHeight()

    @height.setter
    def height(self, height: float):
        """Set the height of the cylinder.

        Parameters
        ----------
        height : float
            Height of the cylinder.
        """
        self.SetHeight(height)

    @property
    def resolution(self) -> int:
        """Get number of points on the circular face of the cylinder.

        Returns
        -------
        int
            Number of points on the circular face of the cone.
        """
        return self.GetResolution()

    @resolution.setter
    def resolution(self, resolution: int):
        """Set number of points on the circular face of the cone.

        Parameters
        ----------
        resolution : int
            Number of points on the circular face of the cone.
        """
        self.SetResolution(resolution)

    @property
    def capping(self) -> bool:
        """Get cap cylinder ends with polygons.

        Returns
        -------
        bool
            Cap cylinder ends with polygons.
        """
        return self.GetCapping()

    @capping.setter
    def capping(self, capping: bool):
        """Set cap cylinder ends with polygons.

        Parameters
        ----------
        capping : bool, optional
            Cap cylinder ends with polygons.
        """
        self.SetCapping(capping)

    @property
    def output(self):
        """Get the output data object for a port on this algorithm.

        Returns
        -------
        pyvista.PolyData
            Cylinder surface.
        """
        self.Update()
        return wrap(self.GetOutput())

    @property
    def normx(self) -> Sequence[float]:
        """Get the normx vector in ``[x, y, z]``. Orientation vector of the cylinder.

        Returns
        -------
        sequence[float]
            Norm x vector in ``[x, y, z]``. Orientation vector of the
            cylinder.
        """
        return self._normx

    @normx.setter
    def normx(self, normx: Sequence[float]):
        """Set the normx in ``[x, y, z]``. Axis of the cylinder passes through this point.

        Parameters
        ----------
        normx : sequence[float]
            Norm x vector in ``[x, y, z]``. Orientation vector of the
            cylinder.
        """
        self._normx = normx

    @property
    def normy(self) -> Sequence[float]:
        """Get the normy vector in ``[x, y, z]``. Orientation vector of the cylinder.

        Returns
        -------
        sequence[float]
            Norm y vector in ``[x, y, z]``. Orientation vector of the
            cylinder.
        """
        return self._normy

    @normy.setter
    def normy(self, normy: Sequence[float]):
        """Set the normy in ``[x, y, z]``. Axis of the cylinder passes through this point.

        Parameters
        ----------
        normy : sequence[float]
            Norm y vector in ``[x, y, z]``. Orientation vector of the
            cylinder.
        """
        self._normy = normy


@no_new_attr
class MultipleLinesSource(_vtk.vtkLineSource):
    """Multiple lines source algorithm class.

    Parameters
    ----------
    points : array_like[float], default: [[-0.5, 0.0, 0.0], [0.5, 0.0, 0.0]]
        List of points defining a broken line.
    """

    _new_attr_exceptions = ['points']

    def __init__(self, points=[[-0.5, 0.0, 0.0], [0.5, 0.0, 0.0]]):
        """Initialize the multiple lines source class."""
        super().__init__()
        self.points = points

    @property
    def points(self) -> np.ndarray:
        """Return the points defining a broken line.

        Returns
        -------
        np.ndarray
            Points defining a broken line.
        """
        return _vtk.vtk_to_numpy(self.GetPoints().GetData())

    @points.setter
    def points(self, points: Union[Matrix, Vector]):
        """Set the list of points defining a broken line.

        Parameters
        ----------
        points : array_like[float]
            List of points defining a broken line.
        """
        points, _ = _coerce_pointslike_arg(points)
        if not (len(points) >= 2):
            raise ValueError('>=2 points need to define multiple lines.')
        self.SetPoints(pyvista.vtk_points(points))

    @property
    def output(self):
        """Get the output data object for a port on this algorithm.

        Returns
        -------
        pyvista.PolyData
            Line mesh.
        """
        self.Update()
        return wrap(self.GetOutput())<|MERGE_RESOLUTION|>--- conflicted
+++ resolved
@@ -3,22 +3,15 @@
 Also includes some pure-python helpers.
 
 """
-<<<<<<< HEAD
-from typing import Sequence
+from typing import Sequence, Union
 import warnings
-=======
-from typing import Sequence, Union
->>>>>>> 09b9d512
 
 import numpy as np
 
 import pyvista
 from pyvista.core import _vtk_core as _vtk
-<<<<<<< HEAD
+from pyvista.core._typing_core import Matrix, Vector
 from pyvista.core.errors import PyVistaDeprecationWarning
-=======
-from pyvista.core._typing_core import Matrix, Vector
->>>>>>> 09b9d512
 from pyvista.core.utilities.misc import no_new_attr
 
 from .arrays import _coerce_pointslike_arg
