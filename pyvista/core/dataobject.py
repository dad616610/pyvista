--- conflicted
+++ resolved
@@ -149,16 +149,16 @@
             writer.SetInputData(mesh_)
             if file_ext == '.ply' and texture is not None:
                 if isinstance(texture, str):
-                    writer.SetArrayName(texture)
+                    writer.SetArrayName(texture)  # type: ignore[union-attr]
                     array_name = texture
                 elif isinstance(texture, np.ndarray):
                     array_name = '_color_array'
                     mesh_[array_name] = texture
-                    writer.SetArrayName(array_name)
+                    writer.SetArrayName(array_name)  # type: ignore[union-attr]
 
                 # enable alpha channel if applicable
                 if mesh_[array_name].shape[-1] == 4:  # type: ignore[index]
-                    writer.SetEnableAlpha(True)
+                    writer.SetEnableAlpha(True)  # type: ignore[union-attr]
             writer.Write()
 
         from .composite import MultiBlock  # avoid circular import
@@ -177,7 +177,6 @@
         # store complex and bitarray types as field data
         self._store_metadata()
 
-<<<<<<< HEAD
         # also store field data of any nested multiblocks
         if isinstance(self, MultiBlock):
             mesh_out = self.copy(deep=False)
@@ -195,25 +194,6 @@
                 'Invalid file extension for this data type.'
                 f' Must be one of: {writer_ext + PICKLE_EXT}',
             )
-=======
-        writer = self._WRITERS[file_ext]()
-        set_vtkwriter_mode(vtk_writer=writer, use_binary=binary)
-        writer.SetFileName(str(file_path))
-        writer.SetInputData(self)
-        if file_ext == '.ply' and texture is not None:
-            if isinstance(texture, str):
-                writer.SetArrayName(texture)  # type: ignore[union-attr]
-                array_name = texture
-            elif isinstance(texture, np.ndarray):
-                array_name = '_color_array'
-                self[array_name] = texture
-                writer.SetArrayName(array_name)  # type: ignore[union-attr]
-
-            # enable alpha channel if applicable
-            if self[array_name].shape[-1] == 4:  # type: ignore[index]
-                writer.SetEnableAlpha(True)  # type: ignore[union-attr]
-        writer.Write()
->>>>>>> 300003a9
 
     def _store_metadata(self) -> None:
         """Store metadata as field data."""
