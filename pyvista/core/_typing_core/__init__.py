"""Type aliases for type hints."""
<<<<<<< HEAD
from ._aliases import Array, BoundsLike, Matrix, Number, TransformLike, Vector
from ._array_like import NumpyArray

__all__ = [
    'Array',
    'BoundsLike',
    'Matrix',
    'Number',
    'NumpyArray',
    'TransformLike',
    'Vector',
]
=======
from ._aliases import (  # noqa: F401
    Array,
    BoundsLike,
    CellArrayLike,
    CellsLike,
    Matrix,
    Number,
    TransformLike,
    Vector,
)
from ._array_like import NumpyArray  # noqa: F401
>>>>>>> 9f2c2872
<|MERGE_RESOLUTION|>--- conflicted
+++ resolved
@@ -1,19 +1,5 @@
 """Type aliases for type hints."""
-<<<<<<< HEAD
-from ._aliases import Array, BoundsLike, Matrix, Number, TransformLike, Vector
-from ._array_like import NumpyArray
-
-__all__ = [
-    'Array',
-    'BoundsLike',
-    'Matrix',
-    'Number',
-    'NumpyArray',
-    'TransformLike',
-    'Vector',
-]
-=======
-from ._aliases import (  # noqa: F401
+from ._aliases import (
     Array,
     BoundsLike,
     CellArrayLike,
@@ -23,5 +9,16 @@
     TransformLike,
     Vector,
 )
-from ._array_like import NumpyArray  # noqa: F401
->>>>>>> 9f2c2872
+from ._array_like import NumpyArray
+
+__all__ = [
+    'Array',
+    'BoundsLike',
+    'CellArrayLike',
+    'CellsLike',
+    'Matrix',
+    'Number',
+    'NumpyArray',
+    'TransformLike',
+    'Vector',
+]