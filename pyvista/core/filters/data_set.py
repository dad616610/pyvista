"""Filters module with a class of common filters that can be applied to any vtkDataSet."""

from __future__ import annotations

from collections.abc import Iterable
from collections.abc import Sequence
import contextlib
import functools
from typing import TYPE_CHECKING
from typing import Literal
from typing import cast
import warnings

import matplotlib.pyplot as plt
import numpy as np

import pyvista
from pyvista.core import _validation
from pyvista.core._typing_core import NumpyArray
import pyvista.core._vtk_core as _vtk
from pyvista.core.errors import AmbiguousDataError
from pyvista.core.errors import MissingDataError
from pyvista.core.errors import PyVistaDeprecationWarning
from pyvista.core.errors import VTKVersionError
from pyvista.core.filters import _get_output
from pyvista.core.filters import _update_alg
from pyvista.core.utilities.arrays import FieldAssociation
from pyvista.core.utilities.arrays import get_array
from pyvista.core.utilities.arrays import get_array_association
from pyvista.core.utilities.arrays import set_default_active_scalars
from pyvista.core.utilities.arrays import set_default_active_vectors
from pyvista.core.utilities.cells import numpy_to_idarr
from pyvista.core.utilities.geometric_objects import NORMALS
from pyvista.core.utilities.geometric_objects import NormalsLiteral
from pyvista.core.utilities.helpers import generate_plane
from pyvista.core.utilities.helpers import wrap
from pyvista.core.utilities.misc import abstract_class
from pyvista.core.utilities.misc import assert_empty_kwargs
from pyvista.core.utilities.transform import Transform

if TYPE_CHECKING:  # pragma: no cover
    from pyvista import DataSet
    from pyvista import MultiBlock
    from pyvista import PolyData
    from pyvista.core._typing_core import MatrixLike
    from pyvista.core._typing_core import RotationLike
    from pyvista.core._typing_core import TransformLike
    from pyvista.core._typing_core import VectorLike
    from pyvista.core._typing_core import _DataObjectType
    from pyvista.core._typing_core import _DataSetType


@abstract_class
class DataSetFilters:
    """A set of common filters that can be applied to any vtkDataSet."""

    def _clip_with_function(  # type: ignore[misc]
        self: _DataSetType,
        function: _vtk.vtkImplicitFunction,
        invert: bool = True,
        value: float = 0.0,
        return_clipped: bool = False,
        progress_bar: bool = False,
        crinkle: bool = False,
    ):
        """Clip using an implicit function (internal helper)."""
        if crinkle:
            # Add Cell IDs
            self.cell_data['cell_ids'] = np.arange(self.n_cells)

        if isinstance(self, _vtk.vtkPolyData):
            alg: _vtk.vtkClipPolyData | _vtk.vtkTableBasedClipDataSet = _vtk.vtkClipPolyData()
        # elif isinstance(self, vtk.vtkImageData):
        #     alg = vtk.vtkClipVolume()
        #     alg.SetMixed3DCellGeneration(True)
        else:
            alg = _vtk.vtkTableBasedClipDataSet()
        alg.SetInputDataObject(self)  # Use the grid as the data we desire to cut
        alg.SetValue(value)
        alg.SetClipFunction(function)  # the implicit function
        alg.SetInsideOut(invert)  # invert the clip if needed
        alg.SetGenerateClippedOutput(return_clipped)
        _update_alg(alg, progress_bar, 'Clipping with Function')

        if return_clipped:
            a = _get_output(alg, oport=0)
            b = _get_output(alg, oport=1)
            if crinkle:
                set_a = set(a.cell_data['cell_ids'])
                set_b = set(b.cell_data['cell_ids']) - set_a
                a = self.extract_cells(list(set_a))
                b = self.extract_cells(list(set_b))
            return a, b
        clipped = _get_output(alg)
        if crinkle:
            clipped = self.extract_cells(np.unique(clipped.cell_data['cell_ids']))
        return clipped

    def align(  # type: ignore[misc]
        self: _DataSetType,
        target: DataSet | _vtk.vtkDataSet,
        max_landmarks: int = 100,
        max_mean_distance: float = 1e-5,
        max_iterations: int = 500,
        check_mean_distance: bool = True,
        start_by_matching_centroids: bool = True,
        return_matrix: bool = False,
    ):
        """Align a dataset to another.

        Uses the iterative closest point algorithm to align the points of the
        two meshes.  See the VTK class `vtkIterativeClosestPointTransform
        <https://vtk.org/doc/nightly/html/classvtkIterativeClosestPointTransform.html>`_

        Parameters
        ----------
        target : pyvista.DataSet
            The target dataset to align to.

        max_landmarks : int, default: 100
            The maximum number of landmarks.

        max_mean_distance : float, default: 1e-5
            The maximum mean distance for convergence.

        max_iterations : int, default: 500
            The maximum number of iterations.

        check_mean_distance : bool, default: True
            Whether to check the mean distance for convergence.

        start_by_matching_centroids : bool, default: True
            Whether to start the alignment by matching centroids. Default is True.

        return_matrix : bool, default: False
            Return the transform matrix as well as the aligned mesh.

        Returns
        -------
        aligned : pyvista.DataSet
            The dataset aligned to the target mesh.

        matrix : numpy.ndarray
            Transform matrix to transform the input dataset to the target dataset.

        See Also
        --------
        align_xyz
            Align a dataset to the x-y-z axes.

        Examples
        --------
        Create a cylinder, translate it, and use iterative closest point to
        align mesh to its original position.

        >>> import pyvista as pv
        >>> import numpy as np
        >>> source = pv.Cylinder(resolution=30).triangulate().subdivide(1)
        >>> transformed = source.rotate_y(20).translate([-0.75, -0.5, 0.5])
        >>> aligned = transformed.align(source)
        >>> _, closest_points = aligned.find_closest_cell(
        ...     source.points, return_closest_point=True
        ... )
        >>> dist = np.linalg.norm(source.points - closest_points, axis=1)

        Visualize the source, transformed, and aligned meshes.

        >>> pl = pv.Plotter(shape=(1, 2))
        >>> _ = pl.add_text('Before Alignment')
        >>> _ = pl.add_mesh(
        ...     source, style='wireframe', opacity=0.5, line_width=2
        ... )
        >>> _ = pl.add_mesh(transformed)
        >>> pl.subplot(0, 1)
        >>> _ = pl.add_text('After Alignment')
        >>> _ = pl.add_mesh(
        ...     source, style='wireframe', opacity=0.5, line_width=2
        ... )
        >>> _ = pl.add_mesh(
        ...     aligned,
        ...     scalars=dist,
        ...     scalar_bar_args={
        ...         'title': 'Distance to Source',
        ...         'fmt': '%.1E',
        ...     },
        ... )
        >>> pl.show()

        Show that the mean distance between the source and the target is
        nearly zero.

        >>> np.abs(dist).mean()  # doctest:+SKIP
        9.997635192915073e-05

        """
        icp = _vtk.vtkIterativeClosestPointTransform()
        icp.SetSource(self)
        icp.SetTarget(wrap(target))
        icp.GetLandmarkTransform().SetModeToRigidBody()
        icp.SetMaximumNumberOfLandmarks(max_landmarks)
        icp.SetMaximumMeanDistance(max_mean_distance)
        icp.SetMaximumNumberOfIterations(max_iterations)
        icp.SetCheckMeanDistance(check_mean_distance)
        icp.SetStartByMatchingCentroids(start_by_matching_centroids)
        icp.Update()
        matrix = pyvista.array_from_vtkmatrix(icp.GetMatrix())
        if return_matrix:
            return self.transform(matrix, inplace=False), matrix
        return self.transform(matrix, inplace=False)

    def align_xyz(  # type: ignore[misc]
        self: _DataSetType,
        *,
        centered: bool = True,
        axis_0_direction: VectorLike[float] | str | None = None,
        axis_1_direction: VectorLike[float] | str | None = None,
        axis_2_direction: VectorLike[float] | str | None = None,
        return_matrix: bool = False,
    ):
        """Align a dataset to the x-y-z axes.

        This filter aligns a mesh's :func:`~pyvista.principal_axes` to the world x-y-z
        axes. The principal axes are effectively used as a rotation matrix to rotate
        the dataset for the alignment. The transformation matrix used for the alignment
        can optionally be returned.

        Note that the transformation is not unique, since the signs of the principal
        axes are arbitrary. Consequently, applying this filter to similar meshes
        may result in dissimilar alignment (e.g. one axis may point up instead of down).
        To address this, the sign of one or two axes may optionally be "seeded" with a
        vector which approximates the axis or axes of the input. This can be useful
        for cases where the orientation of the input has a clear physical meaning.

        .. versionadded:: 0.45

        Parameters
        ----------
        centered : bool, default: True
            Center the mesh at the origin. If ``False``, the aligned dataset has the
            same center as the input.

        axis_0_direction : VectorLike[float] | str, optional
            Approximate direction vector of this mesh's primary axis prior to
            alignment. If set, this axis is flipped such that it best aligns with
            the specified vector. Can be a vector or string specifying the axis by
            name (e.g. ``'x'`` or ``'-x'``, etc.).

        axis_1_direction : VectorLike[float] | str, optional
            Approximate direction vector of this mesh's secondary axis prior to
            alignment. If set, this axis is flipped such that it best aligns with
            the specified vector. Can be a vector or string specifying the axis by
            name (e.g. ``'x'`` or ``'-x'``, etc.).

        axis_2_direction : VectorLike[float] | str, optional
            Approximate direction vector of this mesh's third axis prior to
            alignment. If set, this axis is flipped such that it best aligns with
            the specified vector. Can be a vector or string specifying the axis by
            name (e.g. ``'x'`` or ``'-x'``, etc.).

        return_matrix : bool, default: False
            Return the transform matrix as well as the aligned mesh.

        Returns
        -------
        pyvista.DataSet
            The dataset aligned to the x-y-z axes.

        numpy.ndarray
            Transform matrix to transform the input dataset to the x-y-z axes if
            ``return_matrix`` is ``True``.

        See Also
        --------
        pyvista.principal_axes
            Best-fit axes used by this filter for the alignment.

        align
            Align a source mesh to a target mesh using iterative closest point (ICP).

        Examples
        --------
        Create a dataset and align it to the x-y-z axes.

        >>> import pyvista as pv
        >>> from pyvista import examples
        >>> mesh = examples.download_oblique_cone()
        >>> aligned = mesh.align_xyz()

        Plot the aligned mesh along with the original. Show axes at the origin for
        context.

        >>> axes = pv.AxesAssembly(scale=aligned.length)
        >>> pl = pv.Plotter()
        >>> _ = pl.add_mesh(aligned)
        >>> _ = pl.add_mesh(
        ...     mesh, style='wireframe', color='black', line_width=3
        ... )
        >>> _ = pl.add_actor(axes)
        >>> pl.show()

        Align the mesh but don't center it.

        >>> aligned = mesh.align_xyz(centered=False)

        Plot the result again. The aligned mesh has the same position as the input.

        >>> axes = pv.AxesAssembly(
        ...     position=mesh.center, scale=aligned.length
        ... )
        >>> pl = pv.Plotter()
        >>> _ = pl.add_mesh(aligned)
        >>> _ = pl.add_mesh(
        ...     mesh, style='wireframe', color='black', line_width=3
        ... )
        >>> _ = pl.add_actor(axes)
        >>> pl.show()

        Note how the tip of the cone is pointing along the z-axis. This indicates that
        the cone's axis is the third principal axis. It is also pointing in the negative
        z-direction. To control the alignment so that the cone points upward, we can
        seed an approximate direction specifying what "up" means for the original mesh
        in world coordinates prior to the alignment.

        We can see that the cone is originally pointing downward, somewhat in the
        negative z-direction. Therefore, we can specify the ``'-z'`` vector
        as the "up" direction of the mesh's third axis prior to alignment.

        >>> aligned = mesh.align_xyz(axis_2_direction='-z')

        Plot the mesh. The cone is now pointing upward in the desired direction.

        >>> axes = pv.AxesAssembly(scale=aligned.length)
        >>> pl = pv.Plotter()
        >>> _ = pl.add_mesh(aligned)
        >>> _ = pl.add_actor(axes)
        >>> pl.show()

        The specified direction only needs to be approximate. For example, we get the
        same result by specifying the ``'y'`` direction as the mesh's original "up"
        direction.

        >>> aligned, matrix = mesh.align_xyz(
        ...     axis_2_direction='y', return_matrix=True
        ... )
        >>> axes = pv.AxesAssembly(scale=aligned.length)
        >>> pl = pv.Plotter()
        >>> _ = pl.add_mesh(aligned)
        >>> _ = pl.add_actor(axes)
        >>> pl.show()

        We can optionally return the transformation matrix.

        >>> aligned, matrix = mesh.align_xyz(
        ...     axis_2_direction='y', return_matrix=True
        ... )

        The matrix can be inverted, for example, to transform objects from the world
        axes back to the original mesh's local coordinate system.

        >>> inverse = pv.Transform(matrix).inverse_matrix

        Use the inverse to label the object's axes prior to alignment. For actors,
        we set the :attr:`~pyvista.Prop3D.user_matrix` as the inverse.

        >>> axes_local = pv.AxesAssembly(
        ...     scale=aligned.length,
        ...     user_matrix=inverse,
        ...     labels=["X'", "Y'", "Z'"],
        ... )

        Plot the original mesh with its local axes, along with the algned mesh and its
        axes.

        >>> axes_aligned = pv.AxesAssembly(scale=aligned.length)
        >>> pl = pv.Plotter()
        >>> # Add aligned mesh with axes
        >>> _ = pl.add_mesh(aligned)
        >>> _ = pl.add_actor(axes_aligned)
        >>> # Add original mesh with axes
        >>> _ = pl.add_mesh(
        ...     mesh, style='wireframe', color='black', line_width=3
        ... )
        >>> _ = pl.add_actor(axes_local)
        >>> pl.show()

        """

        def _validate_vector(
            vector: VectorLike[float] | str | None, name: str
        ) -> NumpyArray[float] | None:
            if vector is None:
                vector_ = vector
            else:
                if isinstance(vector, str):
                    vector = vector.lower()
                    valid_strings = list(NORMALS.keys())
                    _validation.check_contains(valid_strings, must_contain=vector, name=name)
                    vector = NORMALS[vector]
                vector_ = _validation.validate_array3(vector, dtype_out=float, name=name)
            return vector_

        axes, std = pyvista.principal_axes(self.points, return_std=True)

        if axis_0_direction is None and axis_1_direction is None and axis_2_direction is None:
            # Set directions of first two axes to +X,+Y by default
            # Keep third axis as None (direction cannot be set if first two are set)
            axis_0_direction = (1.0, 0.0, 0.0)
            axis_1_direction = (0.0, 1.0, 0.0)
        else:
            axis_0_direction = _validate_vector(axis_0_direction, name='axis 0 direction')
            axis_1_direction = _validate_vector(axis_1_direction, name='axis 1 direction')
            axis_2_direction = _validate_vector(axis_2_direction, name='axis 2 direction')

        # Swap any axes which have equal std (e.g. so that we XYZ order instead of YXZ order)
        # Note: Swapping may create a left-handed coordinate frame. This is fixed later.
        axes = _swap_axes(axes, std)

        # Maybe flip directions of first two axes
        if axis_0_direction is not None and np.dot(axes[0], axis_0_direction) < 0:
            axes[0] *= -1
        if axis_1_direction is not None and np.dot(axes[1], axis_1_direction) < 0:
            axes[1] *= -1

        # Ensure axes form a right-handed coordinate frame
        if np.linalg.det(axes) < 0:
            axes[2] *= -1

        # Maybe flip direction of third axis
        if axis_2_direction is not None:
            if np.dot(axes[2], axis_2_direction) >= 0:
                pass  # nothing to do, sign is correct
            else:
                if axis_0_direction is not None and axis_1_direction is not None:
                    raise ValueError(
                        f'Invalid `axis_2_direction` {axis_2_direction}. This direction results in a left-handed transformation.'
                    )
                else:
                    axes[2] *= -1
                    # Need to also flip a second vector to keep system as right-handed
                    if axis_1_direction is not None:
                        # Second axis has been set, so modify first axis
                        axes[0] *= -1
                    else:
                        # First axis has been set, so modify second axis
                        axes[1] *= -1

        rotation = Transform().rotate(axes)
        aligned = self.transform(rotation, inplace=False)
        translation = Transform().translate(-np.array(aligned.center))
        if not centered:
            translation.translate(self.center)
        aligned.transform(translation, inplace=True)

        if return_matrix:
            return aligned, rotation.concatenate(translation).matrix
        return aligned

    def clip(  # type: ignore[misc]
        self: _DataSetType,
        normal: VectorLike[float] | NormalsLiteral = 'x',
        origin: VectorLike[float] | None = None,
        invert: bool = True,
        value: float = 0.0,
        inplace: bool = False,
        return_clipped: bool = False,
        progress_bar: bool = False,
        crinkle: bool = False,
    ):
        """Clip a dataset by a plane by specifying the origin and normal.

        If no parameters are given the clip will occur in the center
        of that dataset.

        Parameters
        ----------
        normal : tuple(float) | str, default: 'x'
            Length 3 tuple for the normal vector direction. Can also
            be specified as a string conventional direction such as
            ``'x'`` for ``(1, 0, 0)`` or ``'-x'`` for ``(-1, 0, 0)``, etc.

        origin : sequence[float], optional
            The center ``(x, y, z)`` coordinate of the plane on which the clip
            occurs. The default is the center of the dataset.

        invert : bool, default: True
            Flag on whether to flip/invert the clip.

        value : float, default: 0.0
            Set the clipping value along the normal direction.

        inplace : bool, default: False
            Updates mesh in-place.

        return_clipped : bool, default: False
            Return both unclipped and clipped parts of the dataset.

        progress_bar : bool, default: False
            Display a progress bar to indicate progress.

        crinkle : bool, default: False
            Crinkle the clip by extracting the entire cells along the
            clip. This adds the ``"cell_ids"`` array to the ``cell_data``
            attribute that tracks the original cell IDs of the original
            dataset.

        Returns
        -------
        pyvista.PolyData | tuple[pyvista.PolyData]
            Clipped mesh when ``return_clipped=False``,
            otherwise a tuple containing the unclipped and clipped datasets.

        Examples
        --------
        Clip a cube along the +X direction.  ``triangulate`` is used as
        the cube is initially composed of quadrilateral faces and
        subdivide only works on triangles.

        >>> import pyvista as pv
        >>> cube = pv.Cube().triangulate().subdivide(3)
        >>> clipped_cube = cube.clip()
        >>> clipped_cube.plot()

        Clip a cube in the +Z direction.  This leaves half a cube
        below the XY plane.

        >>> import pyvista as pv
        >>> cube = pv.Cube().triangulate().subdivide(3)
        >>> clipped_cube = cube.clip('z')
        >>> clipped_cube.plot()

        See :ref:`clip_with_surface_example` for more examples using this filter.

        """
        normal_: VectorLike[float] = NORMALS[normal.lower()] if isinstance(normal, str) else normal
        # find center of data if origin not specified
        origin_ = self.center if origin is None else origin
        # create the plane for clipping
        function = generate_plane(normal_, origin_)
        # run the clip
        result = DataSetFilters._clip_with_function(
            self,
            function,
            invert=invert,
            value=value,
            return_clipped=return_clipped,
            progress_bar=progress_bar,
            crinkle=crinkle,
        )
        if inplace:
            if return_clipped:
                self.copy_from(result[0], deep=False)
                return self, result[1]
            else:
                self.copy_from(result, deep=False)
                return self
        return result

    def clip_box(  # type: ignore[misc]
        self: _DataSetType,
        bounds: float | VectorLike[float] | pyvista.PolyData | None = None,
        invert: bool = True,
        factor: float = 0.35,
        progress_bar: bool = False,
        merge_points: bool = True,
        crinkle: bool = False,
    ):
        """Clip a dataset by a bounding box defined by the bounds.

        If no bounds are given, a corner of the dataset bounds will be removed.

        Parameters
        ----------
        bounds : sequence[float], optional
            Length 6 sequence of floats: ``(x_min, x_max, y_min, y_max, z_min, z_max)``.
            Length 3 sequence of floats: distances from the min coordinate of
            of the input mesh. Single float value: uniform distance from the
            min coordinate. Length 12 sequence of length 3 sequence of floats:
            a plane collection (normal, center, ...).
            :class:`pyvista.PolyData`: if a poly mesh is passed that represents
            a box with 6 faces that all form a standard box, then planes will
            be extracted from the box to define the clipping region.

        invert : bool, default: True
            Flag on whether to flip/invert the clip.

        factor : float, default: 0.35
            If bounds are not given this is the factor along each axis to
            extract the default box.

        progress_bar : bool, default: False
            Display a progress bar to indicate progress.

        merge_points : bool, default: True
            If ``True``, coinciding points of independently defined mesh
            elements will be merged.

        crinkle : bool, default: False
            Crinkle the clip by extracting the entire cells along the
            clip. This adds the ``"cell_ids"`` array to the ``cell_data``
            attribute that tracks the original cell IDs of the original
            dataset.

        Returns
        -------
        pyvista.UnstructuredGrid
            Clipped dataset.

        Examples
        --------
        Clip a corner of a cube.  The bounds of a cube are normally
        ``[-0.5, 0.5, -0.5, 0.5, -0.5, 0.5]``, and this removes 1/8 of
        the cube's surface.

        >>> import pyvista as pv
        >>> cube = pv.Cube().triangulate().subdivide(3)
        >>> clipped_cube = cube.clip_box([0, 1, 0, 1, 0, 1])
        >>> clipped_cube.plot()

        See :ref:`clip_with_plane_box_example` for more examples using this filter.

        """
        if bounds is None:

            def _get_quarter(dmin, dmax):
                """Get a section of the given range (internal helper)."""
                return dmax - ((dmax - dmin) * factor)

            xmin, xmax, ymin, ymax, zmin, zmax = self.bounds
            xmin = _get_quarter(xmin, xmax)
            ymin = _get_quarter(ymin, ymax)
            zmin = _get_quarter(zmin, zmax)
            bounds = [xmin, xmax, ymin, ymax, zmin, zmax]
        if isinstance(bounds, (float, int)):
            bounds = [bounds, bounds, bounds]
        elif isinstance(bounds, pyvista.PolyData):
            poly = bounds
            if poly.n_cells != 6:
                raise ValueError('The bounds mesh must have only 6 faces.')
            bounds = []
            poly.compute_normals(inplace=True)
            for cid in range(6):
                cell = poly.extract_cells(cid)
                normal = cell['Normals'][0]
                bounds.append(normal)
                bounds.append(cell.center)
        bounds_ = _validation.validate_array(
            bounds, dtype_out=float, must_have_length=[3, 6, 12], name='bounds'
        )
        if len(bounds_) == 3:
            xmin, xmax, ymin, ymax, zmin, zmax = self.bounds
            bounds_ = np.array(
                (
                    xmin,
                    xmin + bounds_[0],
                    ymin,
                    ymin + bounds_[1],
                    zmin,
                    zmin + bounds_[2],
                )
            )
        if crinkle:
            self.cell_data['cell_ids'] = np.arange(self.n_cells)
        alg = _vtk.vtkBoxClipDataSet()
        if not merge_points:
            # vtkBoxClipDataSet uses vtkMergePoints by default
            alg.SetLocator(_vtk.vtkNonMergingPointLocator())
        alg.SetInputDataObject(self)
        alg.SetBoxClip(*bounds_)
        port = 0
        if invert:
            # invert the clip if needed
            port = 1
            alg.GenerateClippedOutputOn()
        _update_alg(alg, progress_bar, 'Clipping a Dataset by a Bounding Box')
        clipped = _get_output(alg, oport=port)
        if crinkle:
            clipped = self.extract_cells(np.unique(clipped.cell_data['cell_ids']))
        return clipped

    def compute_implicit_distance(  # type: ignore[misc]
        self: _DataSetType, surface: DataSet | _vtk.vtkDataSet, inplace: bool = False
    ):
        """Compute the implicit distance from the points to a surface.

        This filter will compute the implicit distance from all of the
        nodes of this mesh to a given surface. This distance will be
        added as a point array called ``'implicit_distance'``.

        Nodes of this mesh which are interior to the input surface
        geometry have a negative distance, and nodes on the exterior
        have a positive distance. Nodes which intersect the input
        surface has a distance of zero.

        Parameters
        ----------
        surface : pyvista.DataSet
            The surface used to compute the distance.

        inplace : bool, default: False
            If ``True``, a new scalar array will be added to the
            ``point_data`` of this mesh and the modified mesh will
            be returned. Otherwise a copy of this mesh is returned
            with that scalar field added.

        Returns
        -------
        pyvista.DataSet
            Dataset containing the ``'implicit_distance'`` array in
            ``point_data``.

        Examples
        --------
        Compute the distance between all the points on a sphere and a
        plane.

        >>> import pyvista as pv
        >>> sphere = pv.Sphere(radius=0.35)
        >>> plane = pv.Plane()
        >>> _ = sphere.compute_implicit_distance(plane, inplace=True)
        >>> dist = sphere['implicit_distance']
        >>> type(dist)
        <class 'pyvista.core.pyvista_ndarray.pyvista_ndarray'>

        Plot these distances as a heatmap. Note how distances above the
        plane are positive, and distances below the plane are negative.

        >>> pl = pv.Plotter()
        >>> _ = pl.add_mesh(
        ...     sphere, scalars='implicit_distance', cmap='bwr'
        ... )
        >>> _ = pl.add_mesh(plane, color='w', style='wireframe')
        >>> pl.show()

        We can also compute the distance from all the points on the
        plane to the sphere.

        >>> _ = plane.compute_implicit_distance(sphere, inplace=True)

        Again, we can plot these distances as a heatmap. Note how
        distances inside the sphere are negative and distances outside
        the sphere are positive.

        >>> pl = pv.Plotter()
        >>> _ = pl.add_mesh(
        ...     plane,
        ...     scalars='implicit_distance',
        ...     cmap='bwr',
        ...     clim=[-0.35, 0.35],
        ... )
        >>> _ = pl.add_mesh(sphere, color='w', style='wireframe')
        >>> pl.show()

        See :ref:`clip_with_surface_example` and
        :ref:`voxelize_surface_mesh_example` for more examples using
        this filter.

        """
        function = _vtk.vtkImplicitPolyDataDistance()
        function.SetInput(surface)
        points = pyvista.convert_array(self.points)
        dists = _vtk.vtkDoubleArray()
        function.FunctionValue(points, dists)
        if inplace:
            self.point_data['implicit_distance'] = pyvista.convert_array(dists)
            return self
        result = self.copy()
        result.point_data['implicit_distance'] = pyvista.convert_array(dists)
        return result

    def clip_scalar(  # type: ignore[misc]
        self: _DataSetType,
        scalars: str | None = None,
        invert: bool = True,
        value: float = 0.0,
        inplace: bool = False,
        progress_bar: bool = False,
        both: bool = False,
    ):
        """Clip a dataset by a scalar.

        Parameters
        ----------
        scalars : str, optional
            Name of scalars to clip on.  Defaults to currently active scalars.

        invert : bool, default: True
            Flag on whether to flip/invert the clip.  When ``True``,
            only the mesh below ``value`` will be kept.  When
            ``False``, only values above ``value`` will be kept.

        value : float, default: 0.0
            Set the clipping value.

        inplace : bool, default: False
            Update mesh in-place.

        progress_bar : bool, default: False
            Display a progress bar to indicate progress.

        both : bool, default: False
            If ``True``, also returns the complementary clipped mesh.

        Returns
        -------
        pyvista.PolyData or tuple
            Clipped dataset if ``both=False``.  If ``both=True`` then
            returns a tuple of both clipped datasets.

        Examples
        --------
        Remove the part of the mesh with "sample_point_scalars" above 100.

        >>> import pyvista as pv
        >>> from pyvista import examples
        >>> dataset = examples.load_hexbeam()
        >>> clipped = dataset.clip_scalar(
        ...     scalars="sample_point_scalars", value=100
        ... )
        >>> clipped.plot()

        Get clipped meshes corresponding to the portions of the mesh above and below 100.

        >>> import pyvista as pv
        >>> from pyvista import examples
        >>> dataset = examples.load_hexbeam()
        >>> _below, _above = dataset.clip_scalar(
        ...     scalars="sample_point_scalars", value=100, both=True
        ... )

        Remove the part of the mesh with "sample_point_scalars" below 100.

        >>> import pyvista as pv
        >>> from pyvista import examples
        >>> dataset = examples.load_hexbeam()
        >>> clipped = dataset.clip_scalar(
        ...     scalars="sample_point_scalars", value=100, invert=False
        ... )
        >>> clipped.plot()

        """
        if isinstance(self, _vtk.vtkPolyData):
            alg: _vtk.vtkClipPolyData | _vtk.vtkTableBasedClipDataSet = _vtk.vtkClipPolyData()
        else:
            alg = _vtk.vtkTableBasedClipDataSet()

        alg.SetInputDataObject(self)
        alg.SetValue(value)
        if scalars is None:
            set_default_active_scalars(self)
        else:
            self.set_active_scalars(scalars)

        alg.SetInsideOut(invert)  # invert the clip if needed
        alg.SetGenerateClippedOutput(both)

        _update_alg(alg, progress_bar, 'Clipping by a Scalar')
        result0 = _get_output(alg)

        if inplace:
            self.copy_from(result0, deep=False)
            result0 = self

        if both:
            result1 = _get_output(alg, oport=1)
            if isinstance(self, _vtk.vtkPolyData):
                # For some reason vtkClipPolyData with SetGenerateClippedOutput on leaves unreferenced vertices
                result0, result1 = (r.clean() for r in (result0, result1))
            return result0, result1
        return result0

    def clip_surface(  # type: ignore[misc]
        self: _DataSetType,
        surface: DataSet | _vtk.vtkDataSet,
        invert: bool = True,
        value: float = 0.0,
        compute_distance: bool = False,
        progress_bar: bool = False,
        crinkle: bool = False,
    ):
        """Clip any mesh type using a :class:`pyvista.PolyData` surface mesh.

        This will return a :class:`pyvista.UnstructuredGrid` of the clipped
        mesh. Geometry of the input dataset will be preserved where possible.
        Geometries near the clip intersection will be triangulated/tessellated.

        Parameters
        ----------
        surface : pyvista.PolyData
            The ``PolyData`` surface mesh to use as a clipping
            function.  If this input mesh is not a :class:`pyvista.PolyData`,
            the external surface will be extracted.

        invert : bool, default: True
            Flag on whether to flip/invert the clip.

        value : float, default: 0.0
            Set the clipping value of the implicit function (if
            clipping with implicit function) or scalar value (if
            clipping with scalars).

        compute_distance : bool, default: False
            Compute the implicit distance from the mesh onto the input
            dataset.  A new array called ``'implicit_distance'`` will
            be added to the output clipped mesh.

        progress_bar : bool, default: False
            Display a progress bar to indicate progress.

        crinkle : bool, default: False
            Crinkle the clip by extracting the entire cells along the
            clip. This adds the ``"cell_ids"`` array to the ``cell_data``
            attribute that tracks the original cell IDs of the original
            dataset.

        Returns
        -------
        pyvista.PolyData
            Clipped surface.

        Examples
        --------
        Clip a cube with a sphere.

        >>> import pyvista as pv
        >>> sphere = pv.Sphere(center=(-0.4, -0.4, -0.4))
        >>> cube = pv.Cube().triangulate().subdivide(3)
        >>> clipped = cube.clip_surface(sphere)
        >>> clipped.plot(show_edges=True, cpos='xy', line_width=3)

        See :ref:`clip_with_surface_example` for more examples using
        this filter.

        """
        if not isinstance(surface, _vtk.vtkPolyData):
            surface = wrap(surface).extract_geometry()
        function = _vtk.vtkImplicitPolyDataDistance()
        function.SetInput(surface)
        if compute_distance:
            points = pyvista.convert_array(self.points)
            dists = _vtk.vtkDoubleArray()
            function.FunctionValue(points, dists)
            self['implicit_distance'] = pyvista.convert_array(dists)
        # run the clip
        return DataSetFilters._clip_with_function(
            self,
            function,
            invert=invert,
            value=value,
            progress_bar=progress_bar,
            crinkle=crinkle,
        )

    def slice_implicit(  # type: ignore[misc]
        self: _DataSetType,
        implicit_function: _vtk.vtkImplicitFunction,
        generate_triangles: bool = False,
        contour: bool = False,
        progress_bar: bool = False,
    ):
        """Slice a dataset by a VTK implicit function.

        Parameters
        ----------
        implicit_function : vtk.vtkImplicitFunction
            Specify the implicit function to perform the cutting.

        generate_triangles : bool, default: False
            If this is enabled (``False`` by default), the output will
            be triangles. Otherwise the output will be the intersection
            polygons. If the cutting function is not a plane, the
            output will be 3D polygons, which might be nice to look at
            but hard to compute with downstream.

        contour : bool, default: False
            If ``True``, apply a ``contour`` filter after slicing.

        progress_bar : bool, default: False
            Display a progress bar to indicate progress.

        Returns
        -------
        pyvista.PolyData
            Sliced dataset.

        Examples
        --------
        Slice the surface of a sphere.

        >>> import pyvista as pv
        >>> import vtk
        >>> sphere = vtk.vtkSphere()
        >>> sphere.SetRadius(10)
        >>> mesh = pv.Wavelet()
        >>> slice = mesh.slice_implicit(sphere)
        >>> slice.plot(show_edges=True, line_width=5)

        >>> cylinder = vtk.vtkCylinder()
        >>> cylinder.SetRadius(10)
        >>> mesh = pv.Wavelet()
        >>> slice = mesh.slice_implicit(cylinder)
        >>> slice.plot(show_edges=True, line_width=5)

        """
        alg = _vtk.vtkCutter()  # Construct the cutter object
        alg.SetInputDataObject(self)  # Use the grid as the data we desire to cut
        alg.SetCutFunction(implicit_function)  # the cutter to use the function
        alg.SetGenerateTriangles(generate_triangles)
        _update_alg(alg, progress_bar, 'Slicing')
        output = _get_output(alg)
        if contour:
            return output.contour()
        return output

    def slice(  # type: ignore[misc]
        self: _DataSetType,
        normal: VectorLike[float] | NormalsLiteral = 'x',
        origin: VectorLike[float] | None = None,
        generate_triangles: bool = False,
        contour: bool = False,
        progress_bar: bool = False,
    ):
        """Slice a dataset by a plane at the specified origin and normal vector orientation.

        If no origin is specified, the center of the input dataset will be used.

        Parameters
        ----------
        normal : sequence[float] | str, default: 'x'
            Length 3 tuple for the normal vector direction. Can also be
            specified as a string conventional direction such as ``'x'`` for
            ``(1, 0, 0)`` or ``'-x'`` for ``(-1, 0, 0)``, etc.

        origin : sequence[float], optional
            The center ``(x, y, z)`` coordinate of the plane on which
            the slice occurs.

        generate_triangles : bool, default: False
            If this is enabled (``False`` by default), the output will
            be triangles. Otherwise the output will be the intersection
            polygons.

        contour : bool, default: False
            If ``True``, apply a ``contour`` filter after slicing.

        progress_bar : bool, default: False
            Display a progress bar to indicate progress.

        Returns
        -------
        pyvista.PolyData
            Sliced dataset.

        Examples
        --------
        Slice the surface of a sphere.

        >>> import pyvista as pv
        >>> sphere = pv.Sphere()
        >>> slice_x = sphere.slice(normal='x')
        >>> slice_y = sphere.slice(normal='y')
        >>> slice_z = sphere.slice(normal='z')
        >>> slices = slice_x + slice_y + slice_z
        >>> slices.plot(line_width=5)

        See :ref:`slice_example` for more examples using this filter.

        """
        normal_: VectorLike[float] = NORMALS[normal.lower()] if isinstance(normal, str) else normal
        # find center of data if origin not specified
        origin_ = self.center if origin is None else origin

        # create the plane for clipping
        plane = generate_plane(normal_, origin_)
        return DataSetFilters.slice_implicit(
            self,
            plane,
            generate_triangles=generate_triangles,
            contour=contour,
            progress_bar=progress_bar,
        )

    def slice_orthogonal(  # type: ignore[misc]
        self: _DataSetType,
        x: float | None = None,
        y: float | None = None,
        z: float | None = None,
        generate_triangles: bool = False,
        contour: bool = False,
        progress_bar: bool = False,
    ):
        """Create three orthogonal slices through the dataset on the three cartesian planes.

        Yields a MutliBlock dataset of the three slices.

        Parameters
        ----------
        x : float, optional
            The X location of the YZ slice.

        y : float, optional
            The Y location of the XZ slice.

        z : float, optional
            The Z location of the XY slice.

        generate_triangles : bool, default: False
            When ``True``, the output will be triangles. Otherwise the output
            will be the intersection polygons.

        contour : bool, default: False
            If ``True``, apply a ``contour`` filter after slicing.

        progress_bar : bool, default: False
            Display a progress bar to indicate progress.

        Returns
        -------
        pyvista.PolyData
            Sliced dataset.

        Examples
        --------
        Slice the random hills dataset with three orthogonal planes.

        >>> from pyvista import examples
        >>> hills = examples.load_random_hills()
        >>> slices = hills.slice_orthogonal(contour=False)
        >>> slices.plot(line_width=5)

        See :ref:`slice_example` for more examples using this filter.

        """
        # Create the three slices
        if x is None:
            x = self.center[0]
        if y is None:
            y = self.center[1]
        if z is None:
            z = self.center[2]
        output = pyvista.MultiBlock()
        if isinstance(self, pyvista.MultiBlock):
            for i in range(self.n_blocks):
                output.append(
                    self[i].slice_orthogonal(
                        x=x,
                        y=y,
                        z=z,
                        generate_triangles=generate_triangles,
                        contour=contour,
                    ),
                )
            return output
        output.append(
            self.slice(
                normal='x',
                origin=[x, y, z],
                generate_triangles=generate_triangles,
                progress_bar=progress_bar,
            ),
            'YZ',
        )
        output.append(
            self.slice(
                normal='y',
                origin=[x, y, z],
                generate_triangles=generate_triangles,
                progress_bar=progress_bar,
            ),
            'XZ',
        )
        output.append(
            self.slice(
                normal='z',
                origin=[x, y, z],
                generate_triangles=generate_triangles,
                progress_bar=progress_bar,
            ),
            'XY',
        )
        return output

    def slice_along_axis(  # type: ignore[misc]
        self: _DataSetType,
        n: int = 5,
        axis: Literal['x', 'y', 'z', 0, 1, 2] = 'x',
        tolerance: float | None = None,
        generate_triangles: bool = False,
        contour: bool = False,
        bounds=None,
        center=None,
        progress_bar: bool = False,
    ):
        """Create many slices of the input dataset along a specified axis.

        Parameters
        ----------
        n : int, default: 5
            The number of slices to create.

        axis : str | int, default: 'x'
            The axis to generate the slices along. Perpendicular to the
            slices. Can be string name (``'x'``, ``'y'``, or ``'z'``) or
            axis index (``0``, ``1``, or ``2``).

        tolerance : float, optional
            The tolerance to the edge of the dataset bounds to create
            the slices. The ``n`` slices are placed equidistantly with
            an absolute padding of ``tolerance`` inside each side of the
            ``bounds`` along the specified axis. Defaults to 1% of the
            ``bounds`` along the specified axis.

        generate_triangles : bool, default: False
            When ``True``, the output will be triangles. Otherwise the output
            will be the intersection polygons.

        contour : bool, default: False
            If ``True``, apply a ``contour`` filter after slicing.

        bounds : sequence[float], optional
            A 6-length sequence overriding the bounds of the mesh.
            The bounds along the specified axis define the extent
            where slices are taken.

        center : sequence[float], optional
            A 3-length sequence specifying the position of the line
            along which slices are taken. Defaults to the center of
            the mesh.

        progress_bar : bool, default: False
            Display a progress bar to indicate progress.

        Returns
        -------
        pyvista.PolyData
            Sliced dataset.

        Examples
        --------
        Slice the random hills dataset in the X direction.

        >>> from pyvista import examples
        >>> hills = examples.load_random_hills()
        >>> slices = hills.slice_along_axis(n=10)
        >>> slices.plot(line_width=5)

        Slice the random hills dataset in the Z direction.

        >>> from pyvista import examples
        >>> hills = examples.load_random_hills()
        >>> slices = hills.slice_along_axis(n=10, axis='z')
        >>> slices.plot(line_width=5)

        See :ref:`slice_example` for more examples using this filter.

        """
        # parse axis input
        XYZLiteral = Literal['x', 'y', 'z']
        labels: list[XYZLiteral] = ['x', 'y', 'z']
        label_to_index: dict[Literal['x', 'y', 'z'], Literal[0, 1, 2]] = {'x': 0, 'y': 1, 'z': 2}
        if isinstance(axis, int):
            ax_index = axis
            ax_label = labels[ax_index]
        elif isinstance(axis, str):
            ax_str = axis.lower()
            if ax_str in labels:
                ax_label = cast(XYZLiteral, ax_str)
                ax_index = label_to_index[ax_label]
            else:
                raise ValueError(
                    f'Axis ({axis!r}) not understood. Choose one of {labels}.',
                ) from None
        # get the locations along that axis
        if bounds is None:
            bounds = self.bounds
        if center is None:
            center = self.center
        if tolerance is None:
            tolerance = (bounds[ax_index * 2 + 1] - bounds[ax_index * 2]) * 0.01
        rng = np.linspace(bounds[ax_index * 2] + tolerance, bounds[ax_index * 2 + 1] - tolerance, n)
        center = list(center)
        # Make each of the slices
        output = pyvista.MultiBlock()
        if isinstance(self, pyvista.MultiBlock):
            for i in range(self.n_blocks):
                output.append(
                    self[i].slice_along_axis(
                        n=n,
                        axis=ax_label,
                        tolerance=tolerance,
                        generate_triangles=generate_triangles,
                        contour=contour,
                        bounds=bounds,
                        center=center,
                    ),
                )
            return output
        for i in range(n):
            center[ax_index] = rng[i]
            slc = DataSetFilters.slice(
                self,
                normal=ax_label,
                origin=center,
                generate_triangles=generate_triangles,
                contour=contour,
                progress_bar=progress_bar,
            )
            output.append(slc, f'slice{i}')
        return output

    def slice_along_line(  # type: ignore[misc]
        self: _DataSetType,
        line: pyvista.PolyData,
        generate_triangles: bool = False,
        contour: bool = False,
        progress_bar: bool = False,
    ):
        """Slice a dataset using a polyline/spline as the path.

        This also works for lines generated with :func:`pyvista.Line`.

        Parameters
        ----------
        line : pyvista.PolyData
            A PolyData object containing one single PolyLine cell.

        generate_triangles : bool, default: False
            When ``True``, the output will be triangles. Otherwise the output
            will be the intersection polygons.

        contour : bool, default: False
            If ``True``, apply a ``contour`` filter after slicing.

        progress_bar : bool, default: False
            Display a progress bar to indicate progress.

        Returns
        -------
        pyvista.PolyData
            Sliced dataset.

        Examples
        --------
        Slice the random hills dataset along a circular arc.

        >>> import numpy as np
        >>> import pyvista as pv
        >>> from pyvista import examples
        >>> hills = examples.load_random_hills()
        >>> center = np.array(hills.center)
        >>> point_a = center + np.array([5, 0, 0])
        >>> point_b = center + np.array([-5, 0, 0])
        >>> arc = pv.CircularArc(point_a, point_b, center, resolution=100)
        >>> line_slice = hills.slice_along_line(arc)

        Plot the circular arc and the hills mesh.

        >>> pl = pv.Plotter()
        >>> _ = pl.add_mesh(hills, smooth_shading=True, style='wireframe')
        >>> _ = pl.add_mesh(
        ...     line_slice,
        ...     line_width=10,
        ...     render_lines_as_tubes=True,
        ...     color='k',
        ... )
        >>> _ = pl.add_mesh(arc, line_width=10, color='grey')
        >>> pl.show()

        See :ref:`slice_example` for more examples using this filter.

        """
        # check that we have a PolyLine cell in the input line
        if line.GetNumberOfCells() != 1:
            raise ValueError('Input line must have only one cell.')
        polyline = line.GetCell(0)
        if not isinstance(polyline, _vtk.vtkPolyLine):
            raise TypeError(f'Input line must have a PolyLine cell, not ({type(polyline)})')
        # Generate PolyPlane
        polyplane = _vtk.vtkPolyPlane()
        polyplane.SetPolyLine(polyline)
        # Create slice
        alg = _vtk.vtkCutter()  # Construct the cutter object
        alg.SetInputDataObject(self)  # Use the grid as the data we desire to cut
        alg.SetCutFunction(polyplane)  # the cutter to use the poly planes
        if not generate_triangles:
            alg.GenerateTrianglesOff()
        _update_alg(alg, progress_bar, 'Slicing along Line')
        output = _get_output(alg)
        if contour:
            return output.contour()
        return output

    def threshold(  # type: ignore[misc]
        self: _DataSetType,
        value: float | VectorLike[float] | None = None,
        scalars: str | None = None,
        invert: bool = False,
        continuous: bool = False,
        preference: Literal['point', 'cell'] = 'cell',
        all_scalars: bool = False,
        component_mode: Literal['component', 'all', 'any'] = 'all',
        component: int = 0,
        method: Literal['upper', 'lower'] = 'upper',
        progress_bar: bool = False,
    ):
        """Apply a ``vtkThreshold`` filter to the input dataset.

        This filter will apply a ``vtkThreshold`` filter to the input
        dataset and return the resulting object. This extracts cells
        where the scalar value in each cell satisfies the threshold
        criterion.  If ``scalars`` is ``None``, the input's active
        scalars array is used.

        .. warning::
           Thresholding is inherently a cell operation, even though it can use
           associated point data for determining whether to keep a cell. In
           other words, whether or not a given point is included after
           thresholding depends on whether that point is part of a cell that
           is kept after thresholding.

           Please also note the default ``preference`` choice for CELL data
           over POINT data. This is contrary to most other places in PyVista's
           API where the preference typically defaults to POINT data. We chose
           to prefer CELL data here so that if thresholding by a named array
           that exists for both the POINT and CELL data, this filter will
           default to the CELL data array while performing the CELL-wise
           operation.

        Parameters
        ----------
        value : float | sequence[float], optional
            Single value or ``(min, max)`` to be used for the data threshold. If
            a sequence, then length must be 2. If no value is specified, the
            non-NaN data range will be used to remove any NaN values.
            Please reference the ``method`` parameter for how single values
            are handled.

        scalars : str, optional
            Name of scalars to threshold on. Defaults to currently active scalars.

        invert : bool, default: False
            Invert the threshold results. That is, cells that would have been
            in the output with this option off are excluded, while cells that
            would have been excluded from the output are included.

        continuous : bool, default: False
            When True, the continuous interval [minimum cell scalar,
            maximum cell scalar] will be used to intersect the threshold bound,
            rather than the set of discrete scalar values from the vertices.

        preference : str, default: 'cell'
            When ``scalars`` is specified, this is the preferred array
            type to search for in the dataset.  Must be either
            ``'point'`` or ``'cell'``. Throughout PyVista, the preference
            is typically ``'point'`` but since the threshold filter is a
            cell-wise operation, we prefer cell data for thresholding
            operations.

        all_scalars : bool, default: False
            If using scalars from point data, all
            points in a cell must satisfy the threshold when this
            value is ``True``.  When ``False``, any point of the cell
            with a scalar value satisfying the threshold criterion
            will extract the cell. Has no effect when using cell data.

        component_mode : {'component', 'all', 'any'}
            The method to satisfy the criteria for the threshold of
            multicomponent scalars.  'component' (default)
            uses only the ``component``.  'all' requires all
            components to meet criteria.  'any' is when
            any component satisfies the criteria.

        component : int, default: 0
            When using ``component_mode='component'``, this sets
            which component to threshold on.

        method : str, default: 'upper'
            Set the threshold method for single-values, defining which
            threshold bounds to use. If the ``value`` is a range, this
            parameter will be ignored, extracting data between the two
            values. For single values, ``'lower'`` will extract data
            lower than the  ``value``. ``'upper'`` will extract data
            larger than the ``value``.

        progress_bar : bool, default: False
            Display a progress bar to indicate progress.

        See Also
        --------
        threshold_percent
        :meth:`~pyvista.ImageDataFilters.image_threshold`
        :meth:`~pyvista.DataSetFilters.extract_values`

        Returns
        -------
        pyvista.UnstructuredGrid
            Dataset containing geometry that meets the threshold requirements.

        Examples
        --------
        >>> import pyvista as pv
        >>> import numpy as np
        >>> volume = np.zeros([10, 10, 10])
        >>> volume[:3] = 1
        >>> vol = pv.wrap(volume)
        >>> threshed = vol.threshold(0.1)
        >>> threshed
        UnstructuredGrid (...)
          N Cells:    243
          N Points:   400
          X Bounds:   0.000e+00, 3.000e+00
          Y Bounds:   0.000e+00, 9.000e+00
          Z Bounds:   0.000e+00, 9.000e+00
          N Arrays:   1

        Apply the threshold filter to Perlin noise.  First generate
        the structured grid.

        >>> import pyvista as pv
        >>> noise = pv.perlin_noise(0.1, (1, 1, 1), (0, 0, 0))
        >>> grid = pv.sample_function(
        ...     noise, [0, 1.0, -0, 1.0, 0, 1.0], dim=(20, 20, 20)
        ... )
        >>> grid.plot(
        ...     cmap='gist_earth_r',
        ...     show_scalar_bar=True,
        ...     show_edges=False,
        ... )

        Next, apply the threshold.

        >>> import pyvista as pv
        >>> noise = pv.perlin_noise(0.1, (1, 1, 1), (0, 0, 0))
        >>> grid = pv.sample_function(
        ...     noise, [0, 1.0, -0, 1.0, 0, 1.0], dim=(20, 20, 20)
        ... )
        >>> threshed = grid.threshold(value=0.02)
        >>> threshed.plot(
        ...     cmap='gist_earth_r',
        ...     show_scalar_bar=False,
        ...     show_edges=True,
        ... )

        See :ref:`common_filter_example` for more examples using this filter.

        """
        # set the scalars to threshold on
        scalars_ = set_default_active_scalars(self).name if scalars is None else scalars
        arr = get_array(self, scalars_, preference=preference, err=False)
        if arr is None:
            raise ValueError('No arrays present to threshold.')

        field = get_array_association(self, scalars_, preference=preference)

        # Run a standard threshold algorithm
        alg = _vtk.vtkThreshold()
        alg.SetAllScalars(all_scalars)
        alg.SetInputDataObject(self)
        alg.SetInputArrayToProcess(
            0,
            0,
            0,
            field.value,
            scalars_,
        )  # args: (idx, port, connection, field, name)
        # set thresholding parameters
        alg.SetUseContinuousCellRange(continuous)
        # use valid range if no value given
        if value is None:
            value = self.get_data_range(scalars)

        _set_threshold_limit(alg, value, method, invert)

        if component_mode == 'component':
            alg.SetComponentModeToUseSelected()
            dim = arr.shape[1]
            if not isinstance(component, (int, np.integer)):
                raise TypeError('component must be int')
            if component > (dim - 1) or component < 0:
                raise ValueError(
                    f'scalars has {dim} components: supplied component {component} not in range',
                )
            alg.SetSelectedComponent(component)
        elif component_mode == 'all':
            alg.SetComponentModeToUseAll()
        elif component_mode == 'any':
            alg.SetComponentModeToUseAny()
        else:
            raise ValueError(
                f"component_mode must be 'component', 'all', or 'any' got: {component_mode}",
            )

        # Run the threshold
        _update_alg(alg, progress_bar, 'Thresholding')
        return _get_output(alg)

    def threshold_percent(  # type: ignore[misc]
        self: _DataSetType,
        percent: float = 0.50,
        scalars: str | None = None,
        invert: bool = False,
        continuous: bool = False,
        preference: Literal['point', 'cell'] = 'cell',
        method: Literal['upper', 'lower'] = 'upper',
        progress_bar: bool = False,
    ):
        """Threshold the dataset by a percentage of its range on the active scalars array.

        .. warning::
           Thresholding is inherently a cell operation, even though it can use
           associated point data for determining whether to keep a cell. In
           other words, whether or not a given point is included after
           thresholding depends on whether that point is part of a cell that
           is kept after thresholding.

        Parameters
        ----------
        percent : float | sequence[float], optional
            The percentage in the range ``(0, 1)`` to threshold. If value is
            out of 0 to 1 range, then it will be divided by 100 and checked to
            be in that range.

        scalars : str, optional
            Name of scalars to threshold on. Defaults to currently active scalars.

        invert : bool, default: False
            Invert the threshold results. That is, cells that would have been
            in the output with this option off are excluded, while cells that
            would have been excluded from the output are included.

        continuous : bool, default: False
            When True, the continuous interval [minimum cell scalar,
            maximum cell scalar] will be used to intersect the threshold bound,
            rather than the set of discrete scalar values from the vertices.

        preference : str, default: 'cell'
            When ``scalars`` is specified, this is the preferred array
            type to search for in the dataset.  Must be either
            ``'point'`` or ``'cell'``. Throughout PyVista, the preference
            is typically ``'point'`` but since the threshold filter is a
            cell-wise operation, we prefer cell data for thresholding
            operations.

        method : str, default: 'upper'
            Set the threshold method for single-values, defining which
            threshold bounds to use. If the ``value`` is a range, this
            parameter will be ignored, extracting data between the two
            values. For single values, ``'lower'`` will extract data
            lower than the  ``value``. ``'upper'`` will extract data
            larger than the ``value``.

        progress_bar : bool, default: False
            Display a progress bar to indicate progress.

        Returns
        -------
        pyvista.UnstructuredGrid
            Dataset containing geometry that meets the threshold requirements.

        Examples
        --------
        Apply a 50% threshold filter.

        >>> import pyvista as pv
        >>> noise = pv.perlin_noise(0.1, (2, 2, 2), (0, 0, 0))
        >>> grid = pv.sample_function(
        ...     noise, [0, 1.0, -0, 1.0, 0, 1.0], dim=(30, 30, 30)
        ... )
        >>> threshed = grid.threshold_percent(0.5)
        >>> threshed.plot(
        ...     cmap='gist_earth_r',
        ...     show_scalar_bar=False,
        ...     show_edges=True,
        ... )

        Apply a 80% threshold filter.

        >>> threshed = grid.threshold_percent(0.8)
        >>> threshed.plot(
        ...     cmap='gist_earth_r',
        ...     show_scalar_bar=False,
        ...     show_edges=True,
        ... )

        See :ref:`common_filter_example` for more examples using a similar filter.

        """
        tscalars = set_default_active_scalars(self).name if scalars is None else scalars
        dmin, dmax = self.get_data_range(arr_var=tscalars, preference=preference)

        def _check_percent(percent):
            """Make sure percent is between 0 and 1 or fix if between 0 and 100."""
            if percent >= 1:
                percent = float(percent) / 100.0
                if percent > 1:
                    raise ValueError(f'Percentage ({percent}) is out of range (0, 1).')
            if percent < 1e-10:
                raise ValueError(f'Percentage ({percent}) is too close to zero or negative.')
            return percent

        def _get_val(percent, dmin, dmax):
            """Get the value from a percentage of a range."""
            percent = _check_percent(percent)
            return dmin + float(percent) * (dmax - dmin)

        # Compute the values
        if isinstance(percent, (np.ndarray, Sequence)):
            # Get two values
            value = [_get_val(percent[0], dmin, dmax), _get_val(percent[1], dmin, dmax)]
        elif isinstance(percent, Iterable):
            raise TypeError('Percent must either be a single scalar or a sequence.')
        else:
            # Compute one value to threshold
            value = _get_val(percent, dmin, dmax)
        # Use the normal thresholding function on these values
        return DataSetFilters.threshold(
            self,
            value=value,
            scalars=scalars,
            invert=invert,
            continuous=continuous,
            preference=preference,
            method=method,
            progress_bar=progress_bar,
        )

    def outline(  # type: ignore[misc]
        self: _DataObjectType,
        generate_faces: bool = False,
        progress_bar: bool = False,
    ):
        """Produce an outline of the full extent for the input dataset.

        Parameters
        ----------
        generate_faces : bool, default: False
            Generate solid faces for the box. This is disabled by default.

        progress_bar : bool, default: False
            Display a progress bar to indicate progress.

        Returns
        -------
        pyvista.PolyData
            Mesh containing an outline of the original dataset.

        See Also
        --------
        bounding_box
            Similar filter with additional options.

        Examples
        --------
        Generate and plot the outline of a sphere.  This is
        effectively the ``(x, y, z)`` bounds of the mesh.

        >>> import pyvista as pv
        >>> sphere = pv.Sphere()
        >>> outline = sphere.outline()
        >>> pv.plot([sphere, outline], line_width=5)

        See :ref:`common_filter_example` for more examples using this filter.

        """
        alg = _vtk.vtkOutlineFilter()
        alg.SetInputDataObject(self)
        alg.SetGenerateFaces(generate_faces)
        _update_alg(alg, progress_bar, 'Producing an outline')
        return wrap(alg.GetOutputDataObject(0))

    def outline_corners(  # type: ignore[misc]
        self: _DataObjectType, factor: float = 0.2, progress_bar: bool = False
    ):
        """Produce an outline of the corners for the input dataset.

        Parameters
        ----------
        factor : float, default: 0.2
            Controls the relative size of the corners to the length of
            the corresponding bounds.

        progress_bar : bool, default: False
            Display a progress bar to indicate progress.

        Returns
        -------
        pyvista.PolyData
            Mesh containing outlined corners.

        Examples
        --------
        Generate and plot the corners of a sphere.  This is
        effectively the ``(x, y, z)`` bounds of the mesh.

        >>> import pyvista as pv
        >>> sphere = pv.Sphere()
        >>> corners = sphere.outline_corners(factor=0.1)
        >>> pv.plot([sphere, corners], line_width=5)

        """
        alg = _vtk.vtkOutlineCornerFilter()
        alg.SetInputDataObject(self)
        alg.SetCornerFactor(factor)
        _update_alg(alg, progress_bar, 'Producing an Outline of the Corners')
        return wrap(alg.GetOutputDataObject(0))

    def extract_geometry(  # type: ignore[misc]
        self: _DataSetType,
        extent: VectorLike[float] | None = None,
        progress_bar: bool = False,
    ):
        """Extract the outer surface of a volume or structured grid dataset.

        This will extract all 0D, 1D, and 2D cells producing the
        boundary faces of the dataset.

        .. note::
            This tends to be less efficient than :func:`extract_surface`.

        Parameters
        ----------
        extent : VectorLike[float], optional
            Specify a ``(x_min, x_max, y_min, y_max, z_min, z_max)`` bounding box to
            clip data.

        progress_bar : bool, default: False
            Display a progress bar to indicate progress.

        Returns
        -------
        pyvista.PolyData
            Surface of the dataset.

        Examples
        --------
        Extract the surface of a sample unstructured grid.

        >>> import pyvista as pv
        >>> from pyvista import examples
        >>> hex_beam = pv.read(examples.hexbeamfile)
        >>> hex_beam.extract_geometry()
        PolyData (...)
          N Cells:    88
          N Points:   90
          N Strips:   0
          X Bounds:   0.000e+00, 1.000e+00
          Y Bounds:   0.000e+00, 1.000e+00
          Z Bounds:   0.000e+00, 5.000e+00
          N Arrays:   3

        See :ref:`surface_smoothing_example` for more examples using this filter.

        """
        alg = _vtk.vtkGeometryFilter()
        alg.SetInputDataObject(self)
        if extent is not None:
            extent_ = _validation.validate_arrayN(extent, must_have_length=6, to_list=True)
            alg.SetExtent(extent_)
            alg.SetExtentClipping(True)
        _update_alg(alg, progress_bar, 'Extracting Geometry')
        return _get_output(alg)

    def extract_all_edges(  # type: ignore[misc]
        self: _DataSetType,
        use_all_points: bool = False,
        clear_data: bool = False,
        progress_bar: bool = False,
    ):
        """Extract all the internal/external edges of the dataset as PolyData.

        This produces a full wireframe representation of the input dataset.

        Parameters
        ----------
        use_all_points : bool, default: False
            Indicates whether all of the points of the input mesh should exist
            in the output. When ``True``, point numbering does not change and
            a threaded approach is used, which avoids the use of a point locator
            and is quicker.

            By default this is set to ``False``, and unused points are omitted
            from the output.

            This parameter can only be set to ``True`` with ``vtk==9.1.0`` or newer.

        clear_data : bool, default: False
            Clear any point, cell, or field data. This is useful
            if wanting to strictly extract the edges.

        progress_bar : bool, default: False
            Display a progress bar to indicate progress.

        Returns
        -------
        pyvista.PolyData
            Edges extracted from the dataset.

        Examples
        --------
        Extract the edges of a sample unstructured grid and plot the edges.
        Note how it plots interior edges.

        >>> import pyvista as pv
        >>> from pyvista import examples
        >>> hex_beam = pv.read(examples.hexbeamfile)
        >>> edges = hex_beam.extract_all_edges()
        >>> edges.plot(line_width=5, color='k')

        See :ref:`cell_centers_example` for more examples using this filter.

        """
        alg = _vtk.vtkExtractEdges()
        alg.SetInputDataObject(self)
        if use_all_points:
            try:
                alg.SetUseAllPoints(use_all_points)
            except AttributeError:  # pragma: no cover
                raise VTKVersionError(
                    'This version of VTK does not support `use_all_points=True`. '
                    'VTK v9.1 or newer is required.',
                )
        # Suppress improperly used INFO for debugging messages in vtkExtractEdges
        verbosity = _vtk.vtkLogger.GetCurrentVerbosityCutoff()
        _vtk.vtkLogger.SetStderrVerbosity(_vtk.vtkLogger.VERBOSITY_OFF)
        _update_alg(alg, progress_bar, 'Extracting All Edges')
        # Restore the original vtkLogger verbosity level
        _vtk.vtkLogger.SetStderrVerbosity(verbosity)
        output = _get_output(alg)
        if clear_data:
            output.clear_data()
        return output

    def elevation(  # type: ignore[misc]
        self: _DataSetType,
        low_point: VectorLike[float] | None = None,
        high_point: VectorLike[float] | None = None,
        scalar_range: str | VectorLike[float] | None = None,
        preference: Literal['point', 'cell'] = 'point',
        set_active: bool = True,
        progress_bar: bool = False,
    ):
        """Generate scalar values on a dataset.

        The scalar values lie within a user specified range, and are
        generated by computing a projection of each dataset point onto
        a line.  The line can be oriented arbitrarily.  A typical
        example is to generate scalars based on elevation or height
        above a plane.

        .. warning::
           This will create a scalars array named ``'Elevation'`` on the
           point data of the input dataset and overwrite the array
           named ``'Elevation'`` if present.

        Parameters
        ----------
        low_point : sequence[float], optional
            The low point of the projection line in 3D space. Default is bottom
            center of the dataset. Otherwise pass a length 3 sequence.

        high_point : sequence[float], optional
            The high point of the projection line in 3D space. Default is top
            center of the dataset. Otherwise pass a length 3 sequence.

        scalar_range : str | sequence[float], optional
            The scalar range to project to the low and high points on the line
            that will be mapped to the dataset. If None given, the values will
            be computed from the elevation (Z component) range between the
            high and low points. Min and max of a range can be given as a length
            2 sequence. If ``str``, name of scalar array present in the
            dataset given, the valid range of that array will be used.

        preference : str, default: "point"
            When an array name is specified for ``scalar_range``, this is the
            preferred array type to search for in the dataset.
            Must be either ``'point'`` or ``'cell'``.

        set_active : bool, default: True
            A boolean flag on whether or not to set the new
            ``'Elevation'`` scalar as the active scalars array on the
            output dataset.

        progress_bar : bool, default: False
            Display a progress bar to indicate progress.

        Returns
        -------
        pyvista.DataSet
            Dataset containing elevation scalars in the
            ``"Elevation"`` array in ``point_data``.

        Examples
        --------
        Generate the "elevation" scalars for a sphere mesh.  This is
        simply the height in Z from the XY plane.

        >>> import pyvista as pv
        >>> sphere = pv.Sphere()
        >>> sphere_elv = sphere.elevation()
        >>> sphere_elv.plot(smooth_shading=True)

        Access the first 4 elevation scalars.  This is a point-wise
        array containing the "elevation" of each point.

        >>> sphere_elv['Elevation'][:4]  # doctest:+SKIP
        array([-0.5       ,  0.5       , -0.49706897, -0.48831028], dtype=float32)

        See :ref:`common_filter_example` for more examples using this filter.

        """
        # Fix the projection line:
        if low_point is None:
            low_point_ = list(self.center)
            low_point_[2] = self.bounds.z_min
        else:
            low_point_ = _validation.validate_array3(low_point)
        if high_point is None:
            high_point_ = list(self.center)
            high_point_[2] = self.bounds.z_max
        else:
            high_point_ = _validation.validate_array3(high_point)
        # Fix scalar_range:
        if scalar_range is None:
            scalar_range_ = (low_point_[2], high_point_[2])
        elif isinstance(scalar_range, str):
            scalar_range_ = self.get_data_range(arr_var=scalar_range, preference=preference)
        else:
            scalar_range_ = _validation.validate_data_range(scalar_range)

        # Construct the filter
        alg = _vtk.vtkElevationFilter()
        alg.SetInputDataObject(self)
        # Set the parameters
        alg.SetScalarRange(scalar_range_)
        alg.SetLowPoint(low_point_)
        alg.SetHighPoint(high_point_)
        _update_alg(alg, progress_bar, 'Computing Elevation')
        # Decide on updating active scalars array
        output = _get_output(alg)
        if not set_active:
            # 'Elevation' is automatically made active by the VTK filter
            output.point_data.active_scalars_name = self.point_data.active_scalars_name
        return output

    def contour(  # type: ignore[misc]
<<<<<<< HEAD
        self: _DataSetType,
        isosurfaces: int = 10,
        scalars: str | None = None,
=======
        self: ConcreteDataSetType,
        isosurfaces: int | Sequence[float] = 10,
        scalars: str | NumpyArray[float] | None = None,
>>>>>>> a19295ea
        compute_normals: bool = False,
        compute_gradients: bool = False,
        compute_scalars: bool = True,
        rng: VectorLike[float] | None = None,
        preference: Literal['point', 'cell'] = 'point',
        method: Literal['contour', 'marching_cubes', 'flying_edges'] = 'contour',
        progress_bar: bool = False,
    ):
        """Contour an input self by an array.

        ``isosurfaces`` can be an integer specifying the number of
        isosurfaces in the data range or a sequence of values for
        explicitly setting the isosurfaces.

        Parameters
        ----------
        isosurfaces : int | sequence[float], optional
            Number of isosurfaces to compute across valid data range or a
            sequence of float values to explicitly use as the isosurfaces.

        scalars : str | array_like[float], optional
            Name or array of scalars to threshold on. If this is an array, the
            output of this filter will save them as ``"Contour Data"``.
            Defaults to currently active scalars.

        compute_normals : bool, default: False
            Compute normals for the dataset.

        compute_gradients : bool, default: False
            Compute gradients for the dataset.

        compute_scalars : bool, default: True
            Preserves the scalar values that are being contoured.

        rng : sequence[float], optional
            If an integer number of isosurfaces is specified, this is
            the range over which to generate contours. Default is the
            scalars array's full data range.

        preference : str, default: "point"
            When ``scalars`` is specified, this is the preferred array
            type to search for in the dataset.  Must be either
            ``'point'`` or ``'cell'``.

        method : str, default:  "contour"
            Specify to choose which vtk filter is used to create the contour.
            Must be one of ``'contour'``, ``'marching_cubes'`` and
            ``'flying_edges'``.

        progress_bar : bool, default: False
            Display a progress bar to indicate progress.

        Returns
        -------
        pyvista.PolyData
            Contoured surface.

        Examples
        --------
        Generate contours for the random hills dataset.

        >>> from pyvista import examples
        >>> hills = examples.load_random_hills()
        >>> contours = hills.contour()
        >>> contours.plot(line_width=5)

        Generate the surface of a mobius strip using flying edges.

        >>> import pyvista as pv
        >>> a = 0.4
        >>> b = 0.1
        >>> def f(x, y, z):
        ...     xx = x * x
        ...     yy = y * y
        ...     zz = z * z
        ...     xyz = x * y * z
        ...     xx_yy = xx + yy
        ...     a_xx = a * xx
        ...     b_yy = b * yy
        ...     return (
        ...         (xx_yy + 1) * (a_xx + b_yy)
        ...         + zz * (b * xx + a * yy)
        ...         - 2 * (a - b) * xyz
        ...         - a * b * xx_yy
        ...     ) ** 2 - 4 * (xx + yy) * (a_xx + b_yy - xyz * (a - b)) ** 2
        ...
        >>> n = 100
        >>> x_min, y_min, z_min = -1.35, -1.7, -0.65
        >>> grid = pv.ImageData(
        ...     dimensions=(n, n, n),
        ...     spacing=(
        ...         abs(x_min) / n * 2,
        ...         abs(y_min) / n * 2,
        ...         abs(z_min) / n * 2,
        ...     ),
        ...     origin=(x_min, y_min, z_min),
        ... )
        >>> x, y, z = grid.points.T
        >>> values = f(x, y, z)
        >>> out = grid.contour(
        ...     1,
        ...     scalars=values,
        ...     rng=[0, 0],
        ...     method='flying_edges',
        ... )
        >>> out.plot(color='lightblue', smooth_shading=True)

        See :ref:`common_filter_example` or
        :ref:`marching_cubes_example` for more examples using this
        filter.

        """
        if method is None or method == 'contour':
            alg = _vtk.vtkContourFilter()
        elif method == 'marching_cubes':
            alg = _vtk.vtkMarchingCubes()  # type: ignore[assignment]
        elif method == 'flying_edges':
            alg = _vtk.vtkFlyingEdges3D()  # type: ignore[assignment]
        else:
            raise ValueError(f"Method '{method}' is not supported")

        if isinstance(scalars, str):
            scalars_name = scalars
        elif isinstance(scalars, (Sequence, np.ndarray)) and not isinstance(scalars, str):
            scalars_name = 'Contour Data'
            self[scalars_name] = scalars
        elif scalars is None:
            scalars_name = set_default_active_scalars(self).name
        else:
            raise TypeError(
                f'Invalid type for `scalars` ({type(scalars)}). Should be either '
                'a numpy.ndarray, a string, or None.',
            )

        # Make sure the input has scalars to contour on
        if self.n_arrays < 1:
            raise ValueError('Input dataset for the contour filter must have scalar.')

        alg.SetInputDataObject(self)
        alg.SetComputeNormals(compute_normals)
        alg.SetComputeGradients(compute_gradients)
        alg.SetComputeScalars(compute_scalars)
        # NOTE: only point data is allowed? well cells works but seems buggy?
        field = get_array_association(self, scalars_name, preference=preference)
        if field != FieldAssociation.POINT:
            raise TypeError('Contour filter only works on point data.')
        alg.SetInputArrayToProcess(
            0,
            0,
            0,
            field.value,
            scalars_name,
        )  # args: (idx, port, connection, field, name)
        # set the isosurfaces
        if isinstance(isosurfaces, int):
            # generate values
            if rng is None:
                rng_: list[float] = list(self.get_data_range(scalars_name))
            else:
                rng_ = list(_validation.validate_data_range(rng, name='rng'))
            alg.GenerateValues(isosurfaces, rng_)
        else:
            isosurfaces_ = _validation.validate_arrayN(
                isosurfaces, dtype_out=float, name='isosurfaces'
            )

            alg.SetNumberOfContours(len(isosurfaces_))
            for i, val in enumerate(isosurfaces_):
                alg.SetValue(i, val)

        _update_alg(alg, progress_bar, 'Computing Contour')
        output = _get_output(alg)

        # some of these filters fail to correctly name the array
        if scalars_name not in output.point_data and 'Unnamed_0' in output.point_data:
            output.point_data[scalars_name] = output.point_data.pop('Unnamed_0')

        return output

    def texture_map_to_plane(  # type: ignore[misc]
        self: _DataSetType,
        origin: VectorLike[float] | None = None,
        point_u: VectorLike[float] | None = None,
        point_v: VectorLike[float] | None = None,
        inplace: bool = False,
        name: str = 'Texture Coordinates',
        use_bounds: bool = False,
        progress_bar: bool = False,
    ):
        """Texture map this dataset to a user defined plane.

        This is often used to define a plane to texture map an image
        to this dataset.  The plane defines the spatial reference and
        extent of that image.

        Parameters
        ----------
        origin : sequence[float], optional
            Length 3 iterable of floats defining the XYZ coordinates of the
            bottom left corner of the plane.

        point_u : sequence[float], optional
            Length 3 iterable of floats defining the XYZ coordinates of the
            bottom right corner of the plane.

        point_v : sequence[float], optional
            Length 3 iterable of floats defining the XYZ coordinates of the
            top left corner of the plane.

        inplace : bool, default: False
            If ``True``, the new texture coordinates will be added to this
            dataset. If ``False``, a new dataset is returned with the texture
            coordinates.

        name : str, default: "Texture Coordinates"
            The string name to give the new texture coordinates if applying
            the filter inplace.

        use_bounds : bool, default: False
            Use the bounds to set the mapping plane by default (bottom plane
            of the bounding box).

        progress_bar : bool, default: False
            Display a progress bar to indicate progress.

        Returns
        -------
        pyvista.DataSet
            Original dataset with texture coordinates if
            ``inplace=True``, otherwise a copied dataset.

        Examples
        --------
        See :ref:`topo_map_example`

        """
        if use_bounds:
            _validation.check_instance(use_bounds, bool, name='use_bounds')
            bounds = self.bounds
            origin = [bounds.x_min, bounds.y_min, bounds.z_min]  # BOTTOM LEFT CORNER
            point_u = [bounds.x_max, bounds.y_min, bounds.z_min]  # BOTTOM RIGHT CORNER
            point_v = [bounds.x_min, bounds.y_max, bounds.z_min]  # TOP LEFT CORNER
        alg = _vtk.vtkTextureMapToPlane()
        if origin is None or point_u is None or point_v is None:
            alg.SetAutomaticPlaneGeneration(True)
        else:
            alg.SetOrigin(*origin)  # BOTTOM LEFT CORNER
            alg.SetPoint1(*point_u)  # BOTTOM RIGHT CORNER
            alg.SetPoint2(*point_v)  # TOP LEFT CORNER
        alg.SetInputDataObject(self)
        _update_alg(alg, progress_bar, 'Texturing Map to Plane')
        output = _get_output(alg)
        if not inplace:
            return output
        texture_coordinates = output.GetPointData().GetTCoords()
        texture_coordinates.SetName(name)
        otc = self.GetPointData().GetTCoords()
        self.GetPointData().SetTCoords(texture_coordinates)
        self.GetPointData().AddArray(texture_coordinates)
        # CRITICAL:
        if otc and otc.GetName() != name:
            # Add old ones back at the end if different name
            self.GetPointData().AddArray(otc)
        return self

    def texture_map_to_sphere(  # type: ignore[misc]
        self: _DataSetType,
        center: VectorLike[float] | None = None,
        prevent_seam: bool = True,
        inplace: bool = False,
        name: str = 'Texture Coordinates',
        progress_bar: bool = False,
    ):
        """Texture map this dataset to a user defined sphere.

        This is often used to define a sphere to texture map an image
        to this dataset. The sphere defines the spatial reference and
        extent of that image.

        Parameters
        ----------
        center : sequence[float], optional
            Length 3 iterable of floats defining the XYZ coordinates of the
            center of the sphere. If ``None``, this will be automatically
            calculated.

        prevent_seam : bool, default: True
            Control how the texture coordinates are generated.  If
            set, the s-coordinate ranges from 0 to 1 and 1 to 0
            corresponding to the theta angle variation between 0 to
            180 and 180 to 0 degrees.  Otherwise, the s-coordinate
            ranges from 0 to 1 between 0 to 360 degrees.

        inplace : bool, default: False
            If ``True``, the new texture coordinates will be added to
            the dataset inplace. If ``False`` (default), a new dataset
            is returned with the texture coordinates.

        name : str, default: "Texture Coordinates"
            The string name to give the new texture coordinates if applying
            the filter inplace.

        progress_bar : bool, default: False
            Display a progress bar to indicate progress.

        Returns
        -------
        pyvista.DataSet
            Dataset containing the texture mapped to a sphere.  Return
            type matches input.

        Examples
        --------
        See :ref:`texture_example`.

        """
        alg = _vtk.vtkTextureMapToSphere()
        if center is None:
            alg.SetAutomaticSphereGeneration(True)
        else:
            alg.SetAutomaticSphereGeneration(False)
            alg.SetCenter(*center)
        alg.SetPreventSeam(prevent_seam)
        alg.SetInputDataObject(self)
        _update_alg(alg, progress_bar, 'Mapping texture to sphere')
        output = _get_output(alg)
        if not inplace:
            return output
        texture_coordinates = output.GetPointData().GetTCoords()
        texture_coordinates.SetName(name)
        otc = self.GetPointData().GetTCoords()
        self.GetPointData().SetTCoords(texture_coordinates)
        self.GetPointData().AddArray(texture_coordinates)
        # CRITICAL:
        if otc and otc.GetName() != name:
            # Add old ones back at the end if different name
            self.GetPointData().AddArray(otc)
        return self

    def compute_cell_sizes(  # type: ignore[misc]
        self: _DataSetType,
        length: bool = True,
        area: bool = True,
        volume: bool = True,
        progress_bar: bool = False,
        vertex_count: bool = False,
    ):
        """Compute sizes for 0D (vertex count), 1D (length), 2D (area) and 3D (volume) cells.

        Parameters
        ----------
        length : bool, default: True
            Specify whether or not to compute the length of 1D cells.

        area : bool, default: True
            Specify whether or not to compute the area of 2D cells.

        volume : bool, default: True
            Specify whether or not to compute the volume of 3D cells.

        progress_bar : bool, default: False
            Display a progress bar to indicate progress.

        vertex_count : bool, default: False
            Specify whether or not to compute sizes for vertex and polyvertex cells (0D cells).
            The computed value is the number of points in the cell.

        Returns
        -------
        pyvista.DataSet
            Dataset with `cell_data` containing the ``"VertexCount"``,
            ``"Length"``, ``"Area"``, and ``"Volume"`` arrays if set
            in the parameters.  Return type matches input.

        Notes
        -----
        If cells do not have a dimension (for example, the length of
        hexahedral cells), the corresponding array will be all zeros.

        Examples
        --------
        Compute the face area of the example airplane mesh.

        >>> from pyvista import examples
        >>> surf = examples.load_airplane()
        >>> surf = surf.compute_cell_sizes(length=False, volume=False)
        >>> surf.plot(show_edges=True, scalars='Area')

        """
        alg = _vtk.vtkCellSizeFilter()
        alg.SetInputDataObject(self)
        alg.SetComputeArea(area)
        alg.SetComputeVolume(volume)
        alg.SetComputeLength(length)
        alg.SetComputeVertexCount(vertex_count)
        _update_alg(alg, progress_bar, 'Computing Cell Sizes')
        return _get_output(alg)

    def cell_centers(  # type: ignore[misc]
        self: _DataSetType, vertex: bool = True, progress_bar: bool = False
    ):
        """Generate points at the center of the cells in this dataset.

        These points can be used for placing glyphs or vectors.

        Parameters
        ----------
        vertex : bool, default: True
            Enable or disable the generation of vertex cells.

        progress_bar : bool, default: False
            Display a progress bar to indicate progress.

        Returns
        -------
        pyvista.PolyData
            Polydata where the points are the cell centers of the
            original dataset.

        Examples
        --------
        >>> import pyvista as pv
        >>> mesh = pv.Plane()
        >>> mesh.point_data.clear()
        >>> centers = mesh.cell_centers()
        >>> pl = pv.Plotter()
        >>> actor = pl.add_mesh(mesh, show_edges=True)
        >>> actor = pl.add_points(
        ...     centers,
        ...     render_points_as_spheres=True,
        ...     color='red',
        ...     point_size=20,
        ... )
        >>> pl.show()

        See :ref:`cell_centers_example` for more examples using this filter.

        """
        input_mesh = self.cast_to_poly_points() if isinstance(self, pyvista.PointSet) else self
        alg = _vtk.vtkCellCenters()
        alg.SetInputDataObject(input_mesh)
        alg.SetVertexCells(vertex)
        _update_alg(alg, progress_bar, 'Generating Points at the Center of the Cells')
        return _get_output(alg)

    def glyph(  # type: ignore[misc]
        self: _DataSetType,
        orient: bool | str = True,
        scale: bool | str = True,
        factor: float = 1.0,
        geom: _vtk.vtkDataSet | DataSet | Sequence[_vtk.vtkDataSet | DataSet] | None = None,
        indices: VectorLike[int] | None = None,
        tolerance: float | None = None,
        absolute: bool = False,
        clamping: bool = False,
        rng: VectorLike[float] | None = None,
        color_mode: Literal['scale', 'scalar', 'vector'] = 'scale',
        progress_bar: bool = False,
    ):
        """Copy a geometric representation (called a glyph) to the input dataset.

        The glyph may be oriented along the input vectors, and it may
        be scaled according to scalar data or vector
        magnitude. Passing a table of glyphs to choose from based on
        scalars or vector magnitudes is also supported.  The arrays
        used for ``orient`` and ``scale`` must be either both point data
        or both cell data.

        Parameters
        ----------
        orient : bool | str, default: True
            If ``True``, use the active vectors array to orient the glyphs.
            If string, the vector array to use to orient the glyphs.
            If ``False``, the glyphs will not be orientated.

        scale : bool | str | sequence[float], default: True
            If ``True``, use the active scalars to scale the glyphs.
            If string, the scalar array to use to scale the glyphs.
            If ``False``, the glyphs will not be scaled.

        factor : float, default: 1.0
            Scale factor applied to scaling array.

        geom : vtk.vtkDataSet or tuple(vtk.vtkDataSet), optional
            The geometry to use for the glyph. If missing, an arrow glyph
            is used. If a sequence, the datasets inside define a table of
            geometries to choose from based on scalars or vectors. In this
            case a sequence of numbers of the same length must be passed as
            ``indices``. The values of the range (see ``rng``) affect lookup
            in the table.

            .. note::

                The reference direction is relative to ``(1, 0, 0)`` on the
                provided geometry. That is, the provided geometry will be rotated
                from ``(1, 0, 0)`` to the direction of the ``orient`` vector at
                each point.

        indices : sequence[float], optional
            Specifies the index of each glyph in the table for lookup in case
            ``geom`` is a sequence. If given, must be the same length as
            ``geom``. If missing, a default value of ``range(len(geom))`` is
            used. Indices are interpreted in terms of the scalar range
            (see ``rng``). Ignored if ``geom`` has length 1.

        tolerance : float, optional
            Specify tolerance in terms of fraction of bounding box length.
            Float value is between 0 and 1. Default is None. If ``absolute``
            is ``True`` then the tolerance can be an absolute distance.
            If ``None``, points merging as a preprocessing step is disabled.

        absolute : bool, default: False
            Control if ``tolerance`` is an absolute distance or a fraction.

        clamping : bool, default: False
            Turn on/off clamping of "scalar" values to range.

        rng : sequence[float], optional
            Set the range of values to be considered by the filter
            when scalars values are provided.

        color_mode : str, optional, default: ``'scale'``
            If ``'scale'`` , color the glyphs by scale.
            If ``'scalar'`` , color the glyphs by scalar.
            If ``'vector'`` , color the glyphs by vector.

            .. versionadded:: 0.44

        progress_bar : bool, default: False
            Display a progress bar to indicate progress.

        Returns
        -------
        pyvista.PolyData
            Glyphs at either the cell centers or points.

        Examples
        --------
        Create arrow glyphs oriented by vectors and scaled by scalars.
        Factor parameter is used to reduce the size of the arrows.

        >>> import pyvista as pv
        >>> from pyvista import examples
        >>> mesh = examples.load_random_hills()
        >>> arrows = mesh.glyph(
        ...     scale="Normals", orient="Normals", tolerance=0.05
        ... )
        >>> pl = pv.Plotter()
        >>> actor = pl.add_mesh(arrows, color="black")
        >>> actor = pl.add_mesh(
        ...     mesh,
        ...     scalars="Elevation",
        ...     cmap="terrain",
        ...     show_scalar_bar=False,
        ... )
        >>> pl.show()

        See :ref:`glyph_example` and :ref:`glyph_table_example` for more
        examples using this filter.

        """
        dataset = self

        # Make glyphing geometry if necessary
        if geom is None:
            arrow = _vtk.vtkArrowSource()
            _update_alg(arrow, progress_bar, 'Making Arrow')
            geoms: Sequence[_vtk.vtkDataSet | DataSet] = [arrow.GetOutput()]
        # Check if a table of geometries was passed
        elif isinstance(geom, (np.ndarray, Sequence)):
            geoms = geom
        else:
            geoms = [geom]

        if indices is None:
            # use default "categorical" indices
            indices = np.arange(len(geoms))
        elif not isinstance(indices, (np.ndarray, Sequence)):
            raise TypeError(
                'If "geom" is a sequence then "indices" must '
                'also be a sequence of the same length.',
            )
        if len(indices) != len(geoms) and len(geoms) != 1:
            raise ValueError('The sequence "indices" must be the same length as "geom".')

        if any(not isinstance(subgeom, _vtk.vtkPolyData) for subgeom in geoms):
            raise TypeError('Only PolyData objects can be used as glyphs.')

        # Run the algorithm
        alg = _vtk.vtkGlyph3D()

        if len(geoms) == 1:
            # use a single glyph, ignore indices
            alg.SetSourceData(geoms[0])
        else:
            for index, subgeom in zip(indices, geoms):
                alg.SetSourceData(index, subgeom)
            if dataset.active_scalars is not None:
                if dataset.active_scalars.ndim > 1:
                    alg.SetIndexModeToVector()
                else:
                    alg.SetIndexModeToScalar()
            else:
                alg.SetIndexModeToOff()

        if isinstance(scale, str):
            dataset.set_active_scalars(scale, preference='cell')
            do_scale = True
        else:
            if scale:
                try:
                    set_default_active_scalars(self)
                except MissingDataError:
                    warnings.warn('No data to use for scale. scale will be set to False.')
                    do_scale = False
                except AmbiguousDataError as err:
                    warnings.warn(
                        f'{err}\nIt is unclear which one to use. scale will be set to False.'
                    )
                    do_scale = False
                else:
                    do_scale = True
            else:
                do_scale = False

        if do_scale:
            if dataset.active_scalars is not None:
                if dataset.active_scalars.ndim > 1:
                    alg.SetScaleModeToScaleByVector()
                else:
                    alg.SetScaleModeToScaleByScalar()
        else:
            alg.SetScaleModeToDataScalingOff()

        if isinstance(orient, str):
            if scale and dataset.active_scalars_info.association == FieldAssociation.CELL:
                prefer = 'cell'
            else:
                prefer = 'point'
            dataset.set_active_vectors(orient, preference=prefer)  # type: ignore[arg-type]
            orient = True

        if orient:
            try:
                set_default_active_vectors(dataset)
            except MissingDataError:
                warnings.warn('No vector-like data to use for orient. orient will be set to False.')
                orient = False
            except AmbiguousDataError as err:
                warnings.warn(
                    f'{err}\nIt is unclear which one to use. orient will be set to False.',
                )
                orient = False

        if (
            scale
            and orient
            and dataset.active_vectors_info.association != dataset.active_scalars_info.association
        ):
            raise ValueError('Both ``scale`` and ``orient`` must use point data or cell data.')

        source_data = dataset
        set_actives_on_source_data = False

        if (scale and dataset.active_scalars_info.association == FieldAssociation.CELL) or (
            orient and dataset.active_vectors_info.association == FieldAssociation.CELL
        ):
            source_data = dataset.cell_centers()
            set_actives_on_source_data = True

        # Clean the points before glyphing
        if tolerance is not None:
            small = pyvista.PolyData(source_data.points)
            small.point_data.update(source_data.point_data)
            source_data = small.clean(
                point_merging=True,
                merge_tol=tolerance,
                lines_to_points=False,
                polys_to_lines=False,
                strips_to_polys=False,
                inplace=False,
                absolute=absolute,
                progress_bar=progress_bar,
            )
            set_actives_on_source_data = True

        # upstream operations (cell to point conversion, point merging) may have unset the correct active
        # scalars/vectors, so set them again
        if set_actives_on_source_data:
            if scale:
                source_data.set_active_scalars(dataset.active_scalars_name, preference='point')
            if orient:
                source_data.set_active_vectors(dataset.active_vectors_name, preference='point')

        if color_mode == 'scale':
            alg.SetColorModeToColorByScale()
        elif color_mode == 'scalar':
            alg.SetColorModeToColorByScalar()
        elif color_mode == 'vector':
            alg.SetColorModeToColorByVector()
        else:
            raise ValueError(f"Invalid color mode '{color_mode}'")

        if rng is not None:
            valid_range = _validation.validate_data_range(rng)
            alg.SetRange(valid_range)
        alg.SetOrient(orient)
        alg.SetInputData(source_data)
        alg.SetVectorModeToUseVector()
        alg.SetScaleFactor(factor)
        alg.SetClamping(clamping)
        _update_alg(alg, progress_bar, 'Computing Glyphs')

        output = _get_output(alg)

        # Storing geom on the algorithm, for later use in legends.
        output._glyph_geom = geoms

        return output

    def connectivity(  # type: ignore[misc]
        self: _DataSetType,
        extraction_mode: Literal[
            'all',
            'largest',
            'specified',
            'cell_seed',
            'point_seed',
            'closest',
        ] = 'all',
        variable_input: float | VectorLike[float] | None = None,
        scalar_range: VectorLike[float] | None = None,
        scalars: str | None = None,
        label_regions: bool = True,
        region_ids: VectorLike[int] | None = None,
        point_ids: VectorLike[int] | None = None,
        cell_ids: VectorLike[int] | None = None,
        closest_point: VectorLike[float] | None = None,
        inplace: bool = False,
        progress_bar: bool = False,
        **kwargs,
    ):
        """Find and label connected regions.

        This filter extracts cell regions based on a specified connectivity
        criterion. The extraction criterion can be controlled with
        ``extraction_mode`` to extract the largest region or the closest
        region to a seed point, for example.

        In general, cells are considered to be connected if they
        share a point. However, if a ``scalar_range`` is provided, cells
        must also have at least one point with scalar values in the
        specified range to be considered connected.

        See :ref:`connectivity_example` and :ref:`volumetric_example` for
        more examples using this filter.

        .. versionadded:: 0.43.0

           * New extraction modes: ``'specified'``, ``'cell_seed'``, ``'point_seed'``,
             and ``'closest'``.
           * Extracted regions are now sorted in descending order by
             cell count.
           * Region connectivity can be controlled using ``scalar_range``.

        .. deprecated:: 0.43.0
           Parameter ``largest`` is deprecated. Use ``'largest'`` or
           ``extraction_mode='largest'`` instead.

        Parameters
        ----------
        extraction_mode : str, default: "all"
            * ``'all'``: Extract all connected regions.
            * ``'largest'`` : Extract the largest connected region (by cell
              count).
            * ``'specified'``: Extract specific region IDs. Use ``region_ids``
              to specify the region IDs to extract.
            * ``'cell_seed'``: Extract all regions sharing the specified cell
              ids. Use ``cell_ids`` to specify the cell ids.
            * ``'point_seed'`` : Extract all regions sharing the specified
              point ids. Use ``point_ids`` to specify the point ids.
            * ``'closest'`` : Extract the region closest to the specified
              point. Use ``closest_point`` to specify the point.

        variable_input : float | sequence[float], optional
            The convenience parameter used for specifying any required input
            values for some values of ``extraction_mode``. Setting
            ``variable_input`` is equivalent to setting:

            * ``'region_ids'`` if mode is ``'specified'``.
            * ``'cell_ids'`` if mode is ``'cell_seed'``.
            * ``'point_ids'`` if mode is ``'point_seed'``.
            * ``'closest_point'`` if mode is ``'closest'``.

            It has no effect if the mode is ``'all'`` or ``'largest'``.

        scalar_range : sequence[float], optional
            Scalar range in the form ``[min, max]``. If set, the connectivity is
            restricted to cells with at least one point with scalar values in
            the specified range.

        scalars : str, optional
            Name of scalars to use if ``scalar_range`` is specified. Defaults
            to currently active scalars.

            .. note::
               This filter requires point scalars to determine region
               connectivity. If cell scalars are provided, they are first
               converted to point scalars with :func:`cell_data_to_point_data`
               before applying the filter. The converted point scalars are
               removed from the output after applying the filter.

        label_regions : bool, default: True
            If ``True``, ``'RegionId'`` point and cell scalar arrays are stored.
            Each region is assigned a unique ID. IDs are zero-indexed and are
            assigned by region cell count in descending order (i.e. the largest
            region has ID ``0``).

        region_ids : sequence[int], optional
            Region ids to extract. Only used if ``extraction_mode`` is
            ``specified``.

        point_ids : sequence[int], optional
            Point ids to use as seeds. Only used if ``extraction_mode`` is
            ``point_seed``.

        cell_ids : sequence[int], optional
            Cell ids to use as seeds. Only used if ``extraction_mode`` is
            ``cell_seed``.

        closest_point : sequence[int], optional
            Point coordinates in ``(x, y, z)``. Only used if
            ``extraction_mode`` is ``closest``.

        inplace : bool, default: False
            If ``True`` the mesh is updated in-place, otherwise a copy
            is returned. A copy is always returned if the input type is
            not ``pyvista.PolyData`` or ``pyvista.UnstructuredGrid``.

        progress_bar : bool, default: False
            Display a progress bar.

        **kwargs : dict, optional
            Used for handling deprecated parameters.

        Returns
        -------
        pyvista.DataSet
            Dataset with labeled connected regions. Return type is
            ``pyvista.PolyData`` if input type is ``pyvista.PolyData`` and
            ``pyvista.UnstructuredGrid`` otherwise.

        See Also
        --------
        extract_largest, split_bodies, threshold, extract_values

        Examples
        --------
        Create a single mesh with three disconnected regions where each
        region has a different cell count.

        >>> import pyvista as pv
        >>> large = pv.Sphere(
        ...     center=(-4, 0, 0), phi_resolution=40, theta_resolution=40
        ... )
        >>> medium = pv.Sphere(
        ...     center=(-2, 0, 0), phi_resolution=15, theta_resolution=15
        ... )
        >>> small = pv.Sphere(
        ...     center=(0, 0, 0), phi_resolution=7, theta_resolution=7
        ... )
        >>> mesh = large + medium + small

        Plot their connectivity.

        >>> conn = mesh.connectivity('all')
        >>> conn.plot(cmap=['red', 'green', 'blue'], show_edges=True)

        Restrict connectivity to a scalar range.

        >>> mesh['y_coordinates'] = mesh.points[:, 1]
        >>> conn = mesh.connectivity('all', scalar_range=[-1, 0])
        >>> conn.plot(cmap=['red', 'green', 'blue'], show_edges=True)

        Extract the region closest to the origin.

        >>> conn = mesh.connectivity('closest', (0, 0, 0))
        >>> conn.plot(color='blue', show_edges=True)

        Extract a region using a cell ID ``100`` as a seed.

        >>> conn = mesh.connectivity('cell_seed', 100)
        >>> conn.plot(color='green', show_edges=True)

        Extract the largest region.

        >>> conn = mesh.connectivity('largest')
        >>> conn.plot(color='red', show_edges=True)

        Extract the largest and smallest regions by specifying their
        region IDs. Note that the region IDs of the output differ from
        the specified IDs since the input has three regions but the output
        only has two.

        >>> large_id = 0  # largest always has ID '0'
        >>> small_id = 2  # smallest has ID 'N-1' with N=3 regions
        >>> conn = mesh.connectivity('specified', (small_id, large_id))
        >>> conn.plot(cmap=['red', 'blue'], show_edges=True)

        """
        # Deprecated on v0.43.0
        keep_largest = kwargs.pop('largest', False)
        if keep_largest:  # pragma: no cover
            warnings.warn(
                "Use of `largest=True` is deprecated. Use 'largest' or "
                "`extraction_mode='largest'` instead.",
                PyVistaDeprecationWarning,
            )
            extraction_mode = 'largest'

        def _unravel_and_validate_ids(ids):
            ids = np.asarray(ids).ravel()
            is_all_integers = np.issubdtype(ids.dtype, np.integer)
            is_all_positive = not np.any(ids < 0)
            if not (is_all_positive and is_all_integers):
                raise ValueError('IDs must be positive integer values.')
            return np.unique(ids)

        def _post_process_extract_values(before_extraction, extracted):
            # Output is UnstructuredGrid, so apply vtkRemovePolyData
            # to input to cast the output as PolyData type instead
            has_cells = extracted.n_cells != 0
            if isinstance(before_extraction, pyvista.PolyData):
                all_ids = set(range(before_extraction.n_cells))

                ids_to_keep = set()
                if has_cells:
                    ids_to_keep |= set(extracted['vtkOriginalCellIds'])
                ids_to_remove = list(all_ids - ids_to_keep)
                if len(ids_to_remove) != 0:
                    if pyvista.vtk_version_info < (9, 1, 0):
                        raise VTKVersionError(
                            '`connectivity` with PolyData requires vtk>=9.1.0',
                        )  # pragma: no cover
                    remove = _vtk.vtkRemovePolyData()
                    remove.SetInputData(before_extraction)
                    remove.SetCellIds(numpy_to_idarr(ids_to_remove))
                    _update_alg(remove, progress_bar, 'Removing Cells.')
                    extracted = _get_output(remove)
                    extracted.clean(
                        point_merging=False,
                        inplace=True,
                        progress_bar=progress_bar,
                    )  # remove unused points
            if has_cells:
                extracted.point_data.remove('vtkOriginalPointIds')
                extracted.cell_data.remove('vtkOriginalCellIds')
            return extracted

        # Store active scalars info to restore later if needed
        active_field, active_name = self.active_scalars_info

        # Set scalars
        if scalar_range is None:
            input_mesh = self.copy(deep=False)
        else:
            if isinstance(scalar_range, np.ndarray):
                num_elements = scalar_range.size
            elif isinstance(scalar_range, Sequence):
                num_elements = len(scalar_range)
            else:
                raise TypeError('Scalar range must be a numpy array or a sequence.')
            if num_elements != 2:
                raise ValueError('Scalar range must have two elements defining the min and max.')
            if scalar_range[0] > scalar_range[1]:
                raise ValueError(
                    f'Lower value of scalar range {scalar_range[0]} cannot be greater than the upper value {scalar_range[0]}',
                )

            # Input will be modified, so copy first
            input_mesh = self.copy()
            if scalars is None:
                set_default_active_scalars(input_mesh)
            else:
                input_mesh.set_active_scalars(scalars)
            # Make sure we have point data (required by the filter)
            field, name = input_mesh.active_scalars_info
            if field == FieldAssociation.CELL:
                # Convert to point data with a unique name
                # The point array will be removed later
                point_data = input_mesh.cell_data_to_point_data(progress_bar=progress_bar)[name]
                input_mesh.point_data['__point_data'] = point_data
                input_mesh.set_active_scalars('__point_data')

            if extraction_mode in ['all', 'specified', 'closest']:
                # Scalar connectivity has no effect if SetExtractionModeToAllRegions
                # (which applies to 'all' and 'specified') and 'closest'
                # can sometimes fail for some datasets/scalar values.
                # So, we filter scalar values beforehand
                if scalar_range is not None:
                    # Use extract_values to ensure that cells with at least one
                    # point within the range are kept (this is consistent
                    # with how the filter operates for other modes)
                    extracted = DataSetFilters.extract_values(
                        input_mesh,
                        ranges=scalar_range,
                        progress_bar=progress_bar,
                    )
                    input_mesh = _post_process_extract_values(input_mesh, extracted)

        alg = _vtk.vtkConnectivityFilter()
        alg.SetInputDataObject(input_mesh)

        # Due to inconsistent/buggy output, always keep this on and
        # remove scalars later as needed
        alg.ColorRegionsOn()  # This will create 'RegionId' scalars

        # Sort region ids
        alg.SetRegionIdAssignmentMode(alg.CELL_COUNT_DESCENDING)

        if scalar_range is not None:
            alg.ScalarConnectivityOn()
            alg.SetScalarRange(*scalar_range)

        if extraction_mode == 'all':
            alg.SetExtractionModeToAllRegions()

        elif extraction_mode == 'largest':
            alg.SetExtractionModeToLargestRegion()

        elif extraction_mode == 'specified':
            if region_ids is None:
                if variable_input is None:
                    raise ValueError(
                        "`region_ids` must be specified when `extraction_mode='specified'`.",
                    )
                else:
                    region_ids = cast(NumpyArray[int], variable_input)
            # this mode returns scalar data with shape that may not match
            # the number of cells/points, so we extract all and filter later
            # alg.SetExtractionModeToSpecifiedRegions()
            region_ids = _unravel_and_validate_ids(region_ids)
            # [alg.AddSpecifiedRegion(i) for i in region_ids]
            alg.SetExtractionModeToAllRegions()

        elif extraction_mode == 'cell_seed':
            if cell_ids is None:
                if variable_input is None:
                    raise ValueError(
                        "`cell_ids` must be specified when `extraction_mode='cell_seed'`.",
                    )
                else:
                    cell_ids = cast(NumpyArray[int], variable_input)
            alg.SetExtractionModeToCellSeededRegions()
            alg.InitializeSeedList()
            for i in _unravel_and_validate_ids(cell_ids):
                alg.AddSeed(i)

        elif extraction_mode == 'point_seed':
            if point_ids is None:
                if variable_input is None:
                    raise ValueError(
                        "`point_ids` must be specified when `extraction_mode='point_seed'`.",
                    )
                else:
                    point_ids = cast(NumpyArray[int], variable_input)
            alg.SetExtractionModeToPointSeededRegions()
            alg.InitializeSeedList()
            for i in _unravel_and_validate_ids(point_ids):
                alg.AddSeed(i)

        elif extraction_mode == 'closest':
            if closest_point is None:
                if variable_input is None:
                    raise ValueError(
                        "`closest_point` must be specified when `extraction_mode='closest'`.",
                    )
                else:
                    closest_point = cast(NumpyArray[float], variable_input)
            alg.SetExtractionModeToClosestPointRegion()
            alg.SetClosestPoint(*closest_point)

        else:
            raise ValueError(
                f"Invalid value for `extraction_mode` '{extraction_mode}'. Expected one of the following: 'all', 'largest', 'specified', 'cell_seed', 'point_seed', or 'closest'",
            )

        _update_alg(alg, progress_bar, 'Finding and Labeling Connected Regions.')
        output = _get_output(alg)

        # Process output
        output_needs_fixing = False  # initialize flag if output needs to be fixed
        if extraction_mode == 'all':
            pass  # Output is good
        elif extraction_mode == 'specified':
            # All regions were initially extracted, so extract only the
            # specified regions
            extracted = DataSetFilters.extract_values(
                output,
                values=region_ids,
                progress_bar=progress_bar,
            )
            output = _post_process_extract_values(output, extracted)

            if label_regions:
                # Extracted regions may not be contiguous and zero-based
                # which will need to be fixed
                output_needs_fixing = True

        elif extraction_mode == 'largest' and isinstance(output, pyvista.PolyData):
            # PolyData with 'largest' mode generates bad output with unreferenced points
            output_needs_fixing = True

        else:
            # All other extraction modes / cases may generate incorrect scalar arrays
            # e.g. 'largest' may output scalars with shape that does not match output mesh
            # e.g. 'seed' method scalars may have one RegionId, yet may contain many
            # disconnected regions. Therefore, check for correct scalars size
            if label_regions:
                invalid_cell_scalars = output.n_cells != output.cell_data['RegionId'].size
                invalid_point_scalars = output.n_points != output.point_data['RegionId'].size
                if invalid_cell_scalars or invalid_point_scalars:
                    output_needs_fixing = True

        if output_needs_fixing and output.n_cells > 0:
            # Fix bad output recursively using 'all' mode which has known good output
            output.point_data.remove('RegionId')
            output.cell_data.remove('RegionId')
            output = output.connectivity('all', label_regions=True, inplace=inplace)

        # Remove temp point array
        with contextlib.suppress(KeyError):
            output.point_data.remove('__point_data')

        if not label_regions and output.n_cells > 0:
            output.point_data.remove('RegionId')
            output.cell_data.remove('RegionId')

            # restore previously active scalars
            output.set_active_scalars(active_name, preference=active_field)

        if inplace:
            try:
                self.copy_from(output, deep=False)
            except:
                pass
            else:
                return self
        return output

    def extract_largest(  # type: ignore[misc]
        self: _DataSetType, inplace: bool = False, progress_bar: bool = False
    ):
        """Extract largest connected set in mesh.

        Can be used to reduce residues obtained when generating an
        isosurface.  Works only if residues are not connected (share
        at least one point with) the main component of the image.

        Parameters
        ----------
        inplace : bool, default: False
            Updates mesh in-place.

        progress_bar : bool, default: False
            Display a progress bar to indicate progress.

        Returns
        -------
        pyvista.DataSet
            Largest connected set in the dataset.  Return type matches input.

        Examples
        --------
        Join two meshes together, extract the largest, and plot it.

        >>> import pyvista as pv
        >>> mesh = pv.Sphere() + pv.Cube()
        >>> largest = mesh.extract_largest()
        >>> largest.plot()

        See :ref:`connectivity_example` and :ref:`volumetric_example` for
        more examples using this filter.

        .. seealso::
            :func:`pyvista.DataSetFilters.connectivity`

        """
        return DataSetFilters.connectivity(
            self,
            'largest',
            label_regions=False,
            inplace=inplace,
            progress_bar=progress_bar,
        )

    def split_bodies(  # type: ignore[misc]
        self: _DataSetType, label: bool = False, progress_bar: bool = False
    ):
        """Find, label, and split connected bodies/volumes.

        This splits different connected bodies into blocks in a
        :class:`pyvista.MultiBlock` dataset.

        Parameters
        ----------
        label : bool, default: False
            A flag on whether to keep the ID arrays given by the
            ``connectivity`` filter.

        progress_bar : bool, default: False
            Display a progress bar to indicate progress.

        See Also
        --------
        extract_values, partition, connectivity

        Returns
        -------
        pyvista.MultiBlock
            MultiBlock with a split bodies.

        Examples
        --------
        Split a uniform grid thresholded to be non-connected.

        >>> from pyvista import examples
        >>> dataset = examples.load_uniform()
        >>> _ = dataset.set_active_scalars('Spatial Cell Data')
        >>> threshed = dataset.threshold_percent([0.15, 0.50], invert=True)
        >>> bodies = threshed.split_bodies()
        >>> len(bodies)
        2

        See :ref:`split_vol` for more examples using this filter.

        """
        # Get the connectivity and label different bodies
        labeled = DataSetFilters.connectivity(self)
        classifier = labeled.cell_data['RegionId']
        bodies = pyvista.MultiBlock()
        for vid in np.unique(classifier):
            # Now extract it:
            b = labeled.threshold(
                [vid - 0.5, vid + 0.5],
                scalars='RegionId',
                progress_bar=progress_bar,
            )
            if not label:
                # strange behavior:
                # must use this method rather than deleting from the point_data
                # or else object is collected.
                b.cell_data.remove('RegionId')
                b.point_data.remove('RegionId')
            bodies.append(b)

        return bodies

    def warp_by_scalar(  # type: ignore[misc]
        self: _DataSetType,
        scalars: str | None = None,
        factor: float = 1.0,
        normal: VectorLike[float] | None = None,
        inplace: bool = False,
        progress_bar: bool = False,
        **kwargs,
    ):
        """Warp the dataset's points by a point data scalars array's values.

        This modifies point coordinates by moving points along point
        normals by the scalar amount times the scale factor.

        Parameters
        ----------
        scalars : str, optional
            Name of scalars to warp by. Defaults to currently active scalars.

        factor : float, default: 1.0
            A scaling factor to increase the scaling effect. Alias
            ``scale_factor`` also accepted - if present, overrides ``factor``.

        normal : sequence, optional
            User specified normal. If given, data normals will be
            ignored and the given normal will be used to project the
            warp.

        inplace : bool, default: False
            If ``True``, the points of the given dataset will be updated.

        progress_bar : bool, default: False
            Display a progress bar to indicate progress.

        **kwargs : dict, optional
            Accepts ``scale_factor`` instead of ``factor``.

        Returns
        -------
        pyvista.DataSet
            Warped Dataset.  Return type matches input.

        Examples
        --------
        First, plot the unwarped mesh.

        >>> from pyvista import examples
        >>> mesh = examples.download_st_helens()
        >>> mesh.plot(cmap='gist_earth', show_scalar_bar=False)

        Now, warp the mesh by the ``'Elevation'`` scalars.

        >>> warped = mesh.warp_by_scalar('Elevation')
        >>> warped.plot(cmap='gist_earth', show_scalar_bar=False)

        See :ref:`surface_normal_example` for more examples using this filter.

        """
        factor = kwargs.pop('scale_factor', factor)
        assert_empty_kwargs(**kwargs)
        scalars_ = set_default_active_scalars(self).name if scalars is None else scalars
        _ = get_array(self, scalars_, preference='point', err=True)

        field = get_array_association(self, scalars_, preference='point')
        if field != FieldAssociation.POINT:
            raise TypeError('Dataset can only by warped by a point data array.')
        # Run the algorithm
        alg = _vtk.vtkWarpScalar()
        alg.SetInputDataObject(self)
        alg.SetInputArrayToProcess(
            0,
            0,
            0,
            field.value,
            scalars_,
        )  # args: (idx, port, connection, field, name)
        alg.SetScaleFactor(factor)
        if normal is not None:
            alg.SetNormal(*normal)
            alg.SetUseNormal(True)
        _update_alg(alg, progress_bar, 'Warping by Scalar')
        output = _get_output(alg)
        if inplace:
            if isinstance(self, (_vtk.vtkImageData, _vtk.vtkRectilinearGrid)):
                raise TypeError('This filter cannot be applied inplace for this mesh type.')
            self.copy_from(output, deep=False)
            return self
        return output

    def warp_by_vector(  # type: ignore[misc]
        self: _DataSetType,
        vectors: str | None = None,
        factor: float = 1.0,
        inplace: bool = False,
        progress_bar: bool = False,
    ):
        """Warp the dataset's points by a point data vectors array's values.

        This modifies point coordinates by moving points along point
        vectors by the local vector times the scale factor.

        A classical application of this transform is to visualize
        eigenmodes in mechanics.

        Parameters
        ----------
        vectors : str, optional
            Name of vector to warp by. Defaults to currently active vector.

        factor : float, default: 1.0
            A scaling factor that multiplies the vectors to warp by. Can
            be used to enhance the warping effect.

        inplace : bool, default: False
            If ``True``, the function will update the mesh in-place.

        progress_bar : bool, default: False
            Display a progress bar to indicate progress.

        Returns
        -------
        pyvista.PolyData
            The warped mesh resulting from the operation.

        Examples
        --------
        Warp a sphere by vectors.

        >>> import pyvista as pv
        >>> from pyvista import examples
        >>> sphere = examples.load_sphere_vectors()
        >>> warped = sphere.warp_by_vector()
        >>> pl = pv.Plotter(shape=(1, 2))
        >>> pl.subplot(0, 0)
        >>> actor = pl.add_text("Before warp")
        >>> actor = pl.add_mesh(sphere, color='white')
        >>> pl.subplot(0, 1)
        >>> actor = pl.add_text("After warp")
        >>> actor = pl.add_mesh(warped, color='white')
        >>> pl.show()

        See :ref:`warp_by_vectors_example` and :ref:`eigenmodes_example` for
        more examples using this filter.

        """
        vectors_ = set_default_active_vectors(self).name if vectors is None else vectors
        arr = get_array(self, vectors_, preference='point')
        field = get_array_association(self, vectors_, preference='point')
        if arr is None:
            raise ValueError('No vectors present to warp by vector.')

        # check that this is indeed a vector field
        if arr.ndim != 2 or arr.shape[1] != 3:
            raise ValueError(
                'Dataset can only by warped by a 3D vector point data array. '
                'The values you provided do not satisfy this requirement',
            )
        alg = _vtk.vtkWarpVector()
        alg.SetInputDataObject(self)
        alg.SetInputArrayToProcess(0, 0, 0, field.value, vectors_)
        alg.SetScaleFactor(factor)
        _update_alg(alg, progress_bar, 'Warping by Vector')
        warped_mesh = _get_output(alg)
        if inplace:
            self.copy_from(warped_mesh, deep=False)
            return self
        else:
            return warped_mesh

    def cell_data_to_point_data(  # type: ignore[misc]
        self: _DataSetType, pass_cell_data: bool = False, progress_bar: bool = False
    ):
        """Transform cell data into point data.

        Point data are specified per node and cell data specified
        within cells.  Optionally, the input point data can be passed
        through to the output.

        The method of transformation is based on averaging the data
        values of all cells using a particular point. Optionally, the
        input cell data can be passed through to the output as well.

        Parameters
        ----------
        pass_cell_data : bool, default: False
            If enabled, pass the input cell data through to the output.

        progress_bar : bool, default: False
            Display a progress bar to indicate progress.

        Returns
        -------
        pyvista.DataSet
            Dataset with the point data transformed into cell data.
            Return type matches input.

        See Also
        --------
        point_data_to_cell_data
            Similar transformation applied to point data.
        :meth:`~pyvista.ImageDataFilters.cells_to_points`
            Re-mesh :class:`~pyvista.ImageData` to a points-based representation.

        Examples
        --------
        First compute the face area of the example airplane mesh and
        show the cell values.  This is to show discrete cell data.

        >>> from pyvista import examples
        >>> surf = examples.load_airplane()
        >>> surf = surf.compute_cell_sizes(length=False, volume=False)
        >>> surf.plot(scalars='Area')

        These cell scalars can be applied to individual points to
        effectively smooth out the cell data onto the points.

        >>> from pyvista import examples
        >>> surf = examples.load_airplane()
        >>> surf = surf.compute_cell_sizes(length=False, volume=False)
        >>> surf = surf.cell_data_to_point_data()
        >>> surf.plot(scalars='Area')

        """
        alg = _vtk.vtkCellDataToPointData()
        alg.SetInputDataObject(self)
        alg.SetPassCellData(pass_cell_data)
        _update_alg(alg, progress_bar, 'Transforming cell data into point data.')
        active_scalars = None
        if not isinstance(self, pyvista.MultiBlock):
            active_scalars = self.active_scalars_name
        return _get_output(alg, active_scalars=active_scalars)

    def ctp(  # type: ignore[misc]
        self: _DataSetType,
        pass_cell_data: bool = False,
        progress_bar: bool = False,
        **kwargs,
    ):
        """Transform cell data into point data.

        Point data are specified per node and cell data specified
        within cells.  Optionally, the input point data can be passed
        through to the output.

        This method is an alias for
        :func:`pyvista.DataSetFilters.cell_data_to_point_data`.

        Parameters
        ----------
        pass_cell_data : bool, default: False
            If enabled, pass the input cell data through to the output.

        progress_bar : bool, default: False
            Display a progress bar to indicate progress.

        **kwargs : dict, optional
            Deprecated keyword argument ``pass_cell_arrays``.

        Returns
        -------
        pyvista.DataSet
            Dataset with the cell data transformed into point data.
            Return type matches input.

        """
        return DataSetFilters.cell_data_to_point_data(
            self,
            pass_cell_data=pass_cell_data,
            progress_bar=progress_bar,
            **kwargs,
        )

    def point_data_to_cell_data(  # type: ignore[misc]
        self: _DataSetType,
        pass_point_data: bool = False,
        categorical: bool = False,
        progress_bar: bool = False,
    ):
        """Transform point data into cell data.

        Point data are specified per node and cell data specified within cells.
        Optionally, the input point data can be passed through to the output.

        Parameters
        ----------
        pass_point_data : bool, default: False
            If enabled, pass the input point data through to the output.

        categorical : bool, default: False
            Control whether the source point data is to be treated as
            categorical. If ``True``,  histograming is used to assign the
            cell data. Specifically, a histogram is populated for each cell
            from the scalar values at each point, and the bin with the most
            elements is selected. In case of a tie, the smaller value is selected.

            .. note::

                If the point data is continuous, values that are almost equal (within
                ``1e-6``) are merged into a single bin. Otherwise, for discrete data
                the number of bins equals the number of unique values.

        progress_bar : bool, default: False
            Display a progress bar to indicate progress.

        Returns
        -------
        pyvista.DataSet
            Dataset with the point data transformed into cell data.
            Return type matches input.

        See Also
        --------
        cell_data_to_point_data
            Similar transformation applied to cell data.
        :meth:`~pyvista.ImageDataFilters.points_to_cells`
            Re-mesh :class:`~pyvista.ImageData` to a cells-based representation.

        Examples
        --------
        Color cells by their z coordinates.  First, create point
        scalars based on z-coordinates of a sample sphere mesh.  Then
        convert this point data to cell data.  Use a low resolution
        sphere for emphasis of cell valued data.

        First, plot these values as point values to show the
        difference between point and cell data.

        >>> import pyvista as pv
        >>> sphere = pv.Sphere(theta_resolution=10, phi_resolution=10)
        >>> sphere['Z Coordinates'] = sphere.points[:, 2]
        >>> sphere.plot()

        Now, convert these values to cell data and then plot it.

        >>> import pyvista as pv
        >>> sphere = pv.Sphere(theta_resolution=10, phi_resolution=10)
        >>> sphere['Z Coordinates'] = sphere.points[:, 2]
        >>> sphere = sphere.point_data_to_cell_data()
        >>> sphere.plot()

        """
        alg = _vtk.vtkPointDataToCellData()
        alg.SetInputDataObject(self)
        alg.SetPassPointData(pass_point_data)
        alg.SetCategoricalData(categorical)
        _update_alg(alg, progress_bar, 'Transforming point data into cell data')
        active_scalars = None
        if not isinstance(self, pyvista.MultiBlock):
            active_scalars = self.active_scalars_name
        return _get_output(alg, active_scalars=active_scalars)

    def ptc(  # type: ignore[misc]
        self: _DataSetType,
        pass_point_data: bool = False,
        progress_bar: bool = False,
        **kwargs,
    ):
        """Transform point data into cell data.

        Point data are specified per node and cell data specified
        within cells.  Optionally, the input point data can be passed
        through to the output.

        This method is an alias for
        :func:`pyvista.DataSetFilters.point_data_to_cell_data`.

        Parameters
        ----------
        pass_point_data : bool, default: False
            If enabled, pass the input point data through to the output.

        progress_bar : bool, default: False
            Display a progress bar to indicate progress.

        **kwargs : dict, optional
            Deprecated keyword argument ``pass_point_arrays``.

        Returns
        -------
        pyvista.DataSet
            Dataset with the point data transformed into cell data.
            Return type matches input.

        """
        return DataSetFilters.point_data_to_cell_data(
            self,
            pass_point_data=pass_point_data,
            progress_bar=progress_bar,
            **kwargs,
        )

    def triangulate(  # type: ignore[misc]
        self: _DataSetType, inplace: bool = False, progress_bar: bool = False
    ):
        """Return an all triangle mesh.

        More complex polygons will be broken down into triangles.

        Parameters
        ----------
        inplace : bool, default: False
            Updates mesh in-place.

        progress_bar : bool, default: False
            Display a progress bar to indicate progress.

        Returns
        -------
        pyvista.PolyData
            Mesh containing only triangles.

        Examples
        --------
        Generate a mesh with quadrilateral faces.

        >>> import pyvista as pv
        >>> plane = pv.Plane()
        >>> plane.point_data.clear()
        >>> plane.plot(show_edges=True, line_width=5)

        Convert it to an all triangle mesh.

        >>> mesh = plane.triangulate()
        >>> mesh.plot(show_edges=True, line_width=5)

        """
        alg = _vtk.vtkDataSetTriangleFilter()
        alg.SetInputData(self)
        _update_alg(alg, progress_bar, 'Converting to triangle mesh')

        mesh = _get_output(alg)
        if inplace:
            self.copy_from(mesh, deep=False)
            return self
        return mesh

    def delaunay_3d(  # type: ignore[misc]
        self: _DataSetType,
        alpha: float = 0.0,
        tol: float = 0.001,
        offset: float = 2.5,
        progress_bar: bool = False,
    ):
        """Construct a 3D Delaunay triangulation of the mesh.

        This filter can be used to generate a 3D tetrahedral mesh from
        a surface or scattered points.  If you want to create a
        surface from a point cloud, see
        :func:`pyvista.PolyDataFilters.reconstruct_surface`.

        Parameters
        ----------
        alpha : float, default: 0.0
            Distance value to control output of this filter. For a
            non-zero alpha value, only vertices, edges, faces, or
            tetrahedra contained within the circumsphere (of radius
            alpha) will be output. Otherwise, only tetrahedra will be
            output.

        tol : float, default: 0.001
            Tolerance to control discarding of closely spaced points.
            This tolerance is specified as a fraction of the diagonal
            length of the bounding box of the points.

        offset : float, default: 2.5
            Multiplier to control the size of the initial, bounding
            Delaunay triangulation.

        progress_bar : bool, default: False
            Display a progress bar to indicate progress.

        Returns
        -------
        pyvista.UnstructuredGrid
            UnstructuredGrid containing the Delaunay triangulation.

        Examples
        --------
        Generate a 3D Delaunay triangulation of a surface mesh of a
        sphere and plot the interior edges generated.

        >>> import pyvista as pv
        >>> sphere = pv.Sphere(theta_resolution=5, phi_resolution=5)
        >>> grid = sphere.delaunay_3d()
        >>> edges = grid.extract_all_edges()
        >>> edges.plot(line_width=5, color='k')

        """
        alg = _vtk.vtkDelaunay3D()
        alg.SetInputData(self)
        alg.SetAlpha(alpha)
        alg.SetTolerance(tol)
        alg.SetOffset(offset)
        _update_alg(alg, progress_bar, 'Computing 3D Triangulation')
        return _get_output(alg)

    def select_enclosed_points(  # type: ignore[misc]
        self: _DataSetType,
        surface: PolyData,
        tolerance: float = 0.001,
        inside_out: bool = False,
        check_surface: bool = True,
        progress_bar: bool = False,
    ):
        """Mark points as to whether they are inside a closed surface.

        This evaluates all the input points to determine whether they are in an
        enclosed surface. The filter produces a (0,1) mask
        (in the form of a vtkDataArray) that indicates whether points are
        outside (mask value=0) or inside (mask value=1) a provided surface.
        (The name of the output vtkDataArray is ``"SelectedPoints"``.)

        This filter produces and output data array, but does not modify the
        input dataset. If you wish to extract cells or poinrs, various
        threshold filters are available (i.e., threshold the output array).

        .. warning::
           The filter assumes that the surface is closed and
           manifold. A boolean flag can be set to force the filter to
           first check whether this is true. If ``False`` and not manifold,
           an error will be raised.

        Parameters
        ----------
        surface : pyvista.PolyData
            Set the surface to be used to test for containment. This must be a
            :class:`pyvista.PolyData` object.

        tolerance : float, default: 0.001
            The tolerance on the intersection. The tolerance is expressed as a
            fraction of the bounding box of the enclosing surface.

        inside_out : bool, default: False
            By default, points inside the surface are marked inside or sent
            to the output. If ``inside_out`` is ``True``, then the points
            outside the surface are marked inside.

        check_surface : bool, default: True
            Specify whether to check the surface for closure. When ``True``, the
            algorithm first checks to see if the surface is closed and
            manifold. If the surface is not closed and manifold, a runtime
            error is raised.

        progress_bar : bool, default: False
            Display a progress bar to indicate progress.

        Returns
        -------
        pyvista.PolyData
            Mesh containing the ``point_data['SelectedPoints']`` array.

        Examples
        --------
        Determine which points on a plane are inside a manifold sphere
        surface mesh.  Extract these points using the
        :func:`DataSetFilters.extract_points` filter and then plot them.

        >>> import pyvista as pv
        >>> sphere = pv.Sphere()
        >>> plane = pv.Plane()
        >>> selected = plane.select_enclosed_points(sphere)
        >>> pts = plane.extract_points(
        ...     selected['SelectedPoints'].view(bool),
        ...     adjacent_cells=False,
        ... )
        >>> pl = pv.Plotter()
        >>> _ = pl.add_mesh(sphere, style='wireframe')
        >>> _ = pl.add_points(pts, color='r')
        >>> pl.show()

        """
        if not isinstance(surface, pyvista.PolyData):
            raise TypeError('`surface` must be `pyvista.PolyData`')
        if check_surface and surface.n_open_edges > 0:
            raise RuntimeError(
                'Surface is not closed. Please read the warning in the '
                'documentation for this function and either pass '
                '`check_surface=False` or repair the surface.',
            )
        alg = _vtk.vtkSelectEnclosedPoints()
        alg.SetInputData(self)
        alg.SetSurfaceData(surface)
        alg.SetTolerance(tolerance)
        alg.SetInsideOut(inside_out)
        _update_alg(alg, progress_bar, 'Selecting Enclosed Points')
        result = _get_output(alg)
        out = self.copy()
        bools = result['SelectedPoints'].astype(np.uint8)
        if len(bools) < 1:
            bools = np.zeros(out.n_points, dtype=np.uint8)
        out['SelectedPoints'] = bools
        return out

    def sample(  # type: ignore[misc]
        self: _DataSetType,
        target: DataSet | _vtk.vtkDataSet,
        tolerance: float | None = None,
        pass_cell_data: bool = True,
        pass_point_data: bool = True,
        categorical: bool = False,
        progress_bar: bool = False,
        locator: Literal['cell', 'cell_tree', 'obb_tree', 'static_cell']
        | _vtk.vtkAbstractCellLocator
        | None = None,
        pass_field_data: bool = True,
        mark_blank: bool = True,
        snap_to_closest_point: bool = False,
    ):
        """Resample array data from a passed mesh onto this mesh.

        For `mesh1.sample(mesh2)`, the arrays from `mesh2` are sampled onto
        the points of `mesh1`.  This function interpolates within an
        enclosing cell.  This contrasts with
        :func:`pyvista.DataSetFilters.interpolate` that uses a distance
        weighting for nearby points.  If there is cell topology, `sample` is
        usually preferred.

        The point data 'vtkValidPointMask' stores whether the point could be sampled
        with a value of 1 meaning successful sampling. And a value of 0 means
        unsuccessful.

        This uses :class:`vtk.vtkResampleWithDataSet`.

        Parameters
        ----------
        target : pyvista.DataSet
            The vtk data object to sample from - point and cell arrays from
            this object are sampled onto the nodes of the ``dataset`` mesh.

        tolerance : float, optional
            Tolerance used to compute whether a point in the source is
            in a cell of the input.  If not given, tolerance is
            automatically generated.

        pass_cell_data : bool, default: True
            Preserve source mesh's original cell data arrays.

        pass_point_data : bool, default: True
            Preserve source mesh's original point data arrays.

        categorical : bool, default: False
            Control whether the source point data is to be treated as
            categorical. If the data is categorical, then the resultant data
            will be determined by a nearest neighbor interpolation scheme.

        progress_bar : bool, default: False
            Display a progress bar to indicate progress.

        locator : vtkAbstractCellLocator or str, optional
            Prototype cell locator to perform the ``FindCell()``
            operation.  Default uses the DataSet ``FindCell`` method.
            Valid strings with mapping to vtk cell locators are

                * 'cell' - vtkCellLocator
                * 'cell_tree' - vtkCellTreeLocator
                * 'obb_tree' - vtkOBBTree
                * 'static_cell' - vtkStaticCellLocator

        pass_field_data : bool, default: True
            Preserve source mesh's original field data arrays.

        mark_blank : bool, default: True
            Whether to mark blank points and cells in "vtkGhostType".

        snap_to_closest_point : bool, default: False
            Whether to snap to cell with closest point if no cell is found. Useful
            when sampling from data with vertex cells. Requires vtk >=9.3.0.

            .. versionadded:: 0.43

        Returns
        -------
        pyvista.DataSet
            Dataset containing resampled data.

        See Also
        --------
        pyvista.DataSetFilters.interpolate

        Examples
        --------
        Resample data from another dataset onto a sphere.

        >>> import pyvista as pv
        >>> from pyvista import examples
        >>> mesh = pv.Sphere(center=(4.5, 4.5, 4.5), radius=4.5)
        >>> data_to_probe = examples.load_uniform()
        >>> result = mesh.sample(data_to_probe)
        >>> result.plot(scalars="Spatial Point Data")

        If sampling from a set of points represented by a ``(n, 3)``
        shaped ``numpy.ndarray``, they need to be converted to a
        PyVista DataSet, e.g. :class:`pyvista.PolyData`, first.

        >>> import numpy as np
        >>> points = np.array([[1.5, 5.0, 6.2], [6.7, 4.2, 8.0]])
        >>> mesh = pv.PolyData(points)
        >>> result = mesh.sample(data_to_probe)
        >>> result["Spatial Point Data"]
        pyvista_ndarray([ 46.5 , 225.12])

        See :ref:`resampling_example` for more examples using this filter.

        """
        alg = _vtk.vtkResampleWithDataSet()  # Construct the ResampleWithDataSet object
        alg.SetInputData(self)  # Set the Input data (actually the source i.e. where to sample from)
        # Set the Source data (actually the target, i.e. where to sample to)
        alg.SetSourceData(wrap(target))
        alg.SetPassCellArrays(pass_cell_data)
        alg.SetPassPointArrays(pass_point_data)
        alg.SetPassFieldArrays(pass_field_data)

        alg.SetMarkBlankPointsAndCells(mark_blank)
        alg.SetCategoricalData(categorical)

        if tolerance is not None:
            alg.SetComputeTolerance(False)
            alg.SetTolerance(tolerance)
        if locator:
            if isinstance(locator, str):
                locator_map = {
                    'cell': _vtk.vtkCellLocator(),
                    'cell_tree': _vtk.vtkCellTreeLocator(),
                    'obb_tree': _vtk.vtkOBBTree(),
                    'static_cell': _vtk.vtkStaticCellLocator(),
                }
                try:
                    locator = locator_map[locator]
                except KeyError as err:
                    raise ValueError(
                        f'locator must be a string from {locator_map.keys()}, got {locator}',
                    ) from err
            alg.SetCellLocatorPrototype(locator)

        if snap_to_closest_point:
            try:
                alg.SnapToCellWithClosestPointOn()
            except AttributeError:  # pragma: no cover
                raise VTKVersionError('`snap_to_closest_point=True` requires vtk 9.3.0 or newer')
        _update_alg(alg, progress_bar, 'Resampling array Data from a Passed Mesh onto Mesh')
        return _get_output(alg)

    def interpolate(  # type: ignore[misc]
        self: _DataSetType,
        target: DataSet | _vtk.vtkDataSet,
        sharpness: float = 2.0,
        radius: float = 1.0,
        strategy: Literal['null_value', 'mask_points', 'closest_point'] = 'null_value',
        null_value: float = 0.0,
        n_points: int | None = None,
        pass_cell_data: bool = True,
        pass_point_data: bool = True,
        progress_bar: bool = False,
    ):
        """Interpolate values onto this mesh from a given dataset.

        The ``target`` dataset is typically a point cloud. Only point data from
        the ``target`` mesh will be interpolated onto points of this mesh. Whether
        preexisting point and cell data of this mesh are preserved in the
        output can be customized with the ``pass_point_data`` and
        ``pass_cell_data`` parameters.

        This uses a Gaussian interpolation kernel. Use the ``sharpness`` and
        ``radius`` parameters to adjust this kernel. You can also switch this
        kernel to use an N closest points approach.

        If the cell topology is more useful for interpolating, e.g. from a
        discretized FEM or CFD simulation, use
        :func:`pyvista.DataSetFilters.sample` instead.

        Parameters
        ----------
        target : pyvista.DataSet
            The vtk data object to sample from. Point and cell arrays from
            this object are interpolated onto this mesh.

        sharpness : float, default: 2.0
            Set the sharpness (i.e., falloff) of the Gaussian kernel. As the
            sharpness increases the effects of distant points are reduced.

        radius : float, optional
            Specify the radius within which the basis points must lie.

        strategy : str, default: "null_value"
            Specify a strategy to use when encountering a "null" point during
            the interpolation process. Null points occur when the local
            neighborhood (of nearby points to interpolate from) is empty. If
            the strategy is set to ``'mask_points'``, then an output array is
            created that marks points as being valid (=1) or null (invalid =0)
            (and the NullValue is set as well). If the strategy is set to
            ``'null_value'``, then the output data value(s) are set to the
            ``null_value`` (specified in the output point data). Finally, the
            strategy ``'closest_point'`` is to simply use the closest point to
            perform the interpolation.

        null_value : float, default: 0.0
            Specify the null point value. When a null point is encountered
            then all components of each null tuple are set to this value.

        n_points : int, optional
            If given, specifies the number of the closest points used to form
            the interpolation basis. This will invalidate the radius argument
            in favor of an N closest points approach. This typically has poorer
            results.

        pass_cell_data : bool, default: True
            Preserve input mesh's original cell data arrays.

        pass_point_data : bool, default: True
            Preserve input mesh's original point data arrays.

        progress_bar : bool, default: False
            Display a progress bar to indicate progress.

        Returns
        -------
        pyvista.DataSet
            Interpolated dataset.  Return type matches input.

        See Also
        --------
        pyvista.DataSetFilters.sample

        Examples
        --------
        Interpolate the values of 5 points onto a sample plane.

        >>> import pyvista as pv
        >>> import numpy as np
        >>> rng = np.random.default_rng(7)
        >>> point_cloud = rng.random((5, 3))
        >>> point_cloud[:, 2] = 0
        >>> point_cloud -= point_cloud.mean(0)
        >>> pdata = pv.PolyData(point_cloud)
        >>> pdata['values'] = rng.random(5)
        >>> plane = pv.Plane()
        >>> plane.clear_data()
        >>> plane = plane.interpolate(pdata, sharpness=3)
        >>> pl = pv.Plotter()
        >>> _ = pl.add_mesh(
        ...     pdata, render_points_as_spheres=True, point_size=50
        ... )
        >>> _ = pl.add_mesh(plane, style='wireframe', line_width=5)
        >>> pl.show()

        See :ref:`interpolate_example` for more examples using this filter.

        """
        # Must cast to UnstructuredGrid in some cases (e.g. vtkImageData/vtkRectilinearGrid)
        # I believe the locator and the interpolator call `GetPoints` and not all mesh types have that method
        target_ = wrap(target)
        target_ = (
            target_.cast_to_unstructured_grid()
            if isinstance(target_, (pyvista.ImageData, pyvista.RectilinearGrid))
            else target_
        )

        gaussian_kernel = _vtk.vtkGaussianKernel()
        gaussian_kernel.SetSharpness(sharpness)
        gaussian_kernel.SetRadius(radius)
        gaussian_kernel.SetKernelFootprintToRadius()
        if n_points:
            gaussian_kernel.SetNumberOfPoints(n_points)
            gaussian_kernel.SetKernelFootprintToNClosest()

        locator = _vtk.vtkStaticPointLocator()
        locator.SetDataSet(target_)
        locator.BuildLocator()

        interpolator = _vtk.vtkPointInterpolator()
        interpolator.SetInputData(self)
        interpolator.SetSourceData(target)
        interpolator.SetKernel(gaussian_kernel)
        interpolator.SetLocator(locator)
        interpolator.SetNullValue(null_value)
        if strategy == 'null_value':
            interpolator.SetNullPointsStrategyToNullValue()
        elif strategy == 'mask_points':
            interpolator.SetNullPointsStrategyToMaskPoints()
        elif strategy == 'closest_point':
            interpolator.SetNullPointsStrategyToClosestPoint()
        else:
            raise ValueError(f'strategy `{strategy}` not supported.')
        interpolator.SetPassPointArrays(pass_point_data)
        interpolator.SetPassCellArrays(pass_cell_data)
        _update_alg(interpolator, progress_bar, 'Interpolating')
        return _get_output(interpolator)

    def streamlines(  # type: ignore[misc]
        self: _DataSetType,
        vectors: str | None = None,
        source_center: VectorLike[float] | None = None,
        source_radius: float | None = None,
        n_points: int = 100,
        start_position: VectorLike[float] | None = None,
        return_source: bool = False,
        pointa: VectorLike[float] | None = None,
        pointb: VectorLike[float] | None = None,
        progress_bar: bool = False,
        **kwargs,
    ):
        """Integrate a vector field to generate streamlines.

        The default behavior uses a sphere as the source - set its
        location and radius via the ``source_center`` and
        ``source_radius`` keyword arguments.  ``n_points`` defines the
        number of starting points on the sphere surface.
        Alternatively, a line source can be used by specifying
        ``pointa`` and ``pointb``.  ``n_points`` again defines the
        number of points on the line.

        You can retrieve the source by specifying
        ``return_source=True``.

        Optional keyword parameters from
        :func:`pyvista.DataSetFilters.streamlines_from_source` can be
        used here to control the generation of streamlines.

        Parameters
        ----------
        vectors : str, optional
            The string name of the active vector field to integrate across.

        source_center : sequence[float], optional
            Length 3 tuple of floats defining the center of the source
            particles. Defaults to the center of the dataset.

        source_radius : float, optional
            Float radius of the source particle cloud. Defaults to one-tenth of
            the diagonal of the dataset's spatial extent.

        n_points : int, default: 100
            Number of particles present in source sphere or line.

        start_position : sequence[float], optional
            A single point.  This will override the sphere point source.

        return_source : bool, default: False
            Return the source particles as :class:`pyvista.PolyData` as well as the
            streamlines. This will be the second value returned if ``True``.

        pointa, pointb : sequence[float], optional
            The coordinates of a start and end point for a line source. This
            will override the sphere and start_position point source.

        progress_bar : bool, default: False
            Display a progress bar to indicate progress.

        **kwargs : dict, optional
            See :func:`pyvista.DataSetFilters.streamlines_from_source`.

        Returns
        -------
        streamlines : pyvista.PolyData
            This produces polylines as the output, with each cell
            (i.e., polyline) representing a streamline. The attribute values
            associated with each streamline are stored in the cell data, whereas
            those associated with streamline-points are stored in the point data.

        source : pyvista.PolyData
            The points of the source are the seed points for the streamlines.
            Only returned if ``return_source=True``.

        Examples
        --------
        See the :ref:`streamlines_example` example.

        """
        if source_center is None:
            source_center = self.center
        if source_radius is None:
            source_radius = self.length / 10.0

        # A single point at start_position
        if start_position is not None:
            source_center = start_position
            source_radius = 0.0
            n_points = 1

        alg: _vtk.vtkAlgorithm
        if (pointa is not None and pointb is None) or (pointa is None and pointb is not None):
            raise ValueError('Both pointa and pointb must be provided')
        elif pointa is not None and pointb is not None:
            line_source = _vtk.vtkLineSource()
            line_source.SetPoint1(*pointa)
            line_source.SetPoint2(*pointb)
            line_source.SetResolution(n_points)
            alg = line_source
        else:
            point_source = _vtk.vtkPointSource()
            point_source.SetCenter(*source_center)
            point_source.SetRadius(source_radius)
            point_source.SetNumberOfPoints(n_points)
            alg = point_source

        alg.Update()
        input_source = cast(pyvista.DataSet, wrap(alg.GetOutput()))

        output = self.streamlines_from_source(
            input_source,
            vectors,
            progress_bar=progress_bar,
            **kwargs,
        )
        if return_source:
            return output, input_source
        return output

    def streamlines_from_source(  # type: ignore[misc]
        self: _DataSetType,
        source: _vtk.vtkDataSet,
        vectors: str | None = None,
        integrator_type: Literal[45, 2, 4] = 45,
        integration_direction: Literal['both', 'backward', 'forward'] = 'both',
        surface_streamlines: bool = False,
        initial_step_length: float = 0.5,
        step_unit: Literal['cl', 'l'] = 'cl',
        min_step_length: float = 0.01,
        max_step_length: float = 1.0,
        max_steps: int = 2000,
        terminal_speed: float = 1e-12,
        max_error: float = 1e-6,
        max_time: float | None = None,
        compute_vorticity: bool = True,
        rotation_scale: float = 1.0,
        interpolator_type: Literal['point', 'cell', 'p', 'c'] = 'point',
        progress_bar: bool = False,
        max_length: float | None = None,
    ):
        """Generate streamlines of vectors from the points of a source mesh.

        The integration is performed using a specified integrator, by default
        Runge-Kutta2. This supports integration through any type of dataset.
        If the dataset contains 2D cells like polygons or triangles and the
        ``surface_streamlines`` parameter is used, the integration is constrained
        to lie on the surface defined by 2D cells.

        Parameters
        ----------
        source : pyvista.DataSet
            The points of the source provide the starting points of the
            streamlines.  This will override both sphere and line sources.

        vectors : str, optional
            The string name of the active vector field to integrate across.

        integrator_type : {45, 2, 4}, default: 45
            The integrator type to be used for streamline generation.
            The default is Runge-Kutta45. The recognized solvers are:
            RUNGE_KUTTA2 (``2``),  RUNGE_KUTTA4 (``4``), and RUNGE_KUTTA45
            (``45``). Options are ``2``, ``4``, or ``45``.

        integration_direction : str, default: "both"
            Specify whether the streamline is integrated in the upstream or
            downstream directions (or both). Options are ``'both'``,
            ``'backward'``, or ``'forward'``.

        surface_streamlines : bool, default: False
            Compute streamlines on a surface.

        initial_step_length : float, default: 0.5
            Initial step size used for line integration, expressed ib length
            unitsL or cell length units (see ``step_unit`` parameter).
            either the starting size for an adaptive integrator, e.g., RK45, or
            the constant / fixed size for non-adaptive ones, i.e., RK2 and RK4).

        step_unit : {'cl', 'l'}, default: "cl"
            Uniform integration step unit. The valid unit is now limited to
            only LENGTH_UNIT (``'l'``) and CELL_LENGTH_UNIT (``'cl'``).
            Default is CELL_LENGTH_UNIT.

        min_step_length : float, default: 0.01
            Minimum step size used for line integration, expressed in length or
            cell length units. Only valid for an adaptive integrator, e.g., RK45.

        max_step_length : float, default: 1.0
            Maximum step size used for line integration, expressed in length or
            cell length units. Only valid for an adaptive integrator, e.g., RK45.

        max_steps : int, default: 2000
            Maximum number of steps for integrating a streamline.

        terminal_speed : float, default: 1e-12
            Terminal speed value, below which integration is terminated.

        max_error : float, 1e-6
            Maximum error tolerated throughout streamline integration.

        max_time : float, optional
            Specify the maximum length of a streamline expressed in physical length.

            .. deprecated:: 0.45.0
               ``max_time`` parameter is deprecated. Use ``max_length`` instead.
                It will be removed in v0.48. Default for ``max_time`` changed in v0.45.0.

        compute_vorticity : bool, default: True
            Vorticity computation at streamline points. Necessary for generating
            proper stream-ribbons using the ``vtkRibbonFilter``.

        rotation_scale : float, default: 1.0
            This can be used to scale the rate with which the streamribbons
            twist.

        interpolator_type : str, default: "point"
            Set the type of the velocity field interpolator to locate cells
            during streamline integration either by points or cells.
            The cell locator is more robust then the point locator. Options
            are ``'point'`` or ``'cell'`` (abbreviations of ``'p'`` and ``'c'``
            are also supported).

        progress_bar : bool, default: False
            Display a progress bar to indicate progress.

        max_length : float, optional
            Specify the maximum length of a streamline expressed in physical length.
            Default is 4 times the diagonal length of the bounding box of the ``source``
            dataset.

        Returns
        -------
        pyvista.PolyData
            Streamlines. This produces polylines as the output, with
            each cell (i.e., polyline) representing a streamline. The
            attribute values associated with each streamline are
            stored in the cell data, whereas those associated with
            streamline-points are stored in the point data.

        Examples
        --------
        See the :ref:`streamlines_example` example.

        """
        integration_direction_lower = str(integration_direction).strip().lower()
        if integration_direction_lower not in ['both', 'back', 'backward', 'forward']:
            raise ValueError(
                "Integration direction must be one of:\n 'backward', "
                f"'forward', or 'both' - not '{integration_direction_lower}'.",
            )
        else:
            integration_direction_ = cast(
                Literal['both', 'back', 'backward', 'forward'], integration_direction
            )
        if integrator_type not in [2, 4, 45]:
            raise ValueError('Integrator type must be one of `2`, `4`, or `45`.')
        if interpolator_type not in ['c', 'cell', 'p', 'point']:
            raise ValueError("Interpolator type must be either 'cell' or 'point'")
        if step_unit not in ['l', 'cl']:
            raise ValueError("Step unit must be either 'l' or 'cl'")
        step_unit_val = {
            'cl': _vtk.vtkStreamTracer.CELL_LENGTH_UNIT,
            'l': _vtk.vtkStreamTracer.LENGTH_UNIT,
        }[step_unit]
        if isinstance(vectors, str):
            self.set_active_scalars(vectors)
            self.set_active_vectors(vectors)
        elif vectors is None:
            set_default_active_vectors(self)

        if max_time is not None:
            if max_length is not None:
                warnings.warn(
                    '``max_length`` and ``max_time`` provided. Ignoring deprecated ``max_time``.',
                    PyVistaDeprecationWarning,
                )
            else:
                warnings.warn(
                    '``max_time`` parameter is deprecated.  It will be removed in v0.48',
                    PyVistaDeprecationWarning,
                )
                max_length = max_time

        if max_length is None:
            max_length = 4.0 * self.GetLength()

        source = wrap(source)
        # vtk throws error with two Structured Grids
        # See: https://github.com/pyvista/pyvista/issues/1373
        if isinstance(self, pyvista.StructuredGrid) and isinstance(source, pyvista.StructuredGrid):
            source = source.cast_to_unstructured_grid()

        # Build the algorithm
        alg = _vtk.vtkStreamTracer()
        # Inputs
        alg.SetInputDataObject(self)
        alg.SetSourceData(source)

        # general parameters
        alg.SetComputeVorticity(compute_vorticity)
        alg.SetInitialIntegrationStep(initial_step_length)
        alg.SetIntegrationStepUnit(step_unit_val)
        alg.SetMaximumError(max_error)
        alg.SetMaximumIntegrationStep(max_step_length)
        alg.SetMaximumNumberOfSteps(max_steps)
        alg.SetMaximumPropagation(max_length)
        alg.SetMinimumIntegrationStep(min_step_length)
        alg.SetRotationScale(rotation_scale)
        alg.SetSurfaceStreamlines(surface_streamlines)
        alg.SetTerminalSpeed(terminal_speed)
        # Model parameters
        if integration_direction_ == 'forward':
            alg.SetIntegrationDirectionToForward()
        elif integration_direction_ in ['backward', 'back']:
            alg.SetIntegrationDirectionToBackward()
        else:
            alg.SetIntegrationDirectionToBoth()
        # set integrator type
        if integrator_type == 2:
            alg.SetIntegratorTypeToRungeKutta2()
        elif integrator_type == 4:
            alg.SetIntegratorTypeToRungeKutta4()
        else:
            alg.SetIntegratorTypeToRungeKutta45()
        # set interpolator type
        if interpolator_type in ['c', 'cell']:
            alg.SetInterpolatorTypeToCellLocator()
        else:
            alg.SetInterpolatorTypeToDataSetPointLocator()
        # run the algorithm
        _update_alg(alg, progress_bar, 'Generating Streamlines')
        return _get_output(alg)

    def streamlines_evenly_spaced_2D(  # type: ignore[misc]
        self: _DataSetType,
        vectors: str | None = None,
        start_position: VectorLike[float] | None = None,
        integrator_type: Literal[2, 4] = 2,
        step_length: float = 0.5,
        step_unit: Literal['cl', 'l'] = 'cl',
        max_steps: int = 2000,
        terminal_speed: float = 1e-12,
        interpolator_type: Literal['point', 'cell', 'p', 'c'] = 'point',
        separating_distance: float = 10.0,
        separating_distance_ratio: float = 0.5,
        closed_loop_maximum_distance: float = 0.5,
        loop_angle: float = 20.0,
        minimum_number_of_loop_points: int = 4,
        compute_vorticity: bool = True,
        progress_bar: bool = False,
    ):
        """Generate evenly spaced streamlines on a 2D dataset.

        This filter only supports datasets that lie on the xy plane, i.e. ``z=0``.
        Particular care must be used to choose a `separating_distance`
        that do not result in too much memory being utilized.  The
        default unit is cell length.

        Parameters
        ----------
        vectors : str, optional
            The string name of the active vector field to integrate across.

        start_position : sequence[float], optional
            The seed point for generating evenly spaced streamlines.
            If not supplied, a random position in the dataset is chosen.

        integrator_type : {2, 4}, default: 2
            The integrator type to be used for streamline generation.
            The default is Runge-Kutta2. The recognized solvers are:
            RUNGE_KUTTA2 (``2``) and RUNGE_KUTTA4 (``4``).

        step_length : float, default: 0.5
            Constant Step size used for line integration, expressed in length
            units or cell length units (see ``step_unit`` parameter).

        step_unit : {'cl', 'l'}, default: "cl"
            Uniform integration step unit. The valid unit is now limited to
            only LENGTH_UNIT (``'l'``) and CELL_LENGTH_UNIT (``'cl'``).
            Default is CELL_LENGTH_UNIT.

        max_steps : int, default: 2000
            Maximum number of steps for integrating a streamline.

        terminal_speed : float, default: 1e-12
            Terminal speed value, below which integration is terminated.

        interpolator_type : str, optional
            Set the type of the velocity field interpolator to locate cells
            during streamline integration either by points or cells.
            The cell locator is more robust then the point locator. Options
            are ``'point'`` or ``'cell'`` (abbreviations of ``'p'`` and ``'c'``
            are also supported).

        separating_distance : float, default: 10
            The distance between streamlines expressed in ``step_unit``.

        separating_distance_ratio : float, default: 0.5
            Streamline integration is stopped if streamlines are closer than
            ``SeparatingDistance*SeparatingDistanceRatio`` to other streamlines.

        closed_loop_maximum_distance : float, default: 0.5
            The distance between points on a streamline to determine a
            closed loop.

        loop_angle : float, default: 20
            The maximum angle in degrees between points to determine a closed loop.

        minimum_number_of_loop_points : int, default: 4
            The minimum number of points before which a closed loop will
            be determined.

        compute_vorticity : bool, default: True
            Vorticity computation at streamline points. Necessary for generating
            proper stream-ribbons using the ``vtkRibbonFilter``.

        progress_bar : bool, default: False
            Display a progress bar to indicate progress.

        Returns
        -------
        pyvista.PolyData
            This produces polylines as the output, with each cell
            (i.e., polyline) representing a streamline. The attribute
            values associated with each streamline are stored in the
            cell data, whereas those associated with streamline-points
            are stored in the point data.

        Examples
        --------
        Plot evenly spaced streamlines for cylinder in a crossflow.
        This dataset is a multiblock dataset, and the fluid velocity is in the
        first block.

        >>> import pyvista as pv
        >>> from pyvista import examples
        >>> mesh = examples.download_cylinder_crossflow()
        >>> streams = mesh[0].streamlines_evenly_spaced_2D(
        ...     start_position=(4, 0.1, 0.0),
        ...     separating_distance=3,
        ...     separating_distance_ratio=0.2,
        ... )
        >>> plotter = pv.Plotter()
        >>> _ = plotter.add_mesh(
        ...     streams.tube(radius=0.02), scalars="vorticity_mag"
        ... )
        >>> plotter.view_xy()
        >>> plotter.show()

        See :ref:`2d_streamlines_example` for more examples using this filter.

        """
        if integrator_type not in [2, 4]:
            raise ValueError('Integrator type must be one of `2` or `4`.')
        if interpolator_type not in ['c', 'cell', 'p', 'point']:
            raise ValueError("Interpolator type must be either 'cell' or 'point'")
        if step_unit not in ['l', 'cl']:
            raise ValueError("Step unit must be either 'l' or 'cl'")
        step_unit_ = {
            'cl': _vtk.vtkStreamTracer.CELL_LENGTH_UNIT,
            'l': _vtk.vtkStreamTracer.LENGTH_UNIT,
        }[step_unit]
        if isinstance(vectors, str):
            self.set_active_scalars(vectors)
            self.set_active_vectors(vectors)
        elif vectors is None:
            set_default_active_vectors(self)

        loop_angle = loop_angle * np.pi / 180

        # Build the algorithm
        alg = _vtk.vtkEvenlySpacedStreamlines2D()
        # Inputs
        alg.SetInputDataObject(self)

        # Seed for starting position
        if start_position is not None:
            alg.SetStartPosition(*start_position)

        # Integrator controls
        if integrator_type == 2:
            alg.SetIntegratorTypeToRungeKutta2()
        else:
            alg.SetIntegratorTypeToRungeKutta4()
        alg.SetInitialIntegrationStep(step_length)
        alg.SetIntegrationStepUnit(step_unit_)
        alg.SetMaximumNumberOfSteps(max_steps)

        # Stopping criteria
        alg.SetTerminalSpeed(terminal_speed)
        alg.SetClosedLoopMaximumDistance(closed_loop_maximum_distance)
        alg.SetLoopAngle(loop_angle)
        alg.SetMinimumNumberOfLoopPoints(minimum_number_of_loop_points)

        # Separation criteria
        alg.SetSeparatingDistance(separating_distance)
        if separating_distance_ratio is not None:
            alg.SetSeparatingDistanceRatio(separating_distance_ratio)

        alg.SetComputeVorticity(compute_vorticity)

        # Set interpolator type
        if interpolator_type in ['c', 'cell']:
            alg.SetInterpolatorTypeToCellLocator()
        else:
            alg.SetInterpolatorTypeToDataSetPointLocator()

        # Run the algorithm
        _update_alg(alg, progress_bar, 'Generating Evenly Spaced Streamlines on a 2D Dataset')
        return _get_output(alg)

    def decimate_boundary(  # type: ignore[misc]
        self: _DataSetType, target_reduction: float = 0.5, progress_bar: bool = False
    ):
        """Return a decimated version of a triangulation of the boundary.

        Only the outer surface of the input dataset will be considered.

        Parameters
        ----------
        target_reduction : float, default: 0.5
            Fraction of the original mesh to remove.
            TargetReduction is set to ``0.9``, this filter will try to reduce
            the data set to 10% of its original size and will remove 90%
            of the input triangles.

        progress_bar : bool, default: False
            Display a progress bar to indicate progress.

        Returns
        -------
        pyvista.PolyData
            Decimated boundary.

        Examples
        --------
        See the :ref:`linked_views_example` example.

        """
        return (
            self.extract_geometry(progress_bar=progress_bar)
            .triangulate()
            .decimate(target_reduction)
        )

    def sample_over_line(  # type: ignore[misc]
        self: _DataSetType,
        pointa: VectorLike[float],
        pointb: VectorLike[float],
        resolution: int | None = None,
        tolerance: float | None = None,
        progress_bar: bool = False,
    ):
        """Sample a dataset onto a line.

        Parameters
        ----------
        pointa : sequence[float]
            Location in ``[x, y, z]``.

        pointb : sequence[float]
            Location in ``[x, y, z]``.

        resolution : int, optional
            Number of pieces to divide line into. Defaults to number of cells
            in the input mesh. Must be a positive integer.

        tolerance : float, optional
            Tolerance used to compute whether a point in the source is in a
            cell of the input.  If not given, tolerance is automatically generated.

        progress_bar : bool, default: False
            Display a progress bar to indicate progress.

        Returns
        -------
        pyvista.PolyData
            Line object with sampled data from dataset.

        Examples
        --------
        Sample over a plane that is interpolating a point cloud.

        >>> import pyvista as pv
        >>> import numpy as np
        >>> rng = np.random.default_rng(12)
        >>> point_cloud = rng.random((5, 3))
        >>> point_cloud[:, 2] = 0
        >>> point_cloud -= point_cloud.mean(0)
        >>> pdata = pv.PolyData(point_cloud)
        >>> pdata['values'] = rng.random(5)
        >>> plane = pv.Plane()
        >>> plane.clear_data()
        >>> plane = plane.interpolate(pdata, sharpness=3.5)
        >>> sample = plane.sample_over_line((-0.5, -0.5, 0), (0.5, 0.5, 0))
        >>> pl = pv.Plotter()
        >>> _ = pl.add_mesh(
        ...     pdata, render_points_as_spheres=True, point_size=50
        ... )
        >>> _ = pl.add_mesh(sample, scalars='values', line_width=10)
        >>> _ = pl.add_mesh(plane, scalars='values', style='wireframe')
        >>> pl.show()

        """
        if resolution is None:
            resolution = int(self.n_cells)
        # Make a line and sample the dataset
        line = pyvista.Line(pointa, pointb, resolution=resolution)
        return line.sample(self, tolerance=tolerance, progress_bar=progress_bar)

    def plot_over_line(  # type: ignore[misc]
        self: _DataSetType,
        pointa: VectorLike[float],
        pointb: VectorLike[float],
        resolution: int | None = None,
        scalars: str | None = None,
        title: str | None = None,
        ylabel: str | None = None,
        figsize: tuple[int, int] | None = None,
        figure: bool = True,
        show: bool = True,
        tolerance: float | None = None,
        fname: str | None = None,
        progress_bar: bool = False,
    ) -> None:
        """Sample a dataset along a high resolution line and plot.

        Plot the variables of interest in 2D using matplotlib where the
        X-axis is distance from Point A and the Y-axis is the variable
        of interest. Note that this filter returns ``None``.

        Parameters
        ----------
        pointa : sequence[float]
            Location in ``[x, y, z]``.

        pointb : sequence[float]
            Location in ``[x, y, z]``.

        resolution : int, optional
            Number of pieces to divide line into. Defaults to number of cells
            in the input mesh. Must be a positive integer.

        scalars : str, optional
            The string name of the variable in the input dataset to probe. The
            active scalar is used by default.

        title : str, optional
            The string title of the matplotlib figure.

        ylabel : str, optional
            The string label of the Y-axis. Defaults to variable name.

        figsize : tuple(int, int), optional
            The size of the new figure.

        figure : bool, default: True
            Flag on whether or not to create a new figure.

        show : bool, default: True
            Shows the matplotlib figure.

        tolerance : float, optional
            Tolerance used to compute whether a point in the source is in a
            cell of the input.  If not given, tolerance is automatically generated.

        fname : str, optional
            Save the figure this file name when set.

        progress_bar : bool, default: False
            Display a progress bar to indicate progress.

        Examples
        --------
        See the :ref:`plot_over_line_example` example.

        """
        # Sample on line
        sampled = DataSetFilters.sample_over_line(
            self,
            pointa,
            pointb,
            resolution,
            tolerance,
            progress_bar=progress_bar,
        )

        # Get variable of interest
        scalars_ = set_default_active_scalars(self).name if scalars is None else scalars
        values = sampled.get_array(scalars_)
        distance = sampled['Distance']

        # Remainder is plotting
        if figure:
            plt.figure(figsize=figsize)
        # Plot it in 2D
        if values.ndim > 1:
            for i in range(values.shape[1]):
                plt.plot(distance, values[:, i], label=f'Component {i}')
            plt.legend()
        else:
            plt.plot(distance, values)
        plt.xlabel('Distance')
        if ylabel is None:
            plt.ylabel(scalars_)
        else:
            plt.ylabel(ylabel)
        if title is None:
            plt.title(f'{scalars_} Profile')
        else:
            plt.title(title)
        if fname:
            plt.savefig(fname)
        if show:  # pragma: no cover
            plt.show()

    def sample_over_multiple_lines(  # type: ignore[misc]
        self: _DataSetType,
        points: MatrixLike[float],
        tolerance: float | None = None,
        progress_bar: bool = False,
    ):
        """Sample a dataset onto a multiple lines.

        Parameters
        ----------
        points : array_like[float]
            List of points defining multiple lines.

        tolerance : float, optional
            Tolerance used to compute whether a point in the source is in a
            cell of the input.  If not given, tolerance is automatically generated.

        progress_bar : bool, default: False
            Display a progress bar to indicate progress.

        Returns
        -------
        pyvista.PolyData
            Line object with sampled data from dataset.

        Examples
        --------
        Sample over a plane that is interpolating a point cloud.

        >>> import pyvista as pv
        >>> import numpy as np
        >>> rng = np.random.default_rng(12)
        >>> point_cloud = rng.random((5, 3))
        >>> point_cloud[:, 2] = 0
        >>> point_cloud -= point_cloud.mean(0)
        >>> pdata = pv.PolyData(point_cloud)
        >>> pdata['values'] = rng.random(5)
        >>> plane = pv.Plane()
        >>> plane.clear_data()
        >>> plane = plane.interpolate(pdata, sharpness=3.5)
        >>> sample = plane.sample_over_multiple_lines(
        ...     [[-0.5, -0.5, 0], [0.5, -0.5, 0], [0.5, 0.5, 0]]
        ... )
        >>> pl = pv.Plotter()
        >>> _ = pl.add_mesh(
        ...     pdata, render_points_as_spheres=True, point_size=50
        ... )
        >>> _ = pl.add_mesh(sample, scalars='values', line_width=10)
        >>> _ = pl.add_mesh(plane, scalars='values', style='wireframe')
        >>> pl.show()

        """
        # Make a multiple lines and sample the dataset
        multiple_lines = pyvista.MultipleLines(points=points)
        return multiple_lines.sample(self, tolerance=tolerance, progress_bar=progress_bar)

    def sample_over_circular_arc(  # type: ignore[misc]
        self: _DataSetType,
        pointa: VectorLike[float],
        pointb: VectorLike[float],
        center: VectorLike[float],
        resolution: int | None = None,
        tolerance: float | None = None,
        progress_bar: bool = False,
    ):
        """Sample a dataset over a circular arc.

        Parameters
        ----------
        pointa : sequence[float]
            Location in ``[x, y, z]``.

        pointb : sequence[float]
            Location in ``[x, y, z]``.

        center : sequence[float]
            Location in ``[x, y, z]``.

        resolution : int, optional
            Number of pieces to divide circular arc into. Defaults to
            number of cells in the input mesh. Must be a positive
            integer.

        tolerance : float, optional
            Tolerance used to compute whether a point in the source is
            in a cell of the input.  If not given, tolerance is
            automatically generated.

        progress_bar : bool, default: False
            Display a progress bar to indicate progress.

        Returns
        -------
        pyvista.PolyData
            Arc containing the sampled data.

        Examples
        --------
        Sample a dataset over a circular arc and plot it.

        >>> import pyvista as pv
        >>> from pyvista import examples
        >>> uniform = examples.load_uniform()
        >>> uniform["height"] = uniform.points[:, 2]
        >>> pointa = [
        ...     uniform.bounds.x_max,
        ...     uniform.bounds.y_min,
        ...     uniform.bounds.z_max,
        ... ]
        >>> pointb = [
        ...     uniform.bounds.x_max,
        ...     uniform.bounds.y_max,
        ...     uniform.bounds.z_min,
        ... ]
        >>> center = [
        ...     uniform.bounds.x_max,
        ...     uniform.bounds.y_min,
        ...     uniform.bounds.z_min,
        ... ]
        >>> sampled_arc = uniform.sample_over_circular_arc(
        ...     pointa, pointb, center
        ... )
        >>> pl = pv.Plotter()
        >>> _ = pl.add_mesh(uniform, style='wireframe')
        >>> _ = pl.add_mesh(sampled_arc, line_width=10)
        >>> pl.show_axes()
        >>> pl.show()

        """
        if resolution is None:
            resolution = int(self.n_cells)
        # Make a circular arc and sample the dataset
        circular_arc = pyvista.CircularArc(pointa, pointb, center, resolution=resolution)
        return circular_arc.sample(self, tolerance=tolerance, progress_bar=progress_bar)

    def sample_over_circular_arc_normal(  # type: ignore[misc]
        self: _DataSetType,
        center: VectorLike[float],
        resolution: int | None = None,
        normal: VectorLike[float] | None = None,
        polar: VectorLike[float] | None = None,
        angle: float | None = None,
        tolerance: float | None = None,
        progress_bar: bool = False,
    ):
        """Sample a dataset over a circular arc defined by a normal and polar vector and plot it.

        The number of segments composing the polyline is controlled by
        setting the object resolution.

        Parameters
        ----------
        center : sequence[float]
            Location in ``[x, y, z]``.

        resolution : int, optional
            Number of pieces to divide circular arc into. Defaults to
            number of cells in the input mesh. Must be a positive
            integer.

        normal : sequence[float], optional
            The normal vector to the plane of the arc.  By default it
            points in the positive Z direction.

        polar : sequence[float], optional
            Starting point of the arc in polar coordinates.  By
            default it is the unit vector in the positive x direction.

        angle : float, optional
            Arc length (in degrees), beginning at the polar vector.  The
            direction is counterclockwise.  By default it is 360.

        tolerance : float, optional
            Tolerance used to compute whether a point in the source is
            in a cell of the input.  If not given, tolerance is
            automatically generated.

        progress_bar : bool, default: False
            Display a progress bar to indicate progress.

        Returns
        -------
        pyvista.PolyData
            Sampled Dataset.

        Examples
        --------
        Sample a dataset over a circular arc.

        >>> import pyvista as pv
        >>> from pyvista import examples
        >>> uniform = examples.load_uniform()
        >>> uniform["height"] = uniform.points[:, 2]
        >>> normal = [0, 0, 1]
        >>> polar = [0, 9, 0]
        >>> center = [
        ...     uniform.bounds.x_max,
        ...     uniform.bounds.y_min,
        ...     uniform.bounds.z_max,
        ... ]
        >>> arc = uniform.sample_over_circular_arc_normal(
        ...     center, normal=normal, polar=polar
        ... )
        >>> pl = pv.Plotter()
        >>> _ = pl.add_mesh(uniform, style='wireframe')
        >>> _ = pl.add_mesh(arc, line_width=10)
        >>> pl.show_axes()
        >>> pl.show()

        """
        if resolution is None:
            resolution = int(self.n_cells)
        # Make a circular arc and sample the dataset
        circular_arc = pyvista.CircularArcFromNormal(
            center,
            resolution=resolution,
            normal=normal,
            polar=polar,
            angle=angle,
        )
        return circular_arc.sample(self, tolerance=tolerance, progress_bar=progress_bar)

    def plot_over_circular_arc(  # type: ignore[misc]
        self: _DataSetType,
        pointa: VectorLike[float],
        pointb: VectorLike[float],
        center: VectorLike[float],
        resolution: int | None = None,
        scalars: str | None = None,
        title: str | None = None,
        ylabel: str | None = None,
        figsize: tuple[int, int] | None = None,
        figure: bool = True,
        show: bool = True,
        tolerance: float | None = None,
        fname: str | None = None,
        progress_bar: bool = False,
    ) -> None:
        """Sample a dataset along a circular arc and plot it.

        Plot the variables of interest in 2D where the X-axis is
        distance from Point A and the Y-axis is the variable of
        interest. Note that this filter returns ``None``.

        Parameters
        ----------
        pointa : sequence[float]
            Location in ``[x, y, z]``.

        pointb : sequence[float]
            Location in ``[x, y, z]``.

        center : sequence[float]
            Location in ``[x, y, z]``.

        resolution : int, optional
            Number of pieces to divide the circular arc into. Defaults
            to number of cells in the input mesh. Must be a positive
            integer.

        scalars : str, optional
            The string name of the variable in the input dataset to
            probe. The active scalar is used by default.

        title : str, optional
            The string title of the ``matplotlib`` figure.

        ylabel : str, optional
            The string label of the Y-axis. Defaults to the variable name.

        figsize : tuple(int), optional
            The size of the new figure.

        figure : bool, default: True
            Flag on whether or not to create a new figure.

        show : bool, default: True
            Shows the ``matplotlib`` figure when ``True``.

        tolerance : float, optional
            Tolerance used to compute whether a point in the source is
            in a cell of the input.  If not given, tolerance is
            automatically generated.

        fname : str, optional
            Save the figure this file name when set.

        progress_bar : bool, default: False
            Display a progress bar to indicate progress.

        Examples
        --------
        Sample a dataset along a high resolution circular arc and plot.

        >>> from pyvista import examples
        >>> mesh = examples.load_uniform()
        >>> a = [mesh.bounds.x_min, mesh.bounds.y_min, mesh.bounds.z_max]
        >>> b = [mesh.bounds.x_max, mesh.bounds.y_min, mesh.bounds.z_min]
        >>> center = [
        ...     mesh.bounds.x_min,
        ...     mesh.bounds.y_min,
        ...     mesh.bounds.z_min,
        ... ]
        >>> mesh.plot_over_circular_arc(
        ...     a, b, center, resolution=1000, show=False
        ... )  # doctest:+SKIP

        """
        # Sample on circular arc
        sampled = DataSetFilters.sample_over_circular_arc(
            self,
            pointa,
            pointb,
            center,
            resolution,
            tolerance,
            progress_bar=progress_bar,
        )

        # Get variable of interest
        scalars_ = set_default_active_scalars(self).name if scalars is None else scalars
        values = sampled.get_array(scalars_)
        distance = sampled['Distance']

        # create the matplotlib figure
        if figure:
            plt.figure(figsize=figsize)
        # Plot it in 2D
        if values.ndim > 1:
            for i in range(values.shape[1]):
                plt.plot(distance, values[:, i], label=f'Component {i}')
            plt.legend()
        else:
            plt.plot(distance, values)
        plt.xlabel('Distance')
        if ylabel is None:
            plt.ylabel(scalars_)
        else:
            plt.ylabel(ylabel)
        if title is None:
            plt.title(f'{scalars_} Profile')
        else:
            plt.title(title)
        if fname:
            plt.savefig(fname)
        if show:  # pragma: no cover
            plt.show()

    def plot_over_circular_arc_normal(  # type: ignore[misc]
        self: _DataSetType,
        center: VectorLike[float],
        resolution: int | None = None,
        normal: VectorLike[float] | None = None,
        polar: VectorLike[float] | None = None,
        angle: float | None = None,
        scalars: str | None = None,
        title: str | None = None,
        ylabel: str | None = None,
        figsize: tuple[int, int] | None = None,
        figure: bool = True,
        show: bool = True,
        tolerance: float | None = None,
        fname: str | None = None,
        progress_bar: bool = False,
    ) -> None:
        """Sample a dataset along a resolution circular arc defined by a normal and polar vector and plot it.

        Plot the variables of interest in 2D where the X-axis is
        distance from Point A and the Y-axis is the variable of
        interest. Note that this filter returns ``None``.

        Parameters
        ----------
        center : sequence[int]
            Location in ``[x, y, z]``.

        resolution : int, optional
            Number of pieces to divide circular arc into. Defaults to
            number of cells in the input mesh. Must be a positive
            integer.

        normal : sequence[float], optional
            The normal vector to the plane of the arc.  By default it
            points in the positive Z direction.

        polar : sequence[float], optional
            Starting point of the arc in polar coordinates.  By
            default it is the unit vector in the positive x direction.

        angle : float, optional
            Arc length (in degrees), beginning at the polar vector.  The
            direction is counterclockwise.  By default it is 360.

        scalars : str, optional
            The string name of the variable in the input dataset to
            probe. The active scalar is used by default.

        title : str, optional
            The string title of the `matplotlib` figure.

        ylabel : str, optional
            The string label of the Y-axis. Defaults to variable name.

        figsize : tuple(int), optional
            The size of the new figure.

        figure : bool, optional
            Flag on whether or not to create a new figure.

        show : bool, default: True
            Shows the matplotlib figure.

        tolerance : float, optional
            Tolerance used to compute whether a point in the source is
            in a cell of the input.  If not given, tolerance is
            automatically generated.

        fname : str, optional
            Save the figure this file name when set.

        progress_bar : bool, default: False
            Display a progress bar to indicate progress.

        Examples
        --------
        Sample a dataset along a high resolution circular arc and plot.

        >>> from pyvista import examples
        >>> mesh = examples.load_uniform()
        >>> normal = normal = [0, 0, 1]
        >>> polar = [0, 9, 0]
        >>> angle = 90
        >>> center = [
        ...     mesh.bounds.x_min,
        ...     mesh.bounds.y_min,
        ...     mesh.bounds.z_min,
        ... ]
        >>> mesh.plot_over_circular_arc_normal(
        ...     center, polar=polar, angle=angle
        ... )  # doctest:+SKIP

        """
        # Sample on circular arc
        sampled = DataSetFilters.sample_over_circular_arc_normal(
            self,
            center,
            resolution,
            normal,
            polar,
            angle,
            tolerance,
            progress_bar=progress_bar,
        )

        # Get variable of interest
        scalars_ = set_default_active_scalars(self).name if scalars is None else scalars
        values = sampled.get_array(scalars_)
        distance = sampled['Distance']

        # create the matplotlib figure
        if figure:
            plt.figure(figsize=figsize)
        # Plot it in 2D
        if values.ndim > 1:
            for i in range(values.shape[1]):
                plt.plot(distance, values[:, i], label=f'Component {i}')
            plt.legend()
        else:
            plt.plot(distance, values)
        plt.xlabel('Distance')
        if ylabel is None:
            plt.ylabel(scalars_)
        else:
            plt.ylabel(ylabel)
        if title is None:
            plt.title(f'{scalars_} Profile')
        else:
            plt.title(title)
        if fname:
            plt.savefig(fname)
        if show:  # pragma: no cover
            plt.show()

    def extract_cells(  # type: ignore[misc]
        self: _DataSetType,
        ind: int | VectorLike[int],
        invert: bool = False,
        progress_bar: bool = False,
    ):
        """Return a subset of the grid.

        Parameters
        ----------
        ind : sequence[int]
            Numpy array of cell indices to be extracted.

        invert : bool, default: False
            Invert the selection.

        progress_bar : bool, default: False
            Display a progress bar to indicate progress.

        See Also
        --------
        extract_points, extract_values

        Returns
        -------
        pyvista.UnstructuredGrid
            Subselected grid.

        Examples
        --------
        >>> import pyvista as pv
        >>> from pyvista import examples
        >>> grid = pv.read(examples.hexbeamfile)
        >>> subset = grid.extract_cells(range(20))
        >>> subset.n_cells
        20
        >>> pl = pv.Plotter()
        >>> actor = pl.add_mesh(
        ...     grid, style='wireframe', line_width=5, color='black'
        ... )
        >>> actor = pl.add_mesh(subset, color='grey')
        >>> pl.show()

        """
        if invert:
            ind_: VectorLike[int]
            _, ind_ = numpy_to_idarr(ind, return_ind=True)  # type: ignore[misc]
            ind_ = [i for i in range(self.n_cells) if i not in ind_]
            ids = numpy_to_idarr(ind_)
        else:
            ids = numpy_to_idarr(ind)

        # Create selection objects
        selectionNode = _vtk.vtkSelectionNode()
        selectionNode.SetFieldType(_vtk.vtkSelectionNode.CELL)
        selectionNode.SetContentType(_vtk.vtkSelectionNode.INDICES)
        selectionNode.SetSelectionList(ids)

        selection = _vtk.vtkSelection()
        selection.AddNode(selectionNode)

        # extract
        extract_sel = _vtk.vtkExtractSelection()
        extract_sel.SetInputData(0, self)
        extract_sel.SetInputData(1, selection)
        _update_alg(extract_sel, progress_bar, 'Extracting Cells')
        subgrid = _get_output(extract_sel)

        # extracts only in float32
        if subgrid.n_points and self.points.dtype != np.dtype('float32'):
            ind = subgrid.point_data['vtkOriginalPointIds']
            subgrid.points = self.points[ind]

        return subgrid

    def extract_points(  # type: ignore[misc]
        self: _DataSetType,
        ind: int | VectorLike[int] | VectorLike[bool],
        adjacent_cells: bool = True,
        include_cells: bool = True,
        progress_bar: bool = False,
    ):
        """Return a subset of the grid (with cells) that contains any of the given point indices.

        Parameters
        ----------
        ind : sequence[int]
            Sequence of point indices to be extracted.

        adjacent_cells : bool, default: True
            If ``True``, extract the cells that contain at least one of
            the extracted points. If ``False``, extract the cells that
            contain exclusively points from the extracted points list.
            Has no effect if ``include_cells`` is ``False``.

        include_cells : bool, default: True
            Specifies if the cells shall be returned or not.

        progress_bar : bool, default: False
            Display a progress bar to indicate progress.

        See Also
        --------
        extract_cells, extract_values

        Returns
        -------
        pyvista.UnstructuredGrid
            Subselected grid.

        Examples
        --------
        Extract all the points of a sphere with a Z coordinate greater than 0

        >>> import pyvista as pv
        >>> sphere = pv.Sphere()
        >>> extracted = sphere.extract_points(
        ...     sphere.points[:, 2] > 0, include_cells=False
        ... )
        >>> extracted.clear_data()  # clear for plotting
        >>> extracted.plot()

        """
        ind = np.array(ind)
        # Create selection objects
        selectionNode = _vtk.vtkSelectionNode()
        selectionNode.SetFieldType(_vtk.vtkSelectionNode.POINT)
        selectionNode.SetContentType(_vtk.vtkSelectionNode.INDICES)
        if not include_cells:
            adjacent_cells = True
        if not adjacent_cells:
            # Build array of point indices to be removed.
            ind_rem = np.ones(self.n_points, dtype='bool')
            ind_rem[ind] = False
            ind = np.arange(self.n_points)[ind_rem]
            # Invert selection
            selectionNode.GetProperties().Set(_vtk.vtkSelectionNode.INVERSE(), 1)
        selectionNode.SetSelectionList(numpy_to_idarr(ind))
        if include_cells:
            selectionNode.GetProperties().Set(_vtk.vtkSelectionNode.CONTAINING_CELLS(), 1)

        selection = _vtk.vtkSelection()
        selection.AddNode(selectionNode)

        # extract
        extract_sel = _vtk.vtkExtractSelection()
        extract_sel.SetInputData(0, self)
        extract_sel.SetInputData(1, selection)
        _update_alg(extract_sel, progress_bar, 'Extracting Points')
        return _get_output(extract_sel)

    def split_values(  # type: ignore[misc]
        self: _DataSetType,
        values: None
        | (
            float | VectorLike[float] | MatrixLike[float] | dict[str, float] | dict[float, str]
        ) = None,
        *,
        ranges: None
        | (
            VectorLike[float]
            | MatrixLike[float]
            | dict[str, VectorLike[float]]
            | dict[tuple[float, float], str]
        ) = None,
        scalars: str | None = None,
        preference: Literal['point', 'cell'] = 'point',
        component_mode: Literal['any', 'all', 'multi'] | int = 'all',
        **kwargs,
    ):
        """Split mesh into separate sub-meshes using point or cell data.

        By default, this filter generates a separate mesh for each unique value in the
        data array and combines them as blocks in a :class:`~pyvista.MultiBlock`
        dataset. Optionally, specific values and/or ranges of values may be specified to
        control which values to split from the input.

        This filter is a convenience method for :meth:`~pyvista.DataSetFilters.extract_values`
        with ``split`` set to ``True`` by default. Refer to that filter's documentation
        for more details.

        .. versionadded:: 0.44

        Parameters
        ----------
        values : float | ArrayLike[float] | dict, optional
            Value(s) to extract. Can be a number, an iterable of numbers, or a dictionary
            with numeric entries. For ``dict`` inputs, either its keys or values may be
            numeric, and the other field must be strings. The numeric field is used as
            the input for this parameter, and if ``split`` is ``True``, the string field
            is used to set the block names of the returned :class:`~pyvista.MultiBlock`.

            .. note::
                When extracting multi-component values with ``component_mode=multi``,
                each value is specified as a multi-component scalar. In this case,
                ``values`` can be a single vector or an array of row vectors.

        ranges : array_like | dict, optional
            Range(s) of values to extract. Can be a single range (i.e. a sequence of
            two numbers in the form ``[lower, upper]``), a sequence of ranges, or a
            dictionary with range entries. Any combination of ``values`` and ``ranges``
            may be specified together. The endpoints of the ranges are included in the
            extraction. Ranges cannot be set when ``component_mode=multi``.

            For ``dict`` inputs, either its keys or values may be numeric, and the other
            field must be strings. The numeric field is used as the input for this
            parameter, and if ``split`` is ``True``, the string field is used to set the
            block names of the returned :class:`~pyvista.MultiBlock`.

            .. note::
                Use ``+/-`` infinity to specify an unlimited bound, e.g.:

                - ``[0, float('inf')]`` to extract values greater than or equal to zero.
                - ``[float('-inf'), 0]`` to extract values less than or equal to zero.

        scalars : str, optional
            Name of scalars to extract with. Defaults to currently active scalars.

        preference : str, default: 'point'
            When ``scalars`` is specified, this is the preferred array type to search
            for in the dataset.  Must be either ``'point'`` or ``'cell'``.

        component_mode : int | 'any' | 'all' | 'multi', default: 'all'
            Specify the component(s) to use when ``scalars`` is a multi-component array.
            Has no effect when the scalars have a single component. Must be one of:

            - number: specify the component number as a 0-indexed integer. The selected
              component must have the specified value(s).
            - ``'any'``: any single component can have the specified value(s).
            - ``'all'``: all individual components must have the specified values(s).
            - ``'multi'``: the entire multi-component item must have the specified value.

        **kwargs : dict, optional
            Additional keyword arguments passed to :meth:`~pyvista.DataSetFilters.extract_values`.

        See Also
        --------
        extract_values, split_bodies, partition

        Returns
        -------
        pyvista.MultiBlock
            Composite of split meshes with :class:`pyvista.UnstructuredGrid` blocks.

        Examples
        --------
        Load image with labeled regions.

        >>> import numpy as np
        >>> import pyvista as pv
        >>> from pyvista import examples
        >>> image = examples.load_channels()
        >>> np.unique(image.active_scalars)
        pyvista_ndarray([0, 1, 2, 3, 4])

        Split the image into its separate regions. Here, we also remove the first
        region for visualization.

        >>> multiblock = image.split_values()
        >>> _ = multiblock.pop(0)  # Remove first region

        Plot the regions.

        >>> plot = pv.Plotter()
        >>> _ = plot.add_composite(multiblock, multi_colors=True)
        >>> _ = plot.show_grid()
        >>> plot.show()

        Note that the block names are generic by default.

        >>> multiblock.keys()
        ['Block-01', 'Block-02', 'Block-03', 'Block-04']

        To name the output blocks, use a dictionary as input instead.

        Here, we also explicitly omit the region with ``0`` values from the input
        instead of removing it from the output.

        >>> labels = dict(region1=1, region2=2, region3=3, region4=4)
        >>>
        >>> multiblock = image.split_values(labels)
        >>> multiblock.keys()
        ['region1', 'region2', 'region3', 'region4']

        Plot the regions as separate meshes using the labels instead of plotting
        the MultiBlock directly.

        Clear scalar data so we can color each mesh using a single color

        >>> _ = [block.clear_data() for block in multiblock]
        >>>
        >>> plot = pv.Plotter()
        >>> plot.set_color_cycler('default')
        >>> _ = [
        ...     plot.add_mesh(block, label=label)
        ...     for block, label in zip(multiblock, labels)
        ... ]
        >>> _ = plot.add_legend()
        >>> plot.show()

        """
        if values is None and ranges is None:
            values = '_unique'  # type: ignore[assignment]
        return self.extract_values(
            values=values,
            ranges=ranges,
            scalars=scalars,
            preference=preference,
            component_mode=component_mode,
            split=True,
            **kwargs,
        )

    def extract_values(  # type: ignore[misc]
        self: _DataSetType,
        values: None
        | (
            float | VectorLike[float] | MatrixLike[float] | dict[str, float] | dict[float, str]
        ) = None,
        *,
        ranges: None
        | (
            VectorLike[float]
            | MatrixLike[float]
            | dict[str, VectorLike[float]]
            | dict[tuple[float, float], str]
        ) = None,
        scalars: str | None = None,
        preference: Literal['point', 'cell'] = 'point',
        component_mode: Literal['any', 'all', 'multi'] | int = 'all',
        invert: bool = False,
        adjacent_cells: bool = True,
        include_cells: bool | None = None,
        split: bool = False,
        pass_point_ids: bool = True,
        pass_cell_ids: bool = True,
        progress_bar: bool = False,
    ):
        """Return a subset of the mesh based on the value(s) of point or cell data.

        Points and cells may be extracted with a single value, multiple values, a range
        of values, or any mix of values and ranges. This enables threshold-like
        filtering of data in a discontinuous manner to extract a single label or groups
        of labels from categorical data, or to extract multiple regions from continuous
        data. Extracted values may optionally be split into separate meshes.

        This filter operates on point data and cell data distinctly:

        **Point data**

            All cells with at least one point with the specified value(s) are returned.
            Optionally, set ``adjacent_cells`` to ``False`` to only extract points from
            cells where all points in the cell strictly have the specified value(s).
            In these cases, a point is only included in the output if that point is part
            of an extracted cell.

            Alternatively, set ``include_cells`` to ``False`` to exclude cells from
            the operation completely and extract all points with a specified value.

        **Cell Data**

            Only the cells (and their points) with the specified values(s) are included
            in the output.

        Internally, :meth:`~pyvista.DataSetFilters.extract_points` is called to extract
        points for point data, and :meth:`~pyvista.DataSetFilters.extract_cells` is
        called to extract cells for cell data.

        By default, two arrays are included with the output: ``'vtkOriginalPointIds'``
        and ``'vtkOriginalCellIds'``. These arrays can be used to link the filtered
        points or cells directly to the input.

        .. versionadded:: 0.44

        Parameters
        ----------
        values : float | ArrayLike[float] | dict, optional
            Value(s) to extract. Can be a number, an iterable of numbers, or a dictionary
            with numeric entries. For ``dict`` inputs, either its keys or values may be
            numeric, and the other field must be strings. The numeric field is used as
            the input for this parameter, and if ``split`` is ``True``, the string field
            is used to set the block names of the returned :class:`~pyvista.MultiBlock`.

            .. note::
                When extracting multi-component values with ``component_mode=multi``,
                each value is specified as a multi-component scalar. In this case,
                ``values`` can be a single vector or an array of row vectors.

        ranges : array_like | dict, optional
            Range(s) of values to extract. Can be a single range (i.e. a sequence of
            two numbers in the form ``[lower, upper]``), a sequence of ranges, or a
            dictionary with range entries. Any combination of ``values`` and ``ranges``
            may be specified together. The endpoints of the ranges are included in the
            extraction. Ranges cannot be set when ``component_mode=multi``.

            For ``dict`` inputs, either its keys or values may be numeric, and the other
            field must be strings. The numeric field is used as the input for this
            parameter, and if ``split`` is ``True``, the string field is used to set the
            block names of the returned :class:`~pyvista.MultiBlock`.

            .. note::
                Use ``+/-`` infinity to specify an unlimited bound, e.g.:

                - ``[0, float('inf')]`` to extract values greater than or equal to zero.
                - ``[float('-inf'), 0]`` to extract values less than or equal to zero.

        scalars : str, optional
            Name of scalars to extract with. Defaults to currently active scalars.

        preference : str, default: 'point'
            When ``scalars`` is specified, this is the preferred array type to search
            for in the dataset.  Must be either ``'point'`` or ``'cell'``.

        component_mode : int | 'any' | 'all' | 'multi', default: 'all'
            Specify the component(s) to use when ``scalars`` is a multi-component array.
            Has no effect when the scalars have a single component. Must be one of:

            - number: specify the component number as a 0-indexed integer. The selected
              component must have the specified value(s).
            - ``'any'``: any single component can have the specified value(s).
            - ``'all'``: all individual components must have the specified values(s).
            - ``'multi'``: the entire multi-component item must have the specified value.

        invert : bool, default: False
            Invert the extraction values. If ``True`` extract the points (with cells)
            which do *not* have the specified values.

        adjacent_cells : bool, default: True
            If ``True``, include cells (and their points) that contain at least one of
            the extracted points. If ``False``, only include cells that contain
            exclusively points from the extracted points list. Has no effect if
            ``include_cells`` is ``False``. Has no effect when extracting values from
            cell data.

        include_cells : bool, default: None
            Specify if cells shall be used for extraction or not. If ``False``, points
            with the specified values are extracted regardless of their cell
            connectivity, and all cells at the output will be vertex cells (one for each
            point.) Has no effect when extracting values from cell data.

            By default, this value is ``True`` if the input has at least one cell and
            ``False`` otherwise.

        split : bool, default: False
            If ``True``, each value in ``values`` and each range in ``range`` is
            extracted independently and returned as a :class:`~pyvista.MultiBlock`.
            The number of blocks returned equals the number of input values and ranges.
            The blocks may be named if a dictionary is used as input. See ``values``
            and ``ranges`` for details.

            .. note::
                Output blocks may contain empty meshes if no values meet the extraction
                criteria. This can impact plotting since empty meshes cannot be plotted
                by default. Use :meth:`pyvista.MultiBlock.clean` on the output to remove
                empty meshes, or set ``pv.global_theme.allow_empty_mesh = True`` to
                enable plotting empty meshes.

        pass_point_ids : bool, default: True
            Add a point array ``'vtkOriginalPointIds'`` that identifies the original
            points the extracted points correspond to.

        pass_cell_ids : bool, default: True
            Add a cell array ``'vtkOriginalCellIds'`` that identifies the original cells
            the extracted cells correspond to.

        progress_bar : bool, default: False
            Display a progress bar to indicate progress.

        See Also
        --------
        split_values, extract_points, extract_cells, threshold, partition

        Returns
        -------
        pyvista.UnstructuredGrid or pyvista.MultiBlock
            An extracted mesh or a composite of extracted meshes, depending on ``split``.

        Examples
        --------
        Extract a single value from a grid's point data.

        >>> import numpy as np
        >>> import pyvista as pv
        >>> from pyvista import examples
        >>> mesh = examples.load_uniform()
        >>> extracted = mesh.extract_values(0)

        Plot extracted values. Since adjacent cells are included by default, points with
        values other than ``0`` are included in the output.

        >>> extracted.get_data_range()
        (np.float64(0.0), np.float64(81.0))
        >>> extracted.plot()

        Set ``include_cells=False`` to only extract points. The output scalars now
        strictly contain zeros.

        >>> extracted = mesh.extract_values(0, include_cells=False)
        >>> extracted.get_data_range()
        (np.float64(0.0), np.float64(0.0))
        >>> extracted.plot(render_points_as_spheres=True, point_size=100)

        Use ``ranges`` to extract values from a grid's point data in range.

        Here, we use ``+/-`` infinity to extract all values of ``100`` or less.

        >>> extracted = mesh.extract_values(ranges=[-np.inf, 100])
        >>> extracted.plot()

        Extract every third cell value from cell data.

        >>> mesh = examples.load_hexbeam()
        >>> lower, upper = mesh.get_data_range()
        >>> step = 3
        >>> extracted = mesh.extract_values(
        ...     range(lower, upper, step)  # values 0, 3, 6, ...
        ... )

        Plot result and show an outline of the input for context.

        >>> pl = pv.Plotter()
        >>> _ = pl.add_mesh(extracted)
        >>> _ = pl.add_mesh(mesh.extract_all_edges())
        >>> pl.show()

        Any combination of values and ranges may be specified.

        E.g. extract a single value and two ranges, and split the result into separate
        blocks of a MultiBlock.

        >>> extracted = mesh.extract_values(
        ...     values=18, ranges=[[0, 8], [29, 40]], split=True
        ... )
        >>> extracted
        MultiBlock (...)
          N Blocks:   3
          X Bounds:   0.000e+00, 1.000e+00
          Y Bounds:   0.000e+00, 1.000e+00
          Z Bounds:   0.000e+00, 5.000e+00
        >>> extracted.plot(multi_colors=True)

        Extract values from multi-component scalars.

        First, create a point cloud with a 3-component RGB color array.

        >>> rng = np.random.default_rng(seed=1)
        >>> points = rng.random((30, 3))
        >>> colors = rng.random((30, 3))
        >>> point_cloud = pv.PointSet(points)
        >>> point_cloud['colors'] = colors
        >>> plot_kwargs = dict(
        ...     render_points_as_spheres=True, point_size=50, rgb=True
        ... )
        >>> point_cloud.plot(**plot_kwargs)

        Extract values from a single component.

        E.g. extract points with a strong red component (i.e. > 0.8).

        >>> extracted = point_cloud.extract_values(
        ...     ranges=[0.8, 1.0], component_mode=0
        ... )
        >>> extracted.plot(**plot_kwargs)

        Extract values from all components.

        E.g. extract points where all RGB components are dark (i.e. < 0.5).

        >>> extracted = point_cloud.extract_values(
        ...     ranges=[0.0, 0.5], component_mode='all'
        ... )
        >>> extracted.plot(**plot_kwargs)

        Extract specific multi-component values.

        E.g. round the scalars to create binary RGB components, and extract only green
        and blue components.

        >>> point_cloud['colors'] = np.round(point_cloud['colors'])
        >>> green = [0, 1, 0]
        >>> blue = [0, 0, 1]
        >>>
        >>> extracted = point_cloud.extract_values(
        ...     values=[blue, green],
        ...     component_mode='multi',
        ... )
        >>> extracted.plot(**plot_kwargs)

        Use the original IDs returned by the extraction to modify the original point
        cloud.

        For example, change the color of the blue and green points to yellow.

        >>> point_ids = extracted['vtkOriginalPointIds']
        >>> yellow = [1, 1, 0]
        >>> point_cloud['colors'][point_ids] = yellow
        >>> point_cloud.plot(**plot_kwargs)

        """

        def _validate_scalar_array(scalars_, preference_):
            # Get the scalar array and field association to use for extraction
            try:
                scalars_ = set_default_active_scalars(self).name if scalars_ is None else scalars_
                array_ = get_array(self, scalars_, preference=preference_, err=True)
            except MissingDataError:
                raise ValueError(
                    'No point data or cell data found. Scalar data is required to use this filter.',
                )
            except KeyError:
                raise ValueError(
                    f"Array name '{scalars_}' is not valid and does not exist with this dataset.",
                )
            association_ = get_array_association(self, scalars_, preference=preference_)
            return array_, association_

        def _validate_component_mode(array_, component_mode_):
            # Validate component mode and return logic function
            num_components = 1 if array_.ndim == 1 else array_.shape[1]
            if isinstance(component_mode_, (int, np.integer)) or component_mode_ in ['0', '1', '2']:
                component_mode_ = int(component_mode_)
                if component_mode_ > num_components - 1 or component_mode_ < 0:
                    raise ValueError(
                        f"Invalid component index '{component_mode_}' specified for scalars with {num_components} component(s). Value must be one of: {tuple(range(num_components))}.",
                    )
                array_ = array_[:, component_mode_] if num_components > 1 else array_
                component_logic_function = None
            elif isinstance(component_mode_, str) and component_mode_ in ['any', 'all', 'multi']:
                if array_.ndim == 1:
                    component_logic_function = None
                elif component_mode_ == 'any':
                    component_logic_function = functools.partial(np.any, axis=1)
                elif component_mode_ in ['all', 'multi']:
                    component_logic_function = functools.partial(np.all, axis=1)
            else:
                raise ValueError(
                    f"Invalid component '{component_mode_}'. Must be an integer, 'any', 'all', or 'multi'.",
                )
            return array_, num_components, component_logic_function

        def _get_inputs_from_dict(input_):
            # Get extraction values from dict if applicable.
            # If dict, also validate names/labels mapped to the values
            if not isinstance(input_, dict):
                return None, input_
            else:
                dict_keys, dict_values = list(input_.keys()), list(input_.values())
                if all(isinstance(key, str) for key in dict_keys):
                    return dict_keys, dict_values
                elif all(isinstance(val, str) for val in dict_values):
                    return dict_values, dict_keys
                else:
                    raise TypeError(
                        "Invalid dict mapping. The dict's keys or values must contain strings.",
                    )

        def _validate_values_and_ranges(array_, values_, ranges_, num_components_, component_mode_):
            # Make sure we have input values to extract
            is_multi_mode = component_mode_ == 'multi'
            if values_ is None:
                if ranges_ is None:
                    raise TypeError(
                        'No ranges or values were specified. At least one must be specified.',
                    )
                elif is_multi_mode:
                    raise TypeError(
                        f"Ranges cannot be extracted using component mode '{component_mode_}'. Expected {None}, got {ranges_}.",
                    )
            elif (
                isinstance(values_, str) and values_ == '_unique'
            ):  # Private flag used by `split_values` to use unique values
                axis = 0 if is_multi_mode else None
                values_ = np.unique(array_, axis=axis)

            # Validate values
            if values_ is not None:
                if is_multi_mode:
                    values_ = np.atleast_2d(values_)
                    if values_.ndim > 2:
                        raise ValueError(
                            f'Component values cannot be more than 2 dimensions. Got {values_.ndim}.',
                        )
                    if not values_.shape[1] == num_components_:
                        raise ValueError(
                            f'Num components in values array ({values_.shape[1]}) must match num components in data array ({num_components_}).',
                        )
                else:
                    values_ = np.atleast_1d(values_)
                    if values_.ndim > 1:
                        raise ValueError(
                            f'Values must be one-dimensional. Got {values_.ndim}d values.',
                        )
                if not (
                    np.issubdtype(dtype := values_.dtype, np.floating)
                    or np.issubdtype(dtype, np.integer)
                ):
                    raise TypeError('Values must be numeric.')

            # Validate ranges
            if ranges_ is not None:
                ranges_ = np.atleast_2d(ranges_)
                if (ndim := ranges_.ndim) > 2:
                    raise ValueError(f'Ranges must be 2 dimensional. Got {ndim}.')
                if not (
                    np.issubdtype(dtype := ranges_.dtype, np.floating)
                    or np.issubdtype(dtype, np.integer)
                ):
                    raise TypeError('Ranges must be numeric.')
                is_valid_range = ranges_[:, 0] <= ranges_[:, 1]
                not_valid = np.invert(is_valid_range)
                if np.any(not_valid):
                    invalid_ranges = ranges_[not_valid]
                    raise ValueError(
                        f'Invalid range {invalid_ranges[0]} specified. Lower value cannot be greater than upper value.',
                    )
            return values_, ranges_

        # Return empty mesh if input is empty mesh
        if self.n_points == 0:
            return self.copy()

        array, association = _validate_scalar_array(scalars, preference)
        array, num_components, component_logic = _validate_component_mode(array, component_mode)
        value_names, values = _get_inputs_from_dict(values)
        range_names, ranges = _get_inputs_from_dict(ranges)
        valid_values, valid_ranges = _validate_values_and_ranges(
            array,
            values,
            ranges,
            num_components,
            component_mode,
        )

        # Set default for include cells
        if include_cells is None:
            include_cells = self.n_cells > 0

        kwargs = dict(
            array=array,
            association=association,
            component_logic=component_logic,
            invert=invert,
            adjacent_cells=adjacent_cells,
            include_cells=include_cells,
            pass_point_ids=pass_point_ids,
            pass_cell_ids=pass_cell_ids,
            progress_bar=progress_bar,
        )

        if split:
            multi = pyvista.MultiBlock()
            # Split values and ranges separately and combine into single multiblock
            if values is not None:
                value_names = value_names if value_names else [None] * len(valid_values)
                for (
                    name,
                    val,
                ) in zip(value_names, valid_values):
                    multi.append(self._extract_values(values=[val], **kwargs), name)
            if ranges is not None:
                range_names = range_names if range_names else [None] * len(valid_ranges)
                for (
                    name,
                    rng,
                ) in zip(range_names, valid_ranges):
                    multi.append(self._extract_values(ranges=[rng], **kwargs), name)
            return multi

        return DataSetFilters._extract_values(
            self,
            values=valid_values,
            ranges=valid_ranges,
            **kwargs,
        )

    def _extract_values(  # type: ignore[misc]
        self: _DataSetType,
        values=None,
        ranges=None,
        *,
        array,
        association,
        component_logic,
        invert,
        adjacent_cells,
        include_cells,
        progress_bar,
        pass_point_ids,
        pass_cell_ids,
    ):
        """Extract values using validated input.

        Internal method for extract_values filter to avoid repeated calls to input
        validation methods.
        """

        def _update_id_mask(logic_) -> None:
            """Apply component logic and update the id mask."""
            logic_ = component_logic(logic_) if component_logic else logic_
            id_mask[logic_] = True

        # Determine which ids to keep
        id_mask = np.zeros((len(array),), dtype=bool)
        if values is not None:
            for val in values:
                logic = array == val
                _update_id_mask(logic)

        if ranges is not None:
            for lower, upper in ranges:
                finite_lower, finite_upper = np.isfinite(lower), np.isfinite(upper)
                if finite_lower and finite_upper:
                    logic = np.logical_and(array >= lower, array <= upper)
                elif not finite_lower and finite_upper:
                    logic = array <= upper
                elif finite_lower and not finite_upper:
                    logic = array >= lower
                else:
                    # Extract all
                    logic = np.ones_like(array, dtype=np.bool_)
                _update_id_mask(logic)

        id_mask = np.invert(id_mask) if invert else id_mask

        # Extract point or cell ids
        if association == FieldAssociation.POINT:
            output = self.extract_points(
                id_mask,
                adjacent_cells=adjacent_cells,
                include_cells=include_cells,
                progress_bar=progress_bar,
            )
        else:
            output = self.extract_cells(
                id_mask,
                progress_bar=progress_bar,
            )

        # Process output arrays
        if (POINT_IDS := 'vtkOriginalPointIds') in output.point_data and not pass_point_ids:
            output.point_data.remove(POINT_IDS)
        if (CELL_IDS := 'vtkOriginalCellIds') in output.cell_data and not pass_cell_ids:
            output.cell_data.remove(CELL_IDS)

        return output

    def extract_surface(  # type: ignore[misc]
        self: _DataSetType,
        pass_pointid: bool = True,
        pass_cellid: bool = True,
        nonlinear_subdivision: int = 1,
        progress_bar: bool = False,
    ):
        """Extract surface mesh of the grid.

        Parameters
        ----------
        pass_pointid : bool, default: True
            Adds a point array ``"vtkOriginalPointIds"`` that
            identifies which original points these surface points
            correspond to.

        pass_cellid : bool, default: True
            Adds a cell array ``"vtkOriginalCellIds"`` that
            identifies which original cells these surface cells
            correspond to.

        nonlinear_subdivision : int, default: 1
            If the input is an unstructured grid with nonlinear faces,
            this parameter determines how many times the face is
            subdivided into linear faces.

            If 0, the output is the equivalent of its linear
            counterpart (and the midpoints determining the nonlinear
            interpolation are discarded). If 1 (the default), the
            nonlinear face is triangulated based on the midpoints. If
            greater than 1, the triangulated pieces are recursively
            subdivided to reach the desired subdivision. Setting the
            value to greater than 1 may cause some point data to not
            be passed even if no nonlinear faces exist. This option
            has no effect if the input is not an unstructured grid.

        progress_bar : bool, default: False
            Display a progress bar to indicate progress.

        Returns
        -------
        pyvista.PolyData
            Surface mesh of the grid.

        Warnings
        --------
        Both ``"vtkOriginalPointIds"`` and ``"vtkOriginalCellIds"`` may be
        affected by other VTK operations. See `issue 1164
        <https://github.com/pyvista/pyvista/issues/1164>`_ for
        recommendations on tracking indices across operations.

        Examples
        --------
        Extract the surface of an UnstructuredGrid.

        >>> import pyvista as pv
        >>> from pyvista import examples
        >>> grid = examples.load_hexbeam()
        >>> surf = grid.extract_surface()
        >>> type(surf)
        <class 'pyvista.core.pointset.PolyData'>
        >>> surf["vtkOriginalPointIds"]
        pyvista_ndarray([ 0,  2, 36, 27,  7,  8, 81,  1, 18,  4, 54,  3,  6, 45,
                         72,  5, 63,  9, 35, 44, 11, 16, 89, 17, 10, 26, 62, 13,
                         12, 53, 80, 15, 14, 71, 19, 37, 55, 20, 38, 56, 21, 39,
                         57, 22, 40, 58, 23, 41, 59, 24, 42, 60, 25, 43, 61, 28,
                         82, 29, 83, 30, 84, 31, 85, 32, 86, 33, 87, 34, 88, 46,
                         73, 47, 74, 48, 75, 49, 76, 50, 77, 51, 78, 52, 79, 64,
                         65, 66, 67, 68, 69, 70])
        >>> surf["vtkOriginalCellIds"]
        pyvista_ndarray([ 0,  0,  0,  1,  1,  1,  3,  3,  3,  2,  2,  2, 36, 36,
                         36, 37, 37, 37, 39, 39, 39, 38, 38, 38,  5,  5,  9,  9,
                         13, 13, 17, 17, 21, 21, 25, 25, 29, 29, 33, 33,  4,  4,
                          8,  8, 12, 12, 16, 16, 20, 20, 24, 24, 28, 28, 32, 32,
                          7,  7, 11, 11, 15, 15, 19, 19, 23, 23, 27, 27, 31, 31,
                         35, 35,  6,  6, 10, 10, 14, 14, 18, 18, 22, 22, 26, 26,
                         30, 30, 34, 34])

        Note that in the "vtkOriginalCellIds" array, the same original cells
        appears multiple times since this array represents the original cell of
        each surface cell extracted.

        See the :ref:`extract_surface_example` for more examples using this filter.

        """
        surf_filter = _vtk.vtkDataSetSurfaceFilter()
        surf_filter.SetInputData(self)
        surf_filter.SetPassThroughPointIds(pass_pointid)
        surf_filter.SetPassThroughCellIds(pass_cellid)

        if nonlinear_subdivision != 1:
            surf_filter.SetNonlinearSubdivisionLevel(nonlinear_subdivision)

        # available in 9.0.2
        # surf_filter.SetDelegation(delegation)

        _update_alg(surf_filter, progress_bar, 'Extracting Surface')
        return _get_output(surf_filter)

    def surface_indices(  # type: ignore[misc]
        self: _DataSetType, progress_bar: bool = False
    ):
        """Return the surface indices of a grid.

        Parameters
        ----------
        progress_bar : bool, default: False
            Display a progress bar to indicate progress.

        Returns
        -------
        numpy.ndarray
            Indices of the surface points.

        Examples
        --------
        Return the first 10 surface indices of an UnstructuredGrid.

        >>> from pyvista import examples
        >>> grid = examples.load_hexbeam()
        >>> ind = grid.surface_indices()
        >>> ind[:10]  # doctest:+SKIP
        pyvista_ndarray([ 0,  2, 36, 27,  7,  8, 81,  1, 18,  4])

        """
        surf = DataSetFilters.extract_surface(self, pass_cellid=True, progress_bar=progress_bar)
        return surf.point_data['vtkOriginalPointIds']

    def extract_feature_edges(  # type: ignore[misc]
        self: _DataSetType,
        feature_angle: float = 30.0,
        boundary_edges: bool = True,
        non_manifold_edges: bool = True,
        feature_edges: bool = True,
        manifold_edges: bool = True,
        clear_data: bool = False,
        progress_bar: bool = False,
    ):
        """Extract edges from the surface of the mesh.

        If the given mesh is not PolyData, the external surface of the given
        mesh is extracted and used.

        From vtk documentation, the edges are one of the following:

            1) Boundary (used by one polygon) or a line cell.
            2) Non-manifold (used by three or more polygons).
            3) Feature edges (edges used by two triangles and whose
               dihedral angle > feature_angle).
            4) Manifold edges (edges used by exactly two polygons).

        Parameters
        ----------
        feature_angle : float, default: 30.0
            Feature angle (in degrees) used to detect sharp edges on
            the mesh. Used only when ``feature_edges=True``.

        boundary_edges : bool, default: True
            Extract the boundary edges.

        non_manifold_edges : bool, default: True
            Extract non-manifold edges.

        feature_edges : bool, default: True
            Extract edges exceeding ``feature_angle``.

        manifold_edges : bool, default: True
            Extract manifold edges.

        clear_data : bool, default: False
            Clear any point, cell, or field data. This is useful
            if wanting to strictly extract the edges.

        progress_bar : bool, default: False
            Display a progress bar to indicate progress.

        Returns
        -------
        pyvista.PolyData
            Extracted edges.

        Examples
        --------
        Extract the edges from an unstructured grid.

        >>> import pyvista as pv
        >>> from pyvista import examples
        >>> hex_beam = pv.read(examples.hexbeamfile)
        >>> feat_edges = hex_beam.extract_feature_edges()
        >>> feat_edges.clear_data()  # clear array data for plotting
        >>> feat_edges.plot(line_width=10)

        See the :ref:`extract_edges_example` for more examples using this filter.

        """
        dataset = self
        if not isinstance(dataset, _vtk.vtkPolyData):
            dataset = DataSetFilters.extract_surface(dataset)
        featureEdges = _vtk.vtkFeatureEdges()
        featureEdges.SetInputData(dataset)
        featureEdges.SetFeatureAngle(feature_angle)
        featureEdges.SetManifoldEdges(manifold_edges)
        featureEdges.SetNonManifoldEdges(non_manifold_edges)
        featureEdges.SetBoundaryEdges(boundary_edges)
        featureEdges.SetFeatureEdges(feature_edges)
        featureEdges.SetColoring(False)
        _update_alg(featureEdges, progress_bar, 'Extracting Feature Edges')
        output = _get_output(featureEdges)
        if clear_data:
            output.clear_data()
        return output

    def merge_points(  # type: ignore[misc]
        self: _DataSetType,
        tolerance: float = 0.0,
        inplace: bool = False,
        progress_bar: bool = False,
    ):
        """Merge duplicate points in this mesh.

        .. versionadded:: 0.45

        Parameters
        ----------
        tolerance : float, optional
            Specify a tolerance to use when comparing points. Points within
            this tolerance will be merged.

        inplace : bool, default: False
            Overwrite the original mesh with the result. Only possible if the input
            is :class:`~pyvista.PolyData` or :class:`~pyvista.UnstructuredGrid`.

        progress_bar : bool, default: False
            Display a progress bar to indicate progress.

        Returns
        -------
        pyvista.PolyData or pyvista.UnstructuredGrid
            Mesh with merged points. PolyData is returned only if the input is PolyData.

        Examples
        --------
        Merge duplicate points in a mesh.

        >>> import pyvista as pv
        >>> mesh = pv.Cylinder(resolution=4)
        >>> mesh.n_points
        16
        >>> _ = mesh.merge_points(inplace=True)
        >>> mesh.n_points
        8

        """
        # Create a second mesh with points. This is required for the merge
        # to work correctly. Additional points are not required for PolyData inputs
        other_points = None if isinstance(self, pyvista.PolyData) else self.points
        other_mesh = pyvista.PolyData(other_points)
        return self.merge(
            other_mesh,
            merge_points=True,
            tolerance=tolerance,
            inplace=inplace,
            main_has_priority=True,
            progress_bar=progress_bar,
        )

    def merge(  # type: ignore[misc]
        self: _DataSetType,
        grid: DataSet
        | _vtk.vtkDataSet
        | MultiBlock
        | Sequence[DataSet | _vtk.vtkDataSet]
        | None = None,
        merge_points: bool = True,
        tolerance: float = 0.0,
        inplace: bool = False,
        main_has_priority: bool = True,
        progress_bar: bool = False,
    ):
        """Join one or many other grids to this grid.

        Grid is updated in-place by default.

        Can be used to merge points of adjacent cells when no grids
        are input.

        .. note::
           The ``+`` operator between two meshes uses this filter with
           the default parameters. When the target mesh is already a
           :class:`pyvista.UnstructuredGrid`, in-place merging via
           ``+=`` is similarly possible.

        Parameters
        ----------
        grid : vtk.vtkUnstructuredGrid | list[vtk.vtkUnstructuredGrid], optional
            Grids to merge to this grid.

        merge_points : bool, default: True
            Points in exactly the same location will be merged between
            the two meshes. Warning: this can leave degenerate point data.

        tolerance : float, default: 0.0
            The absolute tolerance to use to find coincident points when
            ``merge_points=True``.

        inplace : bool, default: False
            Updates grid inplace when True if the input type is an
            :class:`pyvista.UnstructuredGrid`.

        main_has_priority : bool, default: True
            When this parameter is true and merge_points is true,
            the arrays of the merging grids will be overwritten
            by the original main mesh.

        progress_bar : bool, default: False
            Display a progress bar to indicate progress.

        Returns
        -------
        pyvista.UnstructuredGrid
            Merged grid.

        Notes
        -----
        When two or more grids are joined, the type and name of each
        array must match or the arrays will be ignored and not
        included in the final merged mesh.

        Examples
        --------
        Merge three separate spheres into a single mesh.

        >>> import pyvista as pv
        >>> sphere_a = pv.Sphere(center=(1, 0, 0))
        >>> sphere_b = pv.Sphere(center=(0, 1, 0))
        >>> sphere_c = pv.Sphere(center=(0, 0, 1))
        >>> merged = sphere_a.merge([sphere_b, sphere_c])
        >>> merged.plot()

        """
        append_filter = _vtk.vtkAppendFilter()
        append_filter.SetMergePoints(merge_points)
        append_filter.SetTolerance(tolerance)

        if not main_has_priority:
            append_filter.AddInputData(self)

        if isinstance(grid, _vtk.vtkDataSet):
            append_filter.AddInputData(grid)
        elif isinstance(grid, (list, tuple, pyvista.MultiBlock)):
            grids = grid
            for grid in grids:
                append_filter.AddInputData(grid)

        if main_has_priority:
            append_filter.AddInputData(self)

        _update_alg(append_filter, progress_bar, 'Merging')
        merged = _get_output(append_filter)
        if inplace:
            if type(self) is type(merged):
                self.deep_copy(merged)
                return self
            else:
                raise TypeError(f'Mesh type {type(self)} cannot be overridden by output.')
        return merged

    def __add__(  # type: ignore[misc]
        self: _DataSetType, dataset
    ):
        """Combine this mesh with another into a :class:`pyvista.UnstructuredGrid`."""
        return DataSetFilters.merge(self, dataset)

    def __iadd__(  # type: ignore[misc]
        self: _DataSetType, dataset
    ):
        """Merge another mesh into this one if possible.

        "If possible" means that ``self`` is a :class:`pyvista.UnstructuredGrid`.
        Otherwise we have to return a new object, and the attempted in-place
        merge will raise.

        """
        try:
            merged = DataSetFilters.merge(self, dataset, inplace=True)
        except TypeError:
            raise TypeError(
                'In-place merge only possible if the target mesh '
                'is an UnstructuredGrid.\nPlease use `mesh + other_mesh` '
                'instead, which returns a new UnstructuredGrid.',
            ) from None
        return merged

    def compute_cell_quality(  # type: ignore[misc]
        self: _DataSetType,
        quality_measure: str = 'scaled_jacobian',
        null_value: float = -1.0,
        progress_bar: bool = False,
    ):
        """Compute a function of (geometric) quality for each cell of a mesh.

        The per-cell quality is added to the mesh's cell data, in an
        array named ``"CellQuality"``. Cell types not supported by this
        filter or undefined quality of supported cell types will have an
        entry of -1.

        Defaults to computing the scaled Jacobian.

        Options for cell quality measure:

        - ``'area'``
        - ``'aspect_beta'``
        - ``'aspect_frobenius'``
        - ``'aspect_gamma'``
        - ``'aspect_ratio'``
        - ``'collapse_ratio'``
        - ``'condition'``
        - ``'diagonal'``
        - ``'dimension'``
        - ``'distortion'``
        - ``'jacobian'``
        - ``'max_angle'``
        - ``'max_aspect_frobenius'``
        - ``'max_edge_ratio'``
        - ``'med_aspect_frobenius'``
        - ``'min_angle'``
        - ``'oddy'``
        - ``'radius_ratio'``
        - ``'relative_size_squared'``
        - ``'scaled_jacobian'``
        - ``'shape'``
        - ``'shape_and_size'``
        - ``'shear'``
        - ``'shear_and_size'``
        - ``'skew'``
        - ``'stretch'``
        - ``'taper'``
        - ``'volume'``
        - ``'warpage'``

        Notes
        -----
        There is a `discussion about shape option <https://github.com/pyvista/pyvista/discussions/6143>`_.

        Parameters
        ----------
        quality_measure : str, default: 'scaled_jacobian'
            The cell quality measure to use.

        null_value : float, default: -1.0
            Float value for undefined quality. Undefined quality are qualities
            that could be addressed by this filter but is not well defined for
            the particular geometry of cell in question, e.g. a volume query
            for a triangle. Undefined quality will always be undefined.
            The default value is -1.

        progress_bar : bool, default: False
            Display a progress bar to indicate progress.

        Returns
        -------
        pyvista.DataSet
            Dataset with the computed mesh quality in the
            ``cell_data`` as the ``"CellQuality"`` array.

        Examples
        --------
        Compute and plot the minimum angle of a sample sphere mesh.

        >>> import pyvista as pv
        >>> sphere = pv.Sphere(theta_resolution=20, phi_resolution=20)
        >>> cqual = sphere.compute_cell_quality('min_angle')
        >>> cqual.plot(show_edges=True)

        See the :ref:`mesh_quality_example` for more examples using this filter.

        """
        alg = _vtk.vtkCellQuality()
        possible_measure_setters = {
            'area': 'SetQualityMeasureToArea',
            'aspect_beta': 'SetQualityMeasureToAspectBeta',
            'aspect_frobenius': 'SetQualityMeasureToAspectFrobenius',
            'aspect_gamma': 'SetQualityMeasureToAspectGamma',
            'aspect_ratio': 'SetQualityMeasureToAspectRatio',
            'collapse_ratio': 'SetQualityMeasureToCollapseRatio',
            'condition': 'SetQualityMeasureToCondition',
            'diagonal': 'SetQualityMeasureToDiagonal',
            'dimension': 'SetQualityMeasureToDimension',
            'distortion': 'SetQualityMeasureToDistortion',
            'jacobian': 'SetQualityMeasureToJacobian',
            'max_angle': 'SetQualityMeasureToMaxAngle',
            'max_aspect_frobenius': 'SetQualityMeasureToMaxAspectFrobenius',
            'max_edge_ratio': 'SetQualityMeasureToMaxEdgeRatio',
            'med_aspect_frobenius': 'SetQualityMeasureToMedAspectFrobenius',
            'min_angle': 'SetQualityMeasureToMinAngle',
            'oddy': 'SetQualityMeasureToOddy',
            'radius_ratio': 'SetQualityMeasureToRadiusRatio',
            'relative_size_squared': 'SetQualityMeasureToRelativeSizeSquared',
            'scaled_jacobian': 'SetQualityMeasureToScaledJacobian',
            'shape': 'SetQualityMeasureToShape',
            'shape_and_size': 'SetQualityMeasureToShapeAndSize',
            'shear': 'SetQualityMeasureToShear',
            'shear_and_size': 'SetQualityMeasureToShearAndSize',
            'skew': 'SetQualityMeasureToSkew',
            'stretch': 'SetQualityMeasureToStretch',
            'taper': 'SetQualityMeasureToTaper',
            'volume': 'SetQualityMeasureToVolume',
            'warpage': 'SetQualityMeasureToWarpage',
        }

        # we need to check if these quality measures exist as VTK API changes
        measure_setters = {}
        for name, attr in possible_measure_setters.items():
            setter_candidate = getattr(alg, attr, None)
            if setter_candidate:
                measure_setters[name] = setter_candidate

        try:
            # Set user specified quality measure
            measure_setters[quality_measure]()
        except (KeyError, IndexError):
            options = ', '.join([f"'{s}'" for s in list(measure_setters.keys())])
            raise KeyError(
                f'Cell quality type ({quality_measure}) not available. Options are: {options}',
            )
        alg.SetInputData(self)
        alg.SetUndefinedQuality(null_value)
        _update_alg(alg, progress_bar, 'Computing Cell Quality')
        return _get_output(alg)

    def compute_boundary_mesh_quality(  # type: ignore[misc]
        self: _DataSetType, *, progress_bar: bool = False
    ):
        """Compute metrics on the boundary faces of a mesh.

        The metrics that can be computed on the boundary faces of the mesh and are:

        - Distance from cell center to face center
        - Distance from cell center to face plane
        - Angle of faces plane normal and cell center to face center vector

        Parameters
        ----------
        progress_bar : bool, default: False
            Display a progress bar to indicate progress.

        Returns
        -------
        pyvista.DataSet
            Dataset with the computed metrics on the boundary faces of a mesh.
            ``cell_data`` as the ``"CellQuality"`` array.

        Examples
        --------
        >>> import pyvista as pv
        >>> from pyvista import examples
        >>> mesh = examples.download_can_crushed_vtu()
        >>> cqual = mesh.compute_boundary_mesh_quality()
        >>> plotter = pv.Plotter(shape=(2, 2))
        >>> _ = plotter.add_mesh(mesh, show_edges=True)
        >>> plotter.subplot(1, 0)
        >>> _ = plotter.add_mesh(
        ...     cqual, scalars="DistanceFromCellCenterToFaceCenter"
        ... )
        >>> plotter.subplot(0, 1)
        >>> _ = plotter.add_mesh(
        ...     cqual, scalars="DistanceFromCellCenterToFacePlane"
        ... )
        >>> plotter.subplot(1, 1)
        >>> _ = plotter.add_mesh(
        ...     cqual,
        ...     scalars="AngleFaceNormalAndCellCenterToFaceCenterVector",
        ... )
        >>> plotter.show()

        """
        if pyvista.vtk_version_info < (9, 3, 0):
            raise VTKVersionError(
                '`vtkBoundaryMeshQuality` requires vtk>=9.3.0',
            )  # pragma: no cover
        alg = _vtk.vtkBoundaryMeshQuality()
        alg.SetInputData(self)
        _update_alg(alg, progress_bar, 'Compute Boundary Mesh Quality')
        return _get_output(alg)

    def compute_derivative(  # type: ignore[misc]
        self: _DataSetType,
        scalars: str | None = None,
        gradient: bool | str = True,
        divergence: bool | str = False,
        vorticity: bool | str = False,
        qcriterion: bool | str = False,
        faster: bool = False,
        preference: Literal['point', 'cell'] = 'point',
        progress_bar: bool = False,
    ):
        """Compute derivative-based quantities of point/cell scalar field.

        Utilize ``vtkGradientFilter`` to compute derivative-based quantities,
        such as gradient, divergence, vorticity, and Q-criterion, of the
        selected point or cell scalar field.

        Parameters
        ----------
        scalars : str, optional
            String name of the scalars array to use when computing the
            derivative quantities.  Defaults to the active scalars in
            the dataset.

        gradient : bool | str, default: True
            Calculate gradient. If a string is passed, the string will be used
            for the resulting array name. Otherwise, array name will be
            ``'gradient'``. Default ``True``.

        divergence : bool | str, optional
            Calculate divergence. If a string is passed, the string will be
            used for the resulting array name. Otherwise, default array name
            will be ``'divergence'``.

        vorticity : bool | str, optional
            Calculate vorticity. If a string is passed, the string will be used
            for the resulting array name. Otherwise, default array name will be
            ``'vorticity'``.

        qcriterion : bool | str, optional
            Calculate qcriterion. If a string is passed, the string will be
            used for the resulting array name. Otherwise, default array name
            will be ``'qcriterion'``.

        faster : bool, default: False
            Use faster algorithm for computing derivative quantities. Result is
            less accurate and performs fewer derivative calculations,
            increasing computation speed. The error will feature smoothing of
            the output and possibly errors at boundaries. Option has no effect
            if DataSet is not :class:`pyvista.UnstructuredGrid`.

        preference : str, default: "point"
            Data type preference. Either ``'point'`` or ``'cell'``.

        progress_bar : bool, default: False
            Display a progress bar to indicate progress.

        Returns
        -------
        pyvista.DataSet
            Dataset with calculated derivative.

        Examples
        --------
        First, plot the random hills dataset with the active elevation
        scalars.  These scalars will be used for the derivative
        calculations.

        >>> from pyvista import examples
        >>> hills = examples.load_random_hills()
        >>> hills.plot(smooth_shading=True)

        Compute and plot the gradient of the active scalars.

        >>> from pyvista import examples
        >>> hills = examples.load_random_hills()
        >>> deriv = hills.compute_derivative()
        >>> deriv.plot(scalars='gradient')

        See the :ref:`gradients_example` for more examples using this filter.

        """
        alg = _vtk.vtkGradientFilter()
        # Check if scalars array given
        scalars_ = set_default_active_scalars(self).name if scalars is None else scalars
        if not isinstance(scalars_, str):
            raise TypeError('scalars array must be given as a string name')
        if not any((gradient, divergence, vorticity, qcriterion)):
            raise ValueError(
                'must set at least one of gradient, divergence, vorticity, or qcriterion',
            )

            # bool(non-empty string/True) == True, bool(None/False) == False
        alg.SetComputeGradient(bool(gradient))
        alg.SetResultArrayName('gradient' if isinstance(gradient, bool) else gradient)

        alg.SetComputeDivergence(bool(divergence))
        alg.SetDivergenceArrayName('divergence' if isinstance(divergence, bool) else divergence)

        alg.SetComputeVorticity(bool(vorticity))
        alg.SetVorticityArrayName('vorticity' if isinstance(vorticity, bool) else vorticity)

        alg.SetComputeQCriterion(bool(qcriterion))
        alg.SetQCriterionArrayName('qcriterion' if isinstance(qcriterion, bool) else qcriterion)

        alg.SetFasterApproximation(faster)
        field = get_array_association(self, scalars_, preference=preference)
        # args: (idx, port, connection, field, name)
        alg.SetInputArrayToProcess(0, 0, 0, field.value, scalars_)
        alg.SetInputData(self)
        _update_alg(alg, progress_bar, 'Computing Derivative')
        return _get_output(alg)

    def shrink(  # type: ignore[misc]
        self: _DataSetType, shrink_factor: float = 1.0, progress_bar: bool = False
    ):
        """Shrink the individual faces of a mesh.

        This filter shrinks the individual faces of a mesh rather than
        scaling the entire mesh.

        Parameters
        ----------
        shrink_factor : float, default: 1.0
            Fraction of shrink for each cell. Default does not modify the
            faces.

        progress_bar : bool, default: False
            Display a progress bar to indicate progress.

        Returns
        -------
        pyvista.DataSet
            Dataset with shrunk faces.  Return type matches input.

        Examples
        --------
        First, plot the original cube.

        >>> import pyvista as pv
        >>> mesh = pv.Cube()
        >>> mesh.plot(show_edges=True, line_width=5)

        Now, plot the mesh with shrunk faces.

        >>> shrunk = mesh.shrink(0.5)
        >>> shrunk.clear_data()  # cleans up plot
        >>> shrunk.plot(show_edges=True, line_width=5)

        """
        shrink_factor = _validation.validate_number(
            shrink_factor,
            must_have_dtype=float,
            must_be_in_range=[0.0, 1.0],
        )
        alg = _vtk.vtkShrinkFilter()
        alg.SetInputData(self)
        alg.SetShrinkFactor(shrink_factor)
        _update_alg(alg, progress_bar, 'Shrinking Mesh')
        output = _get_output(alg)
        if isinstance(self, _vtk.vtkPolyData):
            return output.extract_surface()
        return output

    def tessellate(  # type: ignore[misc]
        self: _DataSetType,
        max_n_subdivide: int = 3,
        merge_points: bool = True,
        progress_bar: bool = False,
    ):
        """Tessellate a mesh.

        This filter approximates nonlinear FEM-like elements with linear
        simplices. The output mesh will have geometry and any fields specified
        as attributes in the input mesh's point data. The attribute's copy
        flags are honored, except for normals.

        For more details see `vtkTessellatorFilter <https://vtk.org/doc/nightly/html/classvtkTessellatorFilter.html#details>`_.

        Parameters
        ----------
        max_n_subdivide : int, default: 3
            Maximum number of subdivisions.

        merge_points : bool, default: True
            The adaptive tessellation will output vertices that are not shared among cells,
            even where they should be. This can be corrected to some extent.

        progress_bar : bool, default: False
            Display a progress bar to indicate progress.

        Returns
        -------
        pyvista.DataSet
            Dataset with tessellated mesh.  Return type matches input.

        Examples
        --------
        First, plot the high order FEM-like elements.

        >>> import pyvista as pv
        >>> import numpy as np
        >>> points = np.array(
        ...     [
        ...         [0.0, 0.0, 0.0],
        ...         [2.0, 0.0, 0.0],
        ...         [1.0, 2.0, 0.0],
        ...         [1.0, 0.5, 0.0],
        ...         [1.5, 1.5, 0.0],
        ...         [0.5, 1.5, 0.0],
        ...     ]
        ... )
        >>> cells = np.array([6, 0, 1, 2, 3, 4, 5])
        >>> cell_types = np.array([69])
        >>> mesh = pv.UnstructuredGrid(cells, cell_types, points)
        >>> mesh.plot(show_edges=True, line_width=5)

        Now, plot the tessellated mesh.

        >>> tessellated = mesh.tessellate()
        >>> tessellated.clear_data()  # cleans up plot
        >>> tessellated.plot(show_edges=True, line_width=5)

        """
        if isinstance(self, _vtk.vtkPolyData):
            raise TypeError('Tessellate filter is not supported for PolyData objects.')
        alg = _vtk.vtkTessellatorFilter()
        alg.SetInputData(self)
        alg.SetMergePoints(merge_points)
        alg.SetMaximumNumberOfSubdivisions(max_n_subdivide)
        _update_alg(alg, progress_bar, 'Tessellating Mesh')
        return _get_output(alg)

    def transform(  # type: ignore[misc]
        self: DataSet,
        trans: TransformLike,
        transform_all_input_vectors: bool = False,
        inplace: bool = True,
        progress_bar: bool = False,
    ):
        """Transform this mesh with a 4x4 transform.

        .. warning::
            When using ``transform_all_input_vectors=True``, there is
            no distinction in VTK between vectors and arrays with
            three components.  This may be an issue if you have scalar
            data with three components (e.g. RGB data).  This will be
            improperly transformed as if it was vector data rather
            than scalar data.  One possible (albeit ugly) workaround
            is to store the three components as separate scalar
            arrays.

        .. warning::
            In general, transformations give non-integer results. This
            method converts integer-typed vector data to float before
            performing the transformation. This applies to the points
            array, as well as any vector-valued data that is affected
            by the transformation. To prevent subtle bugs arising from
            in-place transformations truncating the result to integers,
            this conversion always applies to the input mesh.

        .. warning::
            Shear transformations are not supported for ':class:`~pyvista.ImageData`.
            If present, any shear component is removed by the filter.

        .. note::
            Transforming :class:`~pyvista.ImageData` modifies its :class:`~pyvista.ImageData.origin`,
            :class:`~pyvista.ImageData.spacing`, and :class:`~pyvista.ImageData.direction_matrix`
            properties.

        Parameters
        ----------
        trans : TransformLike
            Accepts a vtk transformation object or a 4x4
            transformation matrix.

        transform_all_input_vectors : bool, default: False
            When ``True``, all arrays with three components are
            transformed. Otherwise, only the normals and vectors are
            transformed.  See the warning for more details.

        inplace : bool, default: False
            When ``True``, modifies the dataset inplace.

        progress_bar : bool, default: False
            Display a progress bar to indicate progress.

        Returns
        -------
        pyvista.DataSet
            Transformed dataset.  Return type matches input unless
            input dataset is a :class:`pyvista.RectilinearGrid`, in which
            case the output datatype is a :class:`pyvista.StructuredGrid`.

        See Also
        --------
        :class:`pyvista.Transform`
            Describe linear transformations via a 4x4 matrix.

        Examples
        --------
        Translate a mesh by ``(50, 100, 200)``.

        >>> import numpy as np
        >>> from pyvista import examples
        >>> mesh = examples.load_airplane()

        Here a 4x4 :class:`numpy.ndarray` is used, but any :class:`~pyvista.TransformLike`
        is accepted.

        >>> transform_matrix = np.array(
        ...     [
        ...         [1, 0, 0, 50],
        ...         [0, 1, 0, 100],
        ...         [0, 0, 1, 200],
        ...         [0, 0, 0, 1],
        ...     ]
        ... )
        >>> transformed = mesh.transform(transform_matrix)
        >>> transformed.plot(show_edges=True)

        """
        if inplace and isinstance(self, pyvista.RectilinearGrid):
            raise TypeError(f'Cannot transform a {self.__class__} inplace')

        t = trans if isinstance(trans, Transform) else Transform(trans)

        if t.matrix[3, 3] == 0:
            raise ValueError('Transform element (3,3), the inverse scale term, is zero')

        # vtkTransformFilter truncates the result if the input is an integer type
        # so convert input points and relevant vectors to float
        # (creating a new copy would be harmful much more often)
        converted_ints = False
        if not np.issubdtype(self.points.dtype, np.floating):
            self.points = self.points.astype(np.float32)
            converted_ints = True
        if transform_all_input_vectors:
            # all vector-shaped data will be transformed
            point_vectors: list[str | None] = [
                name for name, data in self.point_data.items() if data.shape == (self.n_points, 3)
            ]
            cell_vectors: list[str | None] = [
                name for name, data in self.cell_data.items() if data.shape == (self.n_cells, 3)
            ]
        else:
            # we'll only transform active vectors and normals
            point_vectors = [
                self.point_data.active_vectors_name,
                self.point_data.active_normals_name,
            ]
            cell_vectors = [
                self.cell_data.active_vectors_name,
                self.cell_data.active_normals_name,
            ]
        # dynamically convert each self.point_data[name] etc. to float32
        all_vectors = [point_vectors, cell_vectors]
        all_dataset_attrs = [self.point_data, self.cell_data]
        for vector_names, dataset_attrs in zip(all_vectors, all_dataset_attrs):
            for vector_name in vector_names:
                if vector_name is None:
                    continue
                vector_arr = dataset_attrs[vector_name]
                if not np.issubdtype(vector_arr.dtype, np.floating):
                    dataset_attrs[vector_name] = vector_arr.astype(np.float32)
                    converted_ints = True
        if converted_ints:
            warnings.warn(
                'Integer points, vector and normal data (if any) of the input mesh '
                'have been converted to ``np.float32``. This is necessary in order '
                'to transform properly.',
            )

        # vtkTransformFilter doesn't respect active scalars.  We need to track this
        active_point_scalars_name: str | None = self.point_data.active_scalars_name
        active_cell_scalars_name: str | None = self.cell_data.active_scalars_name

        # vtkTransformFilter sometimes doesn't transform all vector arrays
        # when there are active point/cell scalars. Use this workaround
        self.active_scalars_name = None

        f = _vtk.vtkTransformFilter()
        f.SetInputDataObject(self)
        f.SetTransform(t)
        f.SetTransformAllInputVectors(transform_all_input_vectors)

        _update_alg(f, progress_bar, 'Transforming')
        res = pyvista.core.filters._get_output(f)

        def _restore_active_scalars(input_: DataSet, output_: DataSet):
            # make the previously active scalars active again
            input_.point_data.active_scalars_name = active_point_scalars_name
            input_.cell_data.active_scalars_name = active_cell_scalars_name

            # Only update output if necessary
            if input_ is not output_:
                output_.point_data.active_scalars_name = active_point_scalars_name
                output_.cell_data.active_scalars_name = active_cell_scalars_name

        if isinstance(self, pyvista.RectilinearGrid):
            output: DataSet = pyvista.StructuredGrid()
        elif inplace:
            output = self
        else:
            output = self.__class__()

        if isinstance(output, pyvista.ImageData):
            # vtkTransformFilter returns a StructuredGrid for legacy code (before VTK 9)
            # but VTK 9+ supports oriented images.
            # To keep an ImageData -> ImageData mapping, we copy the transformed data
            # from the filter output but manually transform the structure
            output.copy_structure(self)  # type: ignore[arg-type]
            current_matrix = output.index_to_physical_matrix
            new_matrix = pyvista.Transform(current_matrix).concatenate(t).matrix
            output.index_to_physical_matrix = new_matrix

            output.point_data.update(res.point_data, copy=False)
            output.cell_data.update(res.cell_data, copy=False)
            output.field_data.update(res.field_data, copy=False)
            _restore_active_scalars(self, output)
            return output

        _restore_active_scalars(self, res)

        # The output from the transform filter contains a shallow copy
        # of the original dataset except for the point arrays.  Here
        # we perform a copy so the two are completely unlinked.
        if inplace:
            output.copy_from(res, deep=False)
        else:
            output.copy_from(res, deep=True)
        return output

    def reflect(  # type: ignore[misc]
        self: _DataSetType,
        normal: VectorLike[float],
        point: VectorLike[float] | None = None,
        inplace: bool = False,
        transform_all_input_vectors: bool = False,
        progress_bar: bool = False,
    ):
        """Reflect a dataset across a plane.

        Parameters
        ----------
        normal : array_like[float]
            Normal direction for reflection.

        point : array_like[float]
            Point which, along with ``normal``, defines the reflection
            plane. If not specified, this is the origin.

        inplace : bool, default: False
            When ``True``, modifies the dataset inplace.

        transform_all_input_vectors : bool, default: False
            When ``True``, all input vectors are transformed. Otherwise,
            only the points, normals and active vectors are transformed.

        progress_bar : bool, default: False
            Display a progress bar to indicate progress.

        Returns
        -------
        pyvista.DataSet
            Reflected dataset.  Return type matches input.

        See Also
        --------
        pyvista.Transform.reflect
            Concatenate a reflection matrix with a transformation.

        Examples
        --------
        >>> from pyvista import examples
        >>> mesh = examples.load_airplane()
        >>> mesh = mesh.reflect((0, 0, 1), point=(0, 0, -100))
        >>> mesh.plot(show_edges=True)

        See the :ref:`reflect_example` for more examples using this filter.

        """
        t = Transform().reflect(normal, point=point)
        return self.transform(
            t,
            transform_all_input_vectors=transform_all_input_vectors,
            inplace=inplace,
            progress_bar=progress_bar,
        )

    def rotate_x(  # type: ignore[misc]
        self: _DataSetType,
        angle: float,
        point: VectorLike[float] | None = None,
        transform_all_input_vectors: bool = False,
        inplace: bool = False,
    ):
        """Rotate mesh about the x-axis.

        .. note::
            See also the notes at :func:`transform()
            <DataSetFilters.transform>` which is used by this filter
            under the hood.

        Parameters
        ----------
        angle : float
            Angle in degrees to rotate about the x-axis.

        point : VectorLike[float], optional
            Point to rotate about. Defaults to origin.

        transform_all_input_vectors : bool, default: False
            When ``True``, all input vectors are
            transformed. Otherwise, only the points, normals and
            active vectors are transformed.

        inplace : bool, default: False
            Updates mesh in-place.

        Returns
        -------
        pyvista.DataSet
            Rotated dataset.

        See Also
        --------
        pyvista.Transform.rotate_x
            Concatenate a rotation about the x-axis with a transformation.

        Examples
        --------
        Rotate a mesh 30 degrees about the x-axis.

        >>> import pyvista as pv
        >>> mesh = pv.Cube()
        >>> rot = mesh.rotate_x(30, inplace=False)

        Plot the rotated mesh.

        >>> pl = pv.Plotter()
        >>> _ = pl.add_mesh(rot)
        >>> _ = pl.add_mesh(mesh, style='wireframe', line_width=3)
        >>> _ = pl.add_axes_at_origin()
        >>> pl.show()

        """
        t = Transform().rotate_x(angle, point=point)
        return self.transform(
            t,
            transform_all_input_vectors=transform_all_input_vectors,
            inplace=inplace,
        )

    def rotate_y(  # type: ignore[misc]
        self: _DataSetType,
        angle: float,
        point: VectorLike[float] | None = None,
        transform_all_input_vectors: bool = False,
        inplace: bool = False,
    ):
        """Rotate mesh about the y-axis.

        .. note::
            See also the notes at :func:`transform()
            <DataSetFilters.transform>` which is used by this filter
            under the hood.

        Parameters
        ----------
        angle : float
            Angle in degrees to rotate about the y-axis.

        point : VectorLike[float], optional
            Point to rotate about.

        transform_all_input_vectors : bool, default: False
            When ``True``, all input vectors are transformed. Otherwise, only
            the points, normals and active vectors are transformed.

        inplace : bool, default: False
            Updates mesh in-place.

        Returns
        -------
        pyvista.DataSet
            Rotated dataset.

        See Also
        --------
        pyvista.Transform.rotate_y
            Concatenate a rotation about the y-axis with a transformation.

        Examples
        --------
        Rotate a cube 30 degrees about the y-axis.

        >>> import pyvista as pv
        >>> mesh = pv.Cube()
        >>> rot = mesh.rotate_y(30, inplace=False)

        Plot the rotated mesh.

        >>> pl = pv.Plotter()
        >>> _ = pl.add_mesh(rot)
        >>> _ = pl.add_mesh(mesh, style='wireframe', line_width=3)
        >>> _ = pl.add_axes_at_origin()
        >>> pl.show()

        """
        t = Transform().rotate_y(angle, point=point)
        return self.transform(
            t,
            transform_all_input_vectors=transform_all_input_vectors,
            inplace=inplace,
        )

    def rotate_z(  # type: ignore[misc]
        self: _DataSetType,
        angle: float,
        point: VectorLike[float] = (0.0, 0.0, 0.0),
        transform_all_input_vectors: bool = False,
        inplace: bool = False,
    ):
        """Rotate mesh about the z-axis.

        .. note::
            See also the notes at :func:`transform()
            <DataSetFilters.transform>` which is used by this filter
            under the hood.

        Parameters
        ----------
        angle : float
            Angle in degrees to rotate about the z-axis.

        point : VectorLike[float], optional
            Point to rotate about. Defaults to origin.

        transform_all_input_vectors : bool, default: False
            When ``True``, all input vectors are
            transformed. Otherwise, only the points, normals and
            active vectors are transformed.

        inplace : bool, default: False
            Updates mesh in-place.

        Returns
        -------
        pyvista.DataSet
            Rotated dataset.

        See Also
        --------
        pyvista.Transform.rotate_z
            Concatenate a rotation about the z-axis with a transformation.

        Examples
        --------
        Rotate a mesh 30 degrees about the z-axis.

        >>> import pyvista as pv
        >>> mesh = pv.Cube()
        >>> rot = mesh.rotate_z(30, inplace=False)

        Plot the rotated mesh.

        >>> pl = pv.Plotter()
        >>> _ = pl.add_mesh(rot)
        >>> _ = pl.add_mesh(mesh, style='wireframe', line_width=3)
        >>> _ = pl.add_axes_at_origin()
        >>> pl.show()

        """
        t = Transform().rotate_z(angle, point=point)
        return self.transform(
            t,
            transform_all_input_vectors=transform_all_input_vectors,
            inplace=inplace,
        )

    def rotate_vector(  # type: ignore[misc]
        self: _DataSetType,
        vector: VectorLike[float],
        angle: float,
        point: VectorLike[float] | None = None,
        transform_all_input_vectors: bool = False,
        inplace: bool = False,
    ):
        """Rotate mesh about a vector.

        .. note::
            See also the notes at :func:`transform()
            <DataSetFilters.transform>` which is used by this filter
            under the hood.

        Parameters
        ----------
        vector : VectorLike[float]
            Vector to rotate about.

        angle : float
            Angle to rotate.

        point : VectorLike[float], optional
            Point to rotate about. Defaults to origin.

        transform_all_input_vectors : bool, default: False
            When ``True``, all input vectors are
            transformed. Otherwise, only the points, normals and
            active vectors are transformed.

        inplace : bool, default: False
            Updates mesh in-place.

        Returns
        -------
        pyvista.DataSet
            Rotated dataset.

        See Also
        --------
        pyvista.Transform.rotate_vector
            Concatenate a rotation about a vector with a transformation.

        Examples
        --------
        Rotate a mesh 30 degrees about the ``(1, 1, 1)`` axis.

        >>> import pyvista as pv
        >>> mesh = pv.Cube()
        >>> rot = mesh.rotate_vector((1, 1, 1), 30, inplace=False)

        Plot the rotated mesh.

        >>> pl = pv.Plotter()
        >>> _ = pl.add_mesh(rot)
        >>> _ = pl.add_mesh(mesh, style='wireframe', line_width=3)
        >>> _ = pl.add_axes_at_origin()
        >>> pl.show()

        """
        t = Transform().rotate_vector(vector, angle, point=point)
        return self.transform(
            t,
            transform_all_input_vectors=transform_all_input_vectors,
            inplace=inplace,
        )

    def rotate(  # type: ignore[misc]
        self: _DataSetType,
        rotation: RotationLike,
        point: VectorLike[float] | None = None,
        transform_all_input_vectors: bool = False,
        inplace: bool = False,
    ):
        """Rotate mesh about a point with a rotation matrix or ``Rotation`` object.

        .. note::
            See also the notes at :func:`transform()
            <DataSetFilters.transform>` which is used by this filter
            under the hood.

        Parameters
        ----------
        rotation : RotationLike
            3x3 rotation matrix or a SciPy ``Rotation`` object.

        point : VectorLike[float], optional
            Point to rotate about. Defaults to origin.

        transform_all_input_vectors : bool, default: False
            When ``True``, all input vectors are
            transformed. Otherwise, only the points, normals and
            active vectors are transformed.

        inplace : bool, default: False
            Updates mesh in-place.

        Returns
        -------
        pyvista.DataSet
            Rotated dataset.

        See Also
        --------
        pyvista.Transform.rotate
            Concatenate a rotation matrix with a transformation.

        Examples
        --------
        Define a rotation. Here, a 3x3 matrix is used which rotates about the z-axis by
        60 degrees.

        >>> import pyvista as pv
        >>> rotation = [
        ...     [0.5, -0.8660254, 0.0],
        ...     [0.8660254, 0.5, 0.0],
        ...     [0.0, 0.0, 1.0],
        ... ]

        Use the rotation to rotate a cone about its tip.

        >>> mesh = pv.Cone()
        >>> tip = (0.5, 0.0, 0.0)
        >>> rot = mesh.rotate(rotation, point=tip)

        Plot the rotated mesh.

        >>> pl = pv.Plotter()
        >>> _ = pl.add_mesh(rot)
        >>> _ = pl.add_mesh(mesh, style='wireframe', line_width=3)
        >>> _ = pl.add_axes_at_origin()
        >>> pl.show()

        """
        t = Transform().rotate(rotation, point=point)
        return self.transform(
            t,
            transform_all_input_vectors=transform_all_input_vectors,
            inplace=inplace,
        )

    def translate(  # type: ignore[misc]
        self: _DataSetType,
        xyz: VectorLike[float],
        transform_all_input_vectors: bool = False,
        inplace: bool = False,
    ):
        """Translate the mesh.

        .. note::
            See also the notes at :func:`transform()
            <DataSetFilters.transform>` which is used by this filter
            under the hood.

        Parameters
        ----------
        xyz : VectorLike[float]
            A vector of three floats.

        transform_all_input_vectors : bool, default: False
            When ``True``, all input vectors are
            transformed. Otherwise, only the points, normals and
            active vectors are transformed.

        inplace : bool, default: False
            Updates mesh in-place.

        Returns
        -------
        pyvista.DataSet
            Translated dataset.

        See Also
        --------
        pyvista.Transform.translate
            Concatenate a translation matrix with a transformation.

        Examples
        --------
        Create a sphere and translate it by ``(2, 1, 2)``.

        >>> import pyvista as pv
        >>> mesh = pv.Sphere()
        >>> mesh.center
        (0.0, 0.0, 0.0)
        >>> trans = mesh.translate((2, 1, 2), inplace=False)
        >>> trans.center
        (2.0, 1.0, 2.0)

        """
        transform = Transform().translate(xyz)
        return self.transform(
            transform,
            transform_all_input_vectors=transform_all_input_vectors,
            inplace=inplace,
        )

    def scale(  # type: ignore[misc]
        self: _DataSetType,
        xyz: float | VectorLike[float],
        transform_all_input_vectors: bool = False,
        inplace: bool = False,
        point: VectorLike[float] | None = None,
    ):
        """Scale the mesh.

        .. note::
            See also the notes at :func:`transform()
            <DataSetFilters.transform>` which is used by this filter
            under the hood.

        Parameters
        ----------
        xyz : float | VectorLike[float]
            A vector sequence defining the scale factors along x, y, and z. If
            a scalar, the same uniform scale is used along all three axes.

        transform_all_input_vectors : bool, default: False
            When ``True``, all input vectors are transformed. Otherwise, only
            the points, normals and active vectors are transformed.

        inplace : bool, default: False
            Updates mesh in-place.

        point : VectorLike[float], optional
            Point to scale from. Defaults to origin.

        Returns
        -------
        pyvista.DataSet
            Scaled dataset.

        See Also
        --------
        pyvista.Transform.scale
            Concatenate a scale matrix with a transformation.

        Examples
        --------
        >>> import pyvista as pv
        >>> from pyvista import examples
        >>> pl = pv.Plotter(shape=(1, 2))
        >>> pl.subplot(0, 0)
        >>> pl.show_axes()
        >>> _ = pl.show_grid()
        >>> mesh1 = examples.download_teapot()
        >>> _ = pl.add_mesh(mesh1)
        >>> pl.subplot(0, 1)
        >>> pl.show_axes()
        >>> _ = pl.show_grid()
        >>> mesh2 = mesh1.scale([10.0, 10.0, 10.0], inplace=False)
        >>> _ = pl.add_mesh(mesh2)
        >>> pl.show(cpos="xy")

        """
        transform = Transform().scale(xyz, point=point)
        return self.transform(
            transform,
            transform_all_input_vectors=transform_all_input_vectors,
            inplace=inplace,
        )

    def flip_x(  # type: ignore[misc]
        self: _DataSetType,
        point: VectorLike[float] | None = None,
        transform_all_input_vectors: bool = False,
        inplace: bool = False,
    ):
        """Flip mesh about the x-axis.

        .. note::
            See also the notes at :func:`transform()
            <DataSetFilters.transform>` which is used by this filter
            under the hood.

        Parameters
        ----------
        point : sequence[float], optional
            Point to rotate about.  Defaults to center of mesh at
            :attr:`center <pyvista.DataSet.center>`.

        transform_all_input_vectors : bool, default: False
            When ``True``, all input vectors are
            transformed. Otherwise, only the points, normals and
            active vectors are transformed.

        inplace : bool, default: False
            Updates mesh in-place.

        Returns
        -------
        pyvista.DataSet
            Flipped dataset.

        See Also
        --------
        pyvista.Transform.flip_x
            Concatenate a reflection about the x-axis with a transformation.

        Examples
        --------
        >>> import pyvista as pv
        >>> from pyvista import examples
        >>> pl = pv.Plotter(shape=(1, 2))
        >>> pl.subplot(0, 0)
        >>> pl.show_axes()
        >>> mesh1 = examples.download_teapot()
        >>> _ = pl.add_mesh(mesh1)
        >>> pl.subplot(0, 1)
        >>> pl.show_axes()
        >>> mesh2 = mesh1.flip_x(inplace=False)
        >>> _ = pl.add_mesh(mesh2)
        >>> pl.show(cpos="xy")

        """
        if point is None:
            point = self.center
        t = Transform().reflect((1, 0, 0), point=point)
        return self.transform(
            t,
            transform_all_input_vectors=transform_all_input_vectors,
            inplace=inplace,
        )

    def flip_y(  # type: ignore[misc]
        self: _DataSetType,
        point: VectorLike[float] | None = None,
        transform_all_input_vectors: bool = False,
        inplace: bool = False,
    ):
        """Flip mesh about the y-axis.

        .. note::
            See also the notes at :func:`transform()
            <DataSetFilters.transform>` which is used by this filter
            under the hood.

        Parameters
        ----------
        point : VectorLike[float], optional
            Point to rotate about.  Defaults to center of mesh at
            :attr:`center <pyvista.DataSet.center>`.

        transform_all_input_vectors : bool, default: False
            When ``True``, all input vectors are
            transformed. Otherwise, only the points, normals and
            active vectors are transformed.

        inplace : bool, default: False
            Updates mesh in-place.

        Returns
        -------
        pyvista.DataSet
            Flipped dataset.

        See Also
        --------
        pyvista.Transform.flip_y
            Concatenate a reflection about the y-axis with a transformation.

        Examples
        --------
        >>> import pyvista as pv
        >>> from pyvista import examples
        >>> pl = pv.Plotter(shape=(1, 2))
        >>> pl.subplot(0, 0)
        >>> pl.show_axes()
        >>> mesh1 = examples.download_teapot()
        >>> _ = pl.add_mesh(mesh1)
        >>> pl.subplot(0, 1)
        >>> pl.show_axes()
        >>> mesh2 = mesh1.flip_y(inplace=False)
        >>> _ = pl.add_mesh(mesh2)
        >>> pl.show(cpos="xy")

        """
        if point is None:
            point = self.center
        t = Transform().reflect((0, 1, 0), point=point)
        return self.transform(
            t,
            transform_all_input_vectors=transform_all_input_vectors,
            inplace=inplace,
        )

    def flip_z(  # type: ignore[misc]
        self: _DataSetType,
        point: VectorLike[float] | None = None,
        transform_all_input_vectors: bool = False,
        inplace: bool = False,
    ):
        """Flip mesh about the z-axis.

        .. note::
            See also the notes at :func:`transform()
            <DataSetFilters.transform>` which is used by this filter
            under the hood.

        Parameters
        ----------
        point : VectorLike[float], optional
            Point to rotate about.  Defaults to center of mesh at
            :attr:`center <pyvista.DataSet.center>`.

        transform_all_input_vectors : bool, default: False
            When ``True``, all input vectors are
            transformed. Otherwise, only the points, normals and
            active vectors are transformed.

        inplace : bool, default: False
            Updates mesh in-place.

        Returns
        -------
        pyvista.DataSet
            Flipped dataset.

        See Also
        --------
        pyvista.Transform.flip_z
            Concatenate a reflection about the z-axis with a transformation.

        Examples
        --------
        >>> import pyvista as pv
        >>> from pyvista import examples
        >>> pl = pv.Plotter(shape=(1, 2))
        >>> pl.subplot(0, 0)
        >>> pl.show_axes()
        >>> mesh1 = examples.download_teapot().rotate_x(90, inplace=False)
        >>> _ = pl.add_mesh(mesh1)
        >>> pl.subplot(0, 1)
        >>> pl.show_axes()
        >>> mesh2 = mesh1.flip_z(inplace=False)
        >>> _ = pl.add_mesh(mesh2)
        >>> pl.show(cpos="xz")

        """
        if point is None:
            point = self.center
        t = Transform().reflect((0, 0, 1), point=point)
        return self.transform(
            t,
            transform_all_input_vectors=transform_all_input_vectors,
            inplace=inplace,
        )

    def flip_normal(  # type: ignore[misc]
        self: _DataSetType,
        normal: VectorLike[float],
        point: VectorLike[float] | None = None,
        transform_all_input_vectors: bool = False,
        inplace: bool = False,
    ):
        """Flip mesh about the normal.

        .. note::
            See also the notes at :func:`transform()
            <DataSetFilters.transform>` which is used by this filter
            under the hood.

        Parameters
        ----------
        normal : VectorLike[float]
           Normal vector to flip about.

        point : VectorLike[float], optional
            Point to rotate about.  Defaults to center of mesh at
            :attr:`center <pyvista.DataSet.center>`.

        transform_all_input_vectors : bool, default: False
            When ``True``, all input vectors are
            transformed. Otherwise, only the points, normals and
            active vectors are transformed.

        inplace : bool, default: False
            Updates mesh in-place.

        Returns
        -------
        pyvista.DataSet
            Dataset flipped about its normal.

        See Also
        --------
        pyvista.Transform.reflect
            Concatenate a reflection matrix with a transformation.

        Examples
        --------
        >>> import pyvista as pv
        >>> from pyvista import examples
        >>> pl = pv.Plotter(shape=(1, 2))
        >>> pl.subplot(0, 0)
        >>> pl.show_axes()
        >>> mesh1 = examples.download_teapot()
        >>> _ = pl.add_mesh(mesh1)
        >>> pl.subplot(0, 1)
        >>> pl.show_axes()
        >>> mesh2 = mesh1.flip_normal([1.0, 1.0, 1.0], inplace=False)
        >>> _ = pl.add_mesh(mesh2)
        >>> pl.show(cpos="xy")

        """
        if point is None:
            point = self.center
        t = Transform().reflect(normal, point=point)
        return self.transform(
            t,
            transform_all_input_vectors=transform_all_input_vectors,
            inplace=inplace,
        )

    def integrate_data(  # type: ignore[misc]
        self: _DataSetType, progress_bar: bool = False
    ):
        """Integrate point and cell data.

        Area or volume is also provided in point data.

        This filter uses the VTK `vtkIntegrateAttributes
        <https://vtk.org/doc/nightly/html/classvtkIntegrateAttributes.html>`_
        and requires VTK v9.1.0 or newer.

        Parameters
        ----------
        progress_bar : bool, default: False
            Display a progress bar to indicate progress.

        Returns
        -------
        pyvista.UnstructuredGrid
            Mesh with 1 point and 1 vertex cell with integrated data in point
            and cell data.

        Examples
        --------
        Integrate data on a sphere mesh.

        >>> import pyvista as pv
        >>> import numpy as np
        >>> sphere = pv.Sphere(theta_resolution=100, phi_resolution=100)
        >>> sphere.point_data["data"] = 2 * np.ones(sphere.n_points)
        >>> integrated = sphere.integrate_data()

        There is only 1 point and cell, so access the only value.

        >>> integrated["Area"][0]
        np.float64(3.14)
        >>> integrated["data"][0]
        np.float64(6.28)

        See the :ref:`integrate_example` for more examples using this filter.

        """
        if not hasattr(_vtk, 'vtkIntegrateAttributes'):  # pragma: no cover
            raise VTKVersionError('`integrate_data` requires VTK 9.1.0 or newer.')

        alg = _vtk.vtkIntegrateAttributes()
        alg.SetInputData(self)
        alg.SetDivideAllCellDataByVolume(False)
        _update_alg(alg, progress_bar, 'Integrating Variables')
        return _get_output(alg)

    def partition(  # type: ignore[misc]
        self: _DataSetType,
        n_partitions: int,
        generate_global_id: bool = False,
        as_composite: bool = True,
    ):
        """Break down input dataset into a requested number of partitions.

        Cells on boundaries are uniquely assigned to each partition without duplication.

        It uses a kdtree implementation that builds balances the cell
        centers among a requested number of partitions. The current implementation
        only supports power-of-2 target partition. If a non-power of two value
        is specified for ``n_partitions``, then the load balancing simply
        uses the power-of-two greater than the requested value

        For more details, see `vtkRedistributeDataSetFilter
        <https://vtk.org/doc/nightly/html/classvtkRedistributeDataSetFilter.html>`_.

        Parameters
        ----------
        n_partitions : int
            Specify the number of partitions to split the input dataset
            into. Current implementation results in a number of partitions equal
            to the power of 2 greater than or equal to the chosen value.

        generate_global_id : bool, default: False
            Generate global cell ids if ``None`` are present in the input.  If
            global cell ids are present in the input then this flag is
            ignored.

            This is stored as ``"vtkGlobalCellIds"`` within the ``cell_data``
            of the output dataset(s).

        as_composite : bool, default: True
            Return the partitioned dataset as a :class:`pyvista.MultiBlock`.

        See Also
        --------
        split_bodies, extract_values

        Returns
        -------
        pyvista.MultiBlock or pyvista.UnstructuredGrid
            UnStructuredGrid if ``as_composite=False`` and MultiBlock when ``True``.

        Examples
        --------
        Partition a simple ImageData into a :class:`pyvista.MultiBlock`
        containing each partition.

        >>> import pyvista as pv
        >>> grid = pv.ImageData(dimensions=(5, 5, 5))
        >>> out = grid.partition(4, as_composite=True)
        >>> out.plot(multi_colors=True, show_edges=True)

        Partition of the Stanford bunny.

        >>> from pyvista import examples
        >>> mesh = examples.download_bunny()
        >>> out = mesh.partition(4, as_composite=True)
        >>> out.plot(multi_colors=True, cpos='xy')

        """
        # While vtkRedistributeDataSetFilter exists prior to 9.1.0, it doesn't
        # work correctly, returning the wrong number of partitions.
        if pyvista.vtk_version_info < (9, 1, 0):
            raise VTKVersionError('`partition` requires vtk>=9.1.0')  # pragma: no cover
        if not hasattr(_vtk, 'vtkRedistributeDataSetFilter'):
            raise VTKVersionError(
                '`partition` requires vtkRedistributeDataSetFilter, but it '
                f'was not found in VTK {pyvista.vtk_version_info}',
            )  # pragma: no cover

        alg = _vtk.vtkRedistributeDataSetFilter()
        alg.SetInputData(self)
        alg.SetNumberOfPartitions(n_partitions)
        alg.SetPreservePartitionsInOutput(True)
        alg.SetGenerateGlobalCellIds(generate_global_id)
        alg.Update()

        # pyvista does not yet support vtkPartitionedDataSet
        part = alg.GetOutput()
        datasets = [part.GetPartition(ii) for ii in range(part.GetNumberOfPartitions())]
        output = pyvista.MultiBlock(datasets)
        if not as_composite:
            # note, SetPreservePartitionsInOutput does not work correctly in
            # vtk 9.2.0, so instead we set it to True always and simply merge
            # the result. See:
            # https://gitlab.kitware.com/vtk/vtk/-/issues/18632
            return pyvista.merge(list(output), merge_points=False)
        return output

    def oriented_bounding_box(  # type: ignore[misc]
        self: _DataSetType,
        box_style: Literal['frame', 'outline', 'face'] = 'face',
        *,
        axis_0_direction: VectorLike[float] | str | None = None,
        axis_1_direction: VectorLike[float] | str | None = None,
        axis_2_direction: VectorLike[float] | str | None = None,
        frame_width: float = 0.1,
        return_meta: bool = False,
        as_composite: bool = True,
    ):
        """Return an oriented bounding box (OBB) for this dataset.

        By default, the bounding box is a :class:`~pyvista.MultiBlock` with six
        :class:`PolyData` comprising the faces of a cube. The blocks are named and
        ordered as ``('+X','-X','+Y','-Y','+Z','-Z')``.

        The box can optionally be styled as an outline or frame.

        .. note::

            The names of the blocks of the returned :class:`~pyvista.MultiBlock`
            correspond to the oriented box's local axes, not the global x-y-z axes.
            E.g. the normal of the ``'+X'`` face of the returned box has the same
            direction as the box's primary axis, and is not necessarily pointing in
            the +x direction ``(1, 0, 0)``.

        .. versionadded:: 0.45

        Parameters
        ----------
        box_style : 'frame' | 'outline' | 'face', default: 'face'
            Choose the style of the box. If ``'face'`` (default), each face of the box
            is a single quad cell. If ``'outline'``, the edges of each face are returned
            as line cells. If ``'frame'``, the center portion of each face is removed to
            create a picture-frame style border with each face having four quads (one
            for each side of the frame). Use ``frame_width`` to control the size of the
            frame.

        axis_0_direction : VectorLike[float] | str, optional
            Approximate direction vector of this mesh's primary axis. If set, the first
            axis in the returned ``axes`` metadata is flipped such that it best aligns
            with the specified vector. Can be a vector or string specifying the axis by
            name (e.g. ``'x'`` or ``'-x'``, etc.).

        axis_1_direction : VectorLike[float] | str, optional
            Approximate direction vector of this mesh's secondary axis. If set, the second
            axis in the returned ``axes`` metadata is flipped such that it best aligns
            with the specified vector. Can be a vector or string specifying the axis by
            name (e.g. ``'x'`` or ``'-x'``, etc.).

        axis_2_direction : VectorLike[float] | str, optional
            Approximate direction vector of this mesh's third axis. If set, the third
            axis in the returned ``axes`` metadata is flipped such that it best aligns
            with the specified vector. Can be a vector or string specifying the axis by
            name (e.g. ``'x'`` or ``'-x'``, etc.).

        frame_width : float, optional
            Set the width of the frame. Only has an effect if ``box_style`` is
            ``'frame'``. Values must be between ``0.0`` (minimal frame) and ``1.0``
            (large frame). The frame is scaled to ensure it has a constant width.

        return_meta : bool, default: False
            If ``True``, also returns the corner point and the three axes vectors
            defining the orientation of the box. The sign of the axes vectors can be
            controlled using the ``axis_#_direction`` arguments.

        as_composite : bool, default: True
            Return the box as a :class:`pyvista.MultiBlock` with six blocks: one for
            each face. Set this ``False`` to merge the output and return
            :class:`~pyvista.PolyData`.

        See Also
        --------
        bounding_box
            Similar filter for an axis-aligned bounding box (AABB).

        align_xyz
            Align a mesh to the world x-y-z axes. Used internally by this filter.

        pyvista.Plotter.add_bounding_box
            Add a bounding box to a scene.

        pyvista.CubeFacesSource
            Generate the faces of a cube. Used internally by this filter.

        Returns
        -------
        pyvista.MultiBlock or pyvista.PolyData
            MultiBlock with six named cube faces when ``as_composite=True`` and
            PolyData otherwise.

        numpy.ndarray
            The box's corner point corresponding to the origin of its axes if
            ``return_meta=True``.

        numpy.ndarray
            The box's orthonormal axes vectors if ``return_meta=True``.

        Examples
        --------
        Create a bounding box for a dataset.

        >>> import pyvista as pv
        >>> from pyvista import examples
        >>> mesh = examples.download_oblique_cone()
        >>> box = mesh.oriented_bounding_box()

        Plot the mesh and its bounding box.

        >>> pl = pv.Plotter()
        >>> _ = pl.add_mesh(mesh, color='red')
        >>> _ = pl.add_mesh(box, opacity=0.5)
        >>> pl.show()

        Return the metadata for the box.

        >>> box, point, axes = mesh.oriented_bounding_box(
        ...     'outline', return_meta=True
        ... )

        Use the metadata to plot the box's axes using :class:`~pyvista.AxesAssembly`.
        The assembly is aligned with the x-y-z axes and positioned at the origin by
        default. Create a transformation to scale, then rotate, then translate the
        assembly to the corner point of the box. The transpose of the axes is used
        as an inverted rotation matrix.

        >>> scale = box.length / 4
        >>> transform = (
        ...     pv.Transform().scale(scale).rotate(axes.T).translate(point)
        ... )
        >>> axes_assembly = pv.AxesAssembly(user_matrix=transform.matrix)

        Plot the box and the axes.

        >>> pl = pv.Plotter()
        >>> _ = pl.add_mesh(mesh)
        >>> _ = pl.add_mesh(box, color='black', line_width=5)
        >>> _ = pl.add_actor(axes_assembly)
        >>> pl.show()

        Note how the box's z-axis is pointing from the cone's tip to its base. If we
        want to flip this axis, we can "seed" its direction as the ``'-z'`` direction.

        >>> box, _, axes = mesh.oriented_bounding_box(
        ...     'outline', axis_2_direction='-z', return_meta=True
        ... )
        >>>

        Plot the box and axes again. This time, use :class:`~pyvista.AxesAssemblySymmetric`
        and position the axes in the center of the box.

        >>> center = pv.merge(box).points.mean(axis=0)
        >>> scale = box.length / 2
        >>> transform = (
        ...     pv.Transform()
        ...     .scale(scale)
        ...     .rotate(axes.T)
        ...     .translate(center)
        ... )
        >>> axes_assembly = pv.AxesAssemblySymmetric(
        ...     user_matrix=transform.matrix
        ... )

        >>> pl = pv.Plotter()
        >>> _ = pl.add_mesh(mesh)
        >>> _ = pl.add_mesh(box, color='black', line_width=5)
        >>> _ = pl.add_actor(axes_assembly)
        >>> pl.show()

        """
        alg_input, matrix = self.align_xyz(
            axis_0_direction=axis_0_direction,
            axis_1_direction=axis_1_direction,
            axis_2_direction=axis_2_direction,
            return_matrix=True,
        )
        oriented = True
        inverse_matrix = Transform(matrix).inverse_matrix

        return alg_input._bounding_box(
            matrix=matrix,
            inverse_matrix=inverse_matrix,
            box_style=box_style,
            oriented=oriented,
            frame_width=frame_width,
            return_meta=return_meta,
            as_composite=as_composite,
        )

    def bounding_box(  # type: ignore[misc]
        self: _DataSetType,
        box_style: Literal['frame', 'outline', 'face'] = 'face',
        *,
        oriented: bool = False,
        frame_width: float = 0.1,
        return_meta: bool = False,
        as_composite: bool = True,
    ):
        """Return a bounding box for this dataset.

        By default, the box is an axis-aligned bounding box (AABB) returned as a
        :class:`~pyvista.MultiBlock` with six :class:`PolyData` comprising the faces of
        the box. The blocks are named and ordered as ``('+X','-X','+Y','-Y','+Z','-Z')``.

        The box can optionally be styled as an outline or frame. It may also be
        oriented to generate an oriented bounding box (OBB).

        .. versionadded:: 0.45

        Parameters
        ----------
        box_style : 'frame' | 'outline' | 'face', default: 'face'
            Choose the style of the box. If ``'face'`` (default), each face of the box
            is a single quad cell. If ``'outline'``, the edges of each face are returned
            as line cells. If ``'frame'``, the center portion of each face is removed to
            create a picture-frame style border with each face having four quads (one
            for each side of the frame). Use ``frame_width`` to control the size of the
            frame.

        oriented : bool, default: False
            Orient the box using this dataset's :func:`~pyvista.principal_axes`. This
            will generate a box that best fits this dataset's points. See
            :meth:`oriented_bounding_box` for more details.

        frame_width : float, optional
            Set the width of the frame. Only has an effect if ``box_style`` is
            ``'frame'``. Values must be between ``0.0`` (minimal frame) and ``1.0``
            (large frame). The frame is scaled to ensure it has a constant width.

        return_meta : bool, default: False
            If ``True``, also returns the corner point and the three axes vectors
            defining the orientation of the box.

        as_composite : bool, default: True
            Return the box as a :class:`pyvista.MultiBlock` with six blocks: one for
            each face. Set this ``False`` to merge the output and return
            :class:`~pyvista.PolyData` with six cells instead. The faces in both
            outputs are separate, i.e. there are duplicate points at the corners.

        See Also
        --------
        outline
            Lightweight version of this filter with fewer options.

        oriented_bounding_box
            Similar filter with ``oriented=True`` by default and more options.

        pyvista.Plotter.add_bounding_box
            Add a bounding box to a scene.

        pyvista.CubeFacesSource
            Generate the faces of a cube. Used internally by this filter.

        Returns
        -------
        pyvista.MultiBlock or pyvista.PolyData
            MultiBlock with six named cube faces when ``as_composite=True`` and
            PolyData otherwise.

        numpy.ndarray
            The box's corner point corresponding to the origin of its axes if
            ``return_meta=True``.

        numpy.ndarray
            The box's orthonormal axes vectors if ``return_meta=True``.

        Examples
        --------
        Create a bounding box for a dataset.

        >>> import pyvista as pv
        >>> from pyvista import examples
        >>> mesh = examples.download_oblique_cone()
        >>> box = mesh.bounding_box()

        Plot the mesh and its bounding box.

        >>> pl = pv.Plotter()
        >>> _ = pl.add_mesh(mesh, color='red')
        >>> _ = pl.add_mesh(box, opacity=0.5)
        >>> pl.show()

        Create a frame instead.

        >>> frame = mesh.bounding_box('frame')

        >>> pl = pv.Plotter()
        >>> _ = pl.add_mesh(mesh, color='red')
        >>> _ = pl.add_mesh(frame, show_edges=True)
        >>> pl.show()

        Create an oriented bounding box (OBB) and compare it to the non-oriented one.
        Use the outline style for both.

        >>> box = mesh.bounding_box('outline')
        >>> obb = mesh.bounding_box('outline', oriented=True)

        >>> pl = pv.Plotter()
        >>> _ = pl.add_mesh(mesh)
        >>> _ = pl.add_mesh(box, color='red', line_width=5)
        >>> _ = pl.add_mesh(obb, color='blue', line_width=5)
        >>> pl.show()

        Return the metadata for the box.

        >>> box, point, axes = mesh.bounding_box(
        ...     'outline', return_meta=True
        ... )

        Use the metadata to plot the box's axes using :class:`~pyvista.AxesAssembly`.
        Create the assembly and position it at the box's corner. Scale it to a fraction
        of the box's length.

        >>> scale = box.length / 4
        >>> axes_assembly = pv.AxesAssembly(position=point, scale=scale)

        Plot the box and the axes.

        >>> pl = pv.Plotter()
        >>> _ = pl.add_mesh(mesh)
        >>> _ = pl.add_mesh(box, color='black', line_width=5)
        >>> _ = pl.add_actor(axes_assembly)
        >>> _ = pl.view_yz()
        >>> pl.show()

        """
        if oriented:
            return self.oriented_bounding_box(
                box_style=box_style,
                frame_width=frame_width,
                return_meta=return_meta,
                as_composite=as_composite,
            )
        else:
            alg_input = self
            matrix = None
            inverse_matrix = None

            return alg_input._bounding_box(
                matrix=matrix,
                inverse_matrix=inverse_matrix,
                box_style=box_style,
                oriented=oriented,
                frame_width=frame_width,
                return_meta=return_meta,
                as_composite=as_composite,
            )

    def _bounding_box(  # type: ignore[misc]
        self: _DataSetType,
        *,
        matrix: NumpyArray[float] | None,
        inverse_matrix: NumpyArray[float] | None,
        box_style: Literal['frame', 'outline', 'face'],
        oriented: bool,
        frame_width: float,
        return_meta: bool,
        as_composite: bool,
    ):
        def _multiblock_to_polydata(multiblock):
            return multiblock.combine(merge_points=False).extract_geometry()

        # Validate style
        _validation.check_contains(['frame', 'outline', 'face'], must_contain=box_style)

        # Create box
        source = pyvista.CubeFacesSource(bounds=self.bounds)
        if box_style == 'frame':
            source.frame_width = frame_width
        box = source.output

        # Modify box
        for face in box:
            face = cast(pyvista.PolyData, face)
            if box_style == 'outline':
                face.copy_from(pyvista.lines_from_points(face.points))
            if oriented:
                face.transform(inverse_matrix)

        # Get output
        alg_output = box if as_composite else _multiblock_to_polydata(box)
        if return_meta:
            if not oriented:
                axes = np.eye(3)
                point = np.reshape(alg_output.bounds, (3, 2))[:, 0]  # point at min bounds
            else:
                matrix = cast(NumpyArray[float], matrix)
                inverse_matrix = cast(NumpyArray[float], inverse_matrix)
                axes = matrix[:3, :3]  # principal axes
                # We need to figure out which corner of the box to position the axes
                # To do this we compare output axes to expected axes for all 8 corners
                # of the box
                diagonals = [
                    [1, 1, 1],
                    [-1, 1, 1],
                    [1, -1, 1],
                    [1, 1, -1],
                    [1, -1, -1],
                    [-1, -1, 1],
                    [-1, 1, -1],
                    [-1, -1, -1],
                ]
                # Choose the best-aligned axes (whichever has the largest combined dot product)
                dots = [np.dot(axes, diag) for diag in diagonals]
                match = diagonals[np.argmax(np.sum(dots, axis=1))]
                # Choose min bound for positive direction, max bound for negative
                bnds = self.bounds
                point = np.ones(3)
                point[0] = bnds.x_min if match[0] == 1 else bnds.x_max
                point[1] = bnds.y_min if match[1] == 1 else bnds.y_max
                point[2] = bnds.z_min if match[2] == 1 else bnds.z_max

                # Transform point
                point = (inverse_matrix @ [*point, 1])[:3]
                # Make sure the point we return is one of the box's points
                box_poly = (
                    _multiblock_to_polydata(alg_output)
                    if isinstance(alg_output, pyvista.MultiBlock)
                    else alg_output
                )
                point_id = box_poly.find_closest_point(point)
                point = box_poly.points[point_id]

            return alg_output, point, axes
        return alg_output

    def explode(  # type: ignore[misc]
        self: _DataSetType, factor: float = 0.1
    ):
        """Push each individual cell away from the center of the dataset.

        Parameters
        ----------
        factor : float, default: 0.1
            How much each cell will move from the center of the dataset
            relative to its distance from it. Increase this number to push the
            cells farther away.

        Returns
        -------
        pyvista.UnstructuredGrid
            UnstructuredGrid containing the exploded cells.

        Notes
        -----
        This is similar to :func:`shrink <pyvista.DataSetFilters.shrink>`
        except that it does not change the size of the cells.

        Examples
        --------
        >>> import numpy as np
        >>> import pyvista as pv
        >>> xrng = np.linspace(0, 1, 3)
        >>> yrng = np.linspace(0, 2, 4)
        >>> zrng = np.linspace(0, 3, 5)
        >>> grid = pv.RectilinearGrid(xrng, yrng, zrng)
        >>> exploded = grid.explode()
        >>> exploded.plot(show_edges=True)

        """
        split = self.separate_cells()
        if not isinstance(split, pyvista.UnstructuredGrid):
            split = split.cast_to_unstructured_grid()

        vec = (split.cell_centers().points - split.center) * factor
        split.points += np.repeat(vec, np.diff(split.offset), axis=0)
        return split

    def separate_cells(  # type: ignore[misc]
        self: _DataSetType,
    ):
        """Return a copy of the dataset with separated cells with no shared points.

        This method may be useful when datasets have scalars that need to be
        associated to each point of each cell rather than either each cell or
        just the points of the dataset.

        Returns
        -------
        pyvista.UnstructuredGrid
            UnstructuredGrid with isolated cells.

        Examples
        --------
        Load the example hex beam and separate its cells. This increases the
        total number of points in the dataset since points are no longer
        shared.

        >>> from pyvista import examples
        >>> grid = examples.load_hexbeam()
        >>> grid.n_points
        99
        >>> sep_grid = grid.separate_cells()
        >>> sep_grid.n_points
        320

        See the :ref:`point_cell_scalars_example` for a more detailed example
        using this filter.

        """
        return self.shrink(1.0)

    def extract_cells_by_type(  # type: ignore[misc]
        self: _DataSetType, cell_types: int | VectorLike[int], progress_bar: bool = False
    ):
        """Extract cells of a specified type.

        Given an input dataset and a list of cell types, produce an output
        dataset containing only cells of the specified type(s). Note that if
        the input dataset is homogeneous (e.g., all cells are of the same type)
        and the cell type is one of the cells specified, then the input dataset
        is shallow copied to the output.

        The type of output dataset is always the same as the input type. Since
        structured types of data (i.e., :class:`pyvista.ImageData`,
        :class:`pyvista.StructuredGrid`, :class:`pyvista.RectilinearGrid`)
        are all composed of a cell of the same
        type, the output is either empty, or a shallow copy of the input.
        Unstructured data (:class:`pyvista.UnstructuredGrid`,
        :class:`pyvista.PolyData`) input may produce a subset of the input data
        (depending on the selected cell types).

        Parameters
        ----------
        cell_types :  int | VectorLike[int]
            The cell types to extract. Must be a single or list of integer cell
            types. See :class:`pyvista.CellType`.

        progress_bar : bool, default: False
            Display a progress bar to indicate progress.

        Returns
        -------
        pyvista.DataSet
            Dataset with the extracted cells. Type is the same as the input.

        Notes
        -----
        Unlike :func:`pyvista.DataSetFilters.extract_cells` which always
        produces a :class:`pyvista.UnstructuredGrid` output, this filter
        produces the same output type as input type.

        Examples
        --------
        Create an unstructured grid with both hexahedral and tetrahedral
        cells and then extract each individual cell type.

        >>> import pyvista as pv
        >>> from pyvista import examples
        >>> beam = examples.load_hexbeam()
        >>> beam = beam.translate([1, 0, 0])
        >>> ugrid = beam + examples.load_tetbeam()
        >>> hex_cells = ugrid.extract_cells_by_type(pv.CellType.HEXAHEDRON)
        >>> tet_cells = ugrid.extract_cells_by_type(pv.CellType.TETRA)
        >>> pl = pv.Plotter(shape=(1, 2))
        >>> _ = pl.add_text('Extracted Hexahedron cells')
        >>> _ = pl.add_mesh(hex_cells, show_edges=True)
        >>> pl.subplot(0, 1)
        >>> _ = pl.add_text('Extracted Tetrahedron cells')
        >>> _ = pl.add_mesh(tet_cells, show_edges=True)
        >>> pl.show()

        """
        alg = _vtk.vtkExtractCellsByType()
        alg.SetInputDataObject(self)
        valid_cell_types = _validation.validate_arrayN(
            cell_types,
            must_be_integer=True,
            name='cell_types',
        )
        for cell_type in valid_cell_types:
            alg.AddCellType(int(cell_type))
        _update_alg(alg, progress_bar, 'Extracting cell types')
        return _get_output(alg)

    def sort_labels(  # type: ignore[misc]
        self: _DataSetType,
        scalars: str | None = None,
        preference: Literal['point', 'cell'] = 'point',
        output_scalars: str | None = None,
        progress_bar: bool = False,
        inplace: bool = False,
    ):
        """Sort labeled data by number of points or cells.

        This filter renumbers scalar label data of any type with ``N`` labels
        such that the output labels are contiguous from ``[0, N)`` and
        sorted in descending order from largest to smallest (by label count).
        I.e., the largest label will have a value of ``0`` and the smallest
        label will have a value of ``N-1``.

        The filter is a convenience method for :func:`pyvista.DataSetFilters.pack_labels`
        with ``sort=True``.

        Parameters
        ----------
        scalars : str, optional
            Name of scalars to sort. Defaults to currently active scalars.

        preference : str, default: "point"
            When ``scalars`` is specified, this is the preferred array
            type to search for in the dataset.  Must be either
            ``'point'`` or ``'cell'``.

        output_scalars : str, None
            Name of the sorted output scalars. By default, the output is
            saved to ``'packed_labels'``.

        progress_bar : bool, default: False
            If ``True``, display a progress bar. Has no effect if VTK
            version is lower than 9.3.

        inplace : bool, default: False
            If ``True``, the mesh is updated in-place.

        Returns
        -------
        pyvista.DataSet
            Dataset with sorted labels.

        Examples
        --------
        Sort segmented image labels.

        Load image labels

        >>> from pyvista import examples
        >>> import numpy as np
        >>> image_labels = examples.load_frog_tissues()

        Show label info for first four labels

        >>> label_number, label_size = np.unique(
        ...     image_labels['MetaImage'], return_counts=True
        ... )
        >>> label_number[:4]
        pyvista_ndarray([0, 1, 2, 3], dtype=uint8)
        >>> label_size[:4]
        array([30805713,    35279,    19172,    38129])

        Sort labels

        >>> sorted_labels = image_labels.sort_labels()

        Show sorted label info for the four largest labels. Note
        the difference in label size after sorting.

        >>> sorted_label_number, sorted_label_size = np.unique(
        ...     sorted_labels["packed_labels"], return_counts=True
        ... )
        >>> sorted_label_number[:4]
        pyvista_ndarray([0, 1, 2, 3], dtype=uint8)
        >>> sorted_label_size[:4]
        array([30805713,   438052,   204672,   133880])

        """
        return self.pack_labels(
            scalars=scalars,
            output_scalars=output_scalars,
            preference=preference,
            progress_bar=progress_bar,
            inplace=inplace,
            sort=True,
        )

    def pack_labels(  # type: ignore[misc]
        self: _DataSetType,
        sort: bool = False,
        scalars: str | None = None,
        preference: Literal['point', 'cell'] = 'point',
        output_scalars: str | None = None,
        progress_bar: bool = False,
        inplace: bool = False,
    ):
        """Renumber labeled data such that labels are contiguous.

        This filter renumbers scalar label data of any type with ``N`` labels
        such that the output labels are contiguous from ``[0, N)``. The
        output may optionally be sorted by label count.

        The output array ``'packed_labels'`` is added to the output by default,
        and is automatically set as the active scalars.

        See Also
        --------
        sort_labels
            Similar function with ``sort=True`` by default.

        Notes
        -----
        This filter uses ``vtkPackLabels`` as the underlying method which
        requires VTK version 9.3 or higher. If ``vtkPackLabels`` is not
        available, packing is done with ``NumPy`` instead which may be
        slower. For best performance, consider upgrading VTK.

        .. versionadded:: 0.43

        Parameters
        ----------
        sort : bool, default: False
            Whether to sort the output by label count in descending order
            (i.e. from largest to smallest).

        scalars : str, optional
            Name of scalars to pack. Defaults to currently active scalars.

        preference : str, default: "point"
            When ``scalars`` is specified, this is the preferred array
            type to search for in the dataset.  Must be either
            ``'point'`` or ``'cell'``.

        output_scalars : str, None
            Name of the packed output scalars. By default, the output is
            saved to ``'packed_labels'``.

        progress_bar : bool, default: False
            If ``True``, display a progress bar. Has no effect if VTK
            version is lower than 9.3.

        inplace : bool, default: False
            If ``True``, the mesh is updated in-place.

        Returns
        -------
        pyvista.DataSet
            Dataset with packed labels.

        Examples
        --------
        Pack segmented image labels.

        Load non-contiguous image labels

        >>> from pyvista import examples
        >>> import numpy as np
        >>> image_labels = examples.load_frog_tissues()

        Show range of labels

        >>> image_labels.get_data_range()
        (np.uint8(0), np.uint8(29))

        Find 'gaps' in the labels

        >>> label_numbers = np.unique(image_labels.active_scalars)
        >>> label_max = np.max(label_numbers)
        >>> missing_labels = set(range(label_max)) - set(label_numbers)
        >>> len(missing_labels)
        4

        Pack labels to remove gaps

        >>> packed_labels = image_labels.pack_labels()

        Show range of packed labels

        >>> packed_labels.get_data_range()
        (np.uint8(0), np.uint8(25))

        """
        # Set a input scalars
        scalars = set_default_active_scalars(self).name if scalars is None else scalars
        field = get_array_association(self, scalars, preference=preference)

        # Determine output scalars
        default_output_scalars = 'packed_labels'
        if output_scalars is None:
            output_scalars = default_output_scalars
        if not isinstance(output_scalars, str):
            raise TypeError(f'Output scalars must be a string, got {type(output_scalars)} instead.')

        # Do packing
        if hasattr(_vtk, 'vtkPackLabels'):  # pragma: no cover
            alg = _vtk.vtkPackLabels()
            alg.SetInputDataObject(self)
            alg.SetInputArrayToProcess(0, 0, 0, field.value, scalars)
            if sort:
                alg.SortByLabelCount()
            alg.PassFieldDataOn()
            alg.PassCellDataOn()
            alg.PassPointDataOn()
            _update_alg(alg, progress_bar, 'Packing labels')
            result = _get_output(alg)

            if output_scalars is not scalars:
                # vtkPackLabels does not pass un-packed labels through to the
                # output, so add it back here
                if field == FieldAssociation.POINT:
                    result.point_data[scalars] = self.point_data[scalars]
                else:
                    result.cell_data[scalars] = self.cell_data[scalars]
            result.rename_array('PackedLabels', output_scalars)

            if inplace:
                self.copy_from(result, deep=False)
                return self
            return result

        else:  # Use numpy
            # Get mapping from input ID to output ID
            arr = cast(
                pyvista.pyvista_ndarray, get_array(self, scalars, preference=preference, err=True)
            )
            label_numbers_in, label_sizes = np.unique(arr, return_counts=True)
            if sort:
                label_numbers_in = label_numbers_in[np.argsort(label_sizes)[::-1]]
            label_range_in = np.arange(0, np.max(label_numbers_in))
            label_numbers_out = label_range_in[: len(label_numbers_in)]

            # Pack/sort array
            packed_array = np.zeros_like(arr)
            for num_in, num_out in zip(label_numbers_in, label_numbers_out):
                packed_array[arr == num_in] = num_out

            result = self if inplace else self.copy(deep=True)

            # Add output to mesh
            if field == FieldAssociation.POINT:
                result.point_data[output_scalars] = packed_array
            else:
                result.cell_data[output_scalars] = packed_array

            # vtkPackLabels sets active scalars by default, so do the same here
            result.set_active_scalars(output_scalars, preference=field)

            return result


def _set_threshold_limit(alg, value, method, invert):
    """Set vtkThreshold limits and function.

    Addresses VTK API deprecations and previous PyVista inconsistencies with ParaView. Reference:

    * https://github.com/pyvista/pyvista/issues/2850
    * https://github.com/pyvista/pyvista/issues/3610
    * https://discourse.vtk.org/t/unnecessary-vtk-api-change/9929

    """
    # Check value
    if isinstance(value, (np.ndarray, Sequence)):
        if len(value) != 2:
            raise ValueError(
                f'Value range must be length one for a float value or two for min/max; not ({value}).',
            )
        # Check range
        if value[0] > value[1]:
            raise ValueError(
                'Value sequence is invalid, please use (min, max). The provided first value is greater than the second.',
            )
    elif isinstance(value, Iterable):
        raise TypeError('Value must either be a single scalar or a sequence.')
    alg.SetInvert(invert)
    # Set values and function
    if pyvista.vtk_version_info >= (9, 1):
        if isinstance(value, (np.ndarray, Sequence)):
            alg.SetThresholdFunction(_vtk.vtkThreshold.THRESHOLD_BETWEEN)
            alg.SetLowerThreshold(value[0])
            alg.SetUpperThreshold(value[1])
        else:
            # Single value
            if method.lower() == 'lower':
                alg.SetLowerThreshold(value)
                alg.SetThresholdFunction(_vtk.vtkThreshold.THRESHOLD_LOWER)
            elif method.lower() == 'upper':
                alg.SetUpperThreshold(value)
                alg.SetThresholdFunction(_vtk.vtkThreshold.THRESHOLD_UPPER)
            else:
                raise ValueError('Invalid method choice. Either `lower` or `upper`')
    else:  # pragma: no cover
        # ThresholdByLower, ThresholdByUpper, ThresholdBetween
        if isinstance(value, (np.ndarray, Sequence)):
            alg.ThresholdBetween(value[0], value[1])
        else:
            # Single value
            if method.lower() == 'lower':
                alg.ThresholdByLower(value)
            elif method.lower() == 'upper':
                alg.ThresholdByUpper(value)
            else:
                raise ValueError('Invalid method choice. Either `lower` or `upper`')


def _swap_axes(vectors, values):
    """Swap axes vectors based on their respective values.

    The vector with the larger component along its projected axis is selected to precede
    the vector with the smaller component. E.g. a symmetric point cloud with equal
    std in any direction could have its principal axes computed such that the first
    axis is +Y, second is +X, and third is +Z. This function will swap the first two
    axes so that the order is XYZ instead of YXZ.

    This function is intended to be used by `align_xyz` and is only exposed as a
    module-level function for testing purposes.
    """

    def _swap(axis_a, axis_b) -> None:
        axis_order = np.argmax(np.abs(vectors), axis=1)
        if axis_order[axis_a] > axis_order[axis_b]:
            vectors[[axis_a, axis_b]] = vectors[[axis_b, axis_a]]

    if np.isclose(values[0], values[1]) and np.isclose(values[1], values[2]):
        # Sort all axes by largest 'x' component
        vectors = vectors[np.argsort(np.abs(vectors)[:, 0])[::-1]]
        _swap(1, 2)
    else:
        if np.isclose(values[0], values[1]):
            _swap(0, 1)
        elif np.isclose(values[1], values[2]):
            _swap(1, 2)
    return vectors<|MERGE_RESOLUTION|>--- conflicted
+++ resolved
@@ -2042,15 +2042,9 @@
         return output
 
     def contour(  # type: ignore[misc]
-<<<<<<< HEAD
         self: _DataSetType,
-        isosurfaces: int = 10,
-        scalars: str | None = None,
-=======
-        self: ConcreteDataSetType,
         isosurfaces: int | Sequence[float] = 10,
         scalars: str | NumpyArray[float] | None = None,
->>>>>>> a19295ea
         compute_normals: bool = False,
         compute_gradients: bool = False,
         compute_scalars: bool = True,
