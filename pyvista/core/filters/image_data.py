--- conflicted
+++ resolved
@@ -5,28 +5,20 @@
 from collections.abc import Iterable
 import operator
 import platform
-<<<<<<< HEAD
-from typing import TYPE_CHECKING, Literal, Optional, Union, cast
-import warnings
-=======
 from typing import TYPE_CHECKING
 from typing import Literal
 from typing import cast
->>>>>>> b23956cf
+import warnings
 
 import numpy as np
 
 import pyvista
 from pyvista.core import _vtk_core as _vtk
-<<<<<<< HEAD
-from pyvista.core.errors import AmbiguousDataError, MissingDataError, PyVistaDeprecationWarning
-from pyvista.core.filters import _get_output, _update_alg
-=======
 from pyvista.core.errors import AmbiguousDataError
 from pyvista.core.errors import MissingDataError
+from pyvista.core.errors import PyVistaDeprecationWarning
 from pyvista.core.filters import _get_output
 from pyvista.core.filters import _update_alg
->>>>>>> b23956cf
 from pyvista.core.filters.data_set import DataSetFilters
 from pyvista.core.utilities.arrays import FieldAssociation
 from pyvista.core.utilities.arrays import set_default_active_scalars
@@ -1015,7 +1007,6 @@
         _vtk.vtkLogger.SetStderrVerbosity(verbosity)
         return cast(pyvista.PolyData, wrap(alg.GetOutput()))
 
-<<<<<<< HEAD
     # def split_contours(self):
     #     ...
     # """
@@ -1074,15 +1065,15 @@
         self,
         output_boundary_type: Literal['all', 'external', 'internal'] = 'all',
         *,
-        select_inputs: Optional[Union[int, VectorLike[int]]] = None,
-        select_outputs: Optional[Union[int, VectorLike[int]]] = None,
+        select_inputs: int | VectorLike[int] | None = None,
+        select_outputs: int | VectorLike[int] | None = None,
         closed_surface: bool = True,
-        output_mesh_type: Optional[Literal['quads', 'triangles']] = None,
-        scalars: Optional[str] = None,
+        output_mesh_type: Literal['quads', 'triangles'] | None = None,
+        scalars: str | None = None,
         smoothing: bool = True,
         smoothing_iterations: int = 16,
         smoothing_relaxation: float = 0.5,
-        smoothing_distance: Optional[float] = None,
+        smoothing_distance: float | None = None,
         smoothing_scale: float = 1.0,
         progress_bar: bool = False,
     ) -> pyvista.PolyData:
@@ -1525,10 +1516,7 @@
 
         return output
 
-    def points_to_cells(self, scalars: Optional[str] = None, *, copy: bool = True):
-=======
     def points_to_cells(self, scalars: str | None = None, *, copy: bool = True):
->>>>>>> b23956cf
         """Re-mesh image data from a point-based to a cell-based representation.
 
         This filter changes how image data is represented. Data represented as points
