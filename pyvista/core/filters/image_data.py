--- conflicted
+++ resolved
@@ -4,10 +4,7 @@
 
 import collections.abc
 import operator
-<<<<<<< HEAD
-=======
 import platform
->>>>>>> d9dfd63d
 from typing import TYPE_CHECKING, Literal, Optional, Union, cast
 import warnings
 
@@ -1004,7 +1001,6 @@
         _vtk.vtkLogger.SetStderrVerbosity(verbosity)
         return cast(pyvista.PolyData, wrap(alg.GetOutput()))
 
-<<<<<<< HEAD
     # def split_contours(self):
     #     ...
     # """
@@ -1508,28 +1504,6 @@
         return output
 
     def points_to_cells(self, scalars: Optional[str] = None, *, copy: bool = True):
-        """Convert image data from a points-based to a cells-based representation.
-
-        Convert an image represented as points with point data into an alternative
-        representation using cells with cell data. The conversion is lossless in the
-        sense that point data at the input is passed through unmodified and stored as
-        cell data at the output.
-
-        The main effect of this filter is to transform the :class:`~pyvista.ImageData`
-        container itself. The input points are used to represent the centers of the
-        output cells, which has the effect of "growing" the input image dimensions by
-        one along each axis (i.e. 1/2 cell width on each side). For example, an image
-        with 100 points and 99 cells along an axis at the input will have 101 points and
-        100 cells at the output; if the input has 1mm spacing, the axis size is increased
-        from 99mm to 100mm.
-
-        Since many filters are inherently cell-based or may operate on point data
-        exclusively, this conversion enables the same data to be used with either kind
-        of filter while ensuring the input data to those filters has the appropriate
-        representation of the voxels. It may also be useful for plotting to achieve
-        a desired visual effect.
-=======
-    def points_to_cells(self, scalars: Optional[str] = None, *, copy: bool = True):
         """Re-mesh image data from a point-based to a cell-based representation.
 
         This filter changes how image data is represented. Data represented as points
@@ -1553,35 +1527,25 @@
         ensuring the input data to those filters has the appropriate representation.
         This filter is also useful when plotting image data to achieve a desired visual
         effect, such as plotting images as voxel cells instead of as points.
->>>>>>> d9dfd63d
 
         .. versionadded:: 0.44.0
 
         See Also
         --------
         cells_to_points
-<<<<<<< HEAD
-        :meth:`~pyvista.DataSetFilters.point_data_to_cell_data`
-        :meth:`~pyvista.DataSetFilters.cell_data_to_point_data`
-=======
             Inverse of this filter to represent cells as points.
         :meth:`~pyvista.DataSetFilters.point_data_to_cell_data`
             Resample point data as cell data without modifying the container.
         :meth:`~pyvista.DataSetFilters.cell_data_to_point_data`
             Resample cell data as point data without modifying the container.
->>>>>>> d9dfd63d
 
         Parameters
         ----------
         scalars : str, optional
             Name of point data scalars to pass through to the output as cell data. Use
             this parameter to restrict the output to only include the specified array.
-<<<<<<< HEAD
-            By default, all point data arrays are passed through as cell data.
-=======
             By default, all point data arrays at the input are passed through as cell
             data at the output.
->>>>>>> d9dfd63d
 
         copy : bool, default: True
             Copy the input point data before associating it with the output cell data.
@@ -1590,65 +1554,6 @@
         Returns
         -------
         pyvista.ImageData
-<<<<<<< HEAD
-            Image with a cells-based representation.
-
-        Examples
-        --------
-        Create image data with eight points representing eight voxels.
-
-        >>> import pyvista as pv
-        >>> points_image = pv.ImageData(dimensions=(2, 2, 2))
-        >>> points_image.point_data['Data'] = range(8)
-        >>> points_image.n_points
-        8
-        >>> points_image.n_cells
-        1
-        >>> points_image.dimensions
-        (2, 2, 2)
-
-        If we plot the image, it is visually represented as a single cell with
-        eight points.
-
-        >>> points_image.plot(show_edges=True)
-
-        However, this does not show the correct representation of our eight input points
-        when the point samples are used to represent the center-points of voxels. In
-        this case we can convert the point data to cell data to create a cell-based
-        representation of the image.
-
-        >>> cells_image = points_image.points_to_cells()
-        >>> cells_image.n_points
-        27
-        >>> cells_image.n_cells
-        8
-        >>> cells_image.dimensions
-        (3, 3, 3)
-        >>> cells_image.plot(show_edges=True)
-
-        Show the two representations together. The cell centers of the voxel cells
-        correspond to the original voxel points.
-
-        >>> # Clear scalar data for plotting
-        >>> points_image.clear_data()
-        >>> cells_image.clear_data()
-        >>>
-        >>> cell_centers = cells_image.cell_centers()
-        >>> cell_edges = cells_image.extract_all_edges()
-        >>>
-        >>> plot = pv.Plotter()
-        >>> _ = plot.add_mesh(points_image, show_edges=True, opacity=0.7)
-        >>> _ = plot.add_mesh(cell_edges, color='black')
-        >>> _ = plot.add_points(
-        ...     cell_centers,
-        ...     render_points_as_spheres=True,
-        ...     color='red',
-        ...     point_size=20,
-        ... )
-        >>> _ = plot.camera.azimuth = -25
-        >>> _ = plot.camera.elevation = 25
-        >>> plot.show()
-=======
             Image with a cell-based representation.
 
         Examples
@@ -1704,39 +1609,16 @@
 
         See :ref:`image_representations_example` for more examples using this filter.
 
->>>>>>> d9dfd63d
         """
         if scalars is not None:
-            field = self.get_array_association(scalars, preference='point')  # type: ignore[attr-defined]
+            field = self.get_array_association(  # type: ignore[attr-defined]
+                scalars,
+                preference='point',
+            )
             if field != FieldAssociation.POINT:
                 raise ValueError(
                     f"Scalars '{scalars}' must be associated with point data. Got {field.name.lower()} data instead.",
                 )
-<<<<<<< HEAD
-        return self._convert_points_cells(points_to_cells=True, scalars=scalars, copy=copy)
-
-    def cells_to_points(self, scalars: Optional[str] = None, *, copy: bool = True):
-        """Convert image data from a cells-based to a points-based representation.
-
-        Convert an image represented as cells with cell data into an alternative
-        representation using points with point data. The conversion is lossless in the
-        sense that cell data at the input is passed through unmodified and stored as
-        point data at the output.
-
-        The main effect of this filter is to transform the :class:`~pyvista.ImageData`
-        container itself. The input cell centers are used to represent the output points,
-        which has the effect of "shrinking" the input image dimensions by one along each
-        axis (i.e. 1/2 cell width on each side). For example, an image with 101 points
-        and 100 cells along an axis at the input will have 100 points and 99 cells at
-        the output; if the input has 1mm spacing, the axis size is reduced from 100mm
-        to 99mm.
-
-        Since many filters are inherently cell-based or may operate on point data
-        exclusively, this conversion enables the same data to be used with either kind
-        of filter while ensuring the input data to those filters has the appropriate
-        representation of the voxels. It may also be useful for plotting to achieve
-        a desired visual effect.
-=======
         return self._remesh_points_cells(points_to_cells=True, scalars=scalars, copy=copy)
 
     def cells_to_points(self, scalars: Optional[str] = None, *, copy: bool = True):
@@ -1763,35 +1645,25 @@
         ensuring the input data to those filters has the appropriate representation.
         This filter is also useful when plotting image data to achieve a desired visual
         effect, such as plotting images as points instead of as voxel cells.
->>>>>>> d9dfd63d
 
         .. versionadded:: 0.44.0
 
         See Also
         --------
         points_to_cells
-<<<<<<< HEAD
-        :meth:`~pyvista.DataSetFilters.cell_data_to_point_data`
-        :meth:`~pyvista.DataSetFilters.point_data_to_cell_data`
-=======
             Inverse of this filter to represent points as cells.
         :meth:`~pyvista.DataSetFilters.cell_data_to_point_data`
             Resample cell data as point data without modifying the container.
         :meth:`~pyvista.DataSetFilters.point_data_to_cell_data`
             Resample point data as cell data without modifying the container.
->>>>>>> d9dfd63d
 
         Parameters
         ----------
         scalars : str, optional
             Name of cell data scalars to pass through to the output as point data. Use
             this parameter to restrict the output to only include the specified array.
-<<<<<<< HEAD
-            By default, all cell data arrays are passed through as point data.
-=======
             By default, all cell data arrays at the input are passed through as point
             data at the output.
->>>>>>> d9dfd63d
 
         copy : bool, default: True
             Copy the input cell data before associating it with the output point data.
@@ -1800,62 +1672,6 @@
         Returns
         -------
         pyvista.ImageData
-<<<<<<< HEAD
-            Image with a points-based representation.
-
-        Examples
-        --------
-        Create image data with eight cells representing eight voxels.
-
-        >>> import pyvista as pv
-        >>> cells_image = pv.ImageData(dimensions=(3, 3, 3))
-        >>> cells_image.cell_data['Data'] = range(8)
-        >>> cells_image.n_points
-        27
-        >>> cells_image.n_cells
-        8
-        >>> cells_image.dimensions
-        (3, 3, 3)
-
-        If we plot the image, it is visually represented as eight voxel cells with
-        27 points.
-
-        >>> cells_image.plot(show_edges=True)
-
-        Alternatively, we can represent the voxels as eight points instead.
-
-        >>> points_image = cells_image.cells_to_points()
-        >>> points_image.n_points
-        8
-        >>> points_image.n_cells
-        1
-        >>> points_image.dimensions
-        (2, 2, 2)
-        >>> points_image.plot(show_edges=True)
-
-        Show the two representations together. The points of the points image correspond
-        to the cell centers of the cells image.
-
-        >>> # Clear scalar data for plotting
-        >>> points_image.clear_data()
-        >>> cells_image.clear_data()
-        >>>
-        >>> cell_centers = cells_image.cell_centers()
-        >>> cell_edges = cells_image.extract_all_edges()
-        >>>
-        >>> plot = pv.Plotter()
-        >>> _ = plot.add_mesh(points_image, show_edges=True, opacity=0.7)
-        >>> _ = plot.add_mesh(cell_edges, color='black')
-        >>> _ = plot.add_points(
-        ...     cell_centers,
-        ...     render_points_as_spheres=True,
-        ...     color='red',
-        ...     point_size=20,
-        ... )
-        >>> _ = plot.camera.azimuth = -25
-        >>> _ = plot.camera.elevation = 25
-        >>> plot.show()
-=======
             Image with a point-based representation.
 
         Examples
@@ -1911,25 +1727,16 @@
 
         See :ref:`image_representations_example` for more examples using this filter.
 
->>>>>>> d9dfd63d
         """
         if scalars is not None:
-            field = self.get_array_association(scalars, preference='cell')  # type: ignore[attr-defined]
+            field = self.get_array_association(  # type: ignore[attr-defined]
+                scalars,
+                preference='cell',
+            )
             if field != FieldAssociation.CELL:
                 raise ValueError(
                     f"Scalars '{scalars}' must be associated with cell data. Got {field.name.lower()} data instead.",
                 )
-<<<<<<< HEAD
-        return self._convert_points_cells(points_to_cells=False, scalars=scalars, copy=copy)
-
-    def _convert_points_cells(self, points_to_cells: bool, scalars: Optional[str], copy: bool):
-        """Convert points to cells or vice-versa.
-
-        If there are active scalars for the input voxels, they will be set to active
-        for the output voxels. For example, if converting point voxels to cell voxels,
-        and the input has active point scalars, the same scalar name will be made active
-        for returned cell voxels (as active cell scalars).
-=======
         return self._remesh_points_cells(points_to_cells=False, scalars=scalars, copy=copy)
 
     def _remesh_points_cells(self, points_to_cells: bool, scalars: Optional[str], copy: bool):
@@ -1937,18 +1744,12 @@
 
         The active cell or point scalars at the input will be set as active point or
         cell scalars at the output, respectively.
->>>>>>> d9dfd63d
 
         Parameters
         ----------
         points_to_cells : bool
-<<<<<<< HEAD
-            Set to ``True`` to convert point voxels to cell voxels.
-            Set to ``False`` to convert cell voxels to point voxels.
-=======
             Set to ``True`` to re-mesh points to cells.
             Set to ``False`` to re-mesh cells to points.
->>>>>>> d9dfd63d
 
         scalars : str
             If set, only these scalars are passed through.
@@ -1959,12 +1760,8 @@
         Returns
         -------
         pyvista.ImageData
-<<<<<<< HEAD
-            Image with converted voxels.
-=======
             Re-meshed image.
 
->>>>>>> d9dfd63d
         """
 
         def _get_output_scalars(preference):
@@ -1997,15 +1794,6 @@
             old_data = cell_data
             new_data = new_image.point_data
 
-<<<<<<< HEAD
-        new_image.origin = origin_operator(
-            self.origin,  # type: ignore[attr-defined]
-            np.array(self.spacing) / 2,  # type: ignore[attr-defined]
-        )
-        new_image.dimensions = dims_operator(
-            np.array(self.dimensions),  # type: ignore[attr-defined]
-            1,
-=======
         dims = np.array(self.dimensions)  # type: ignore[attr-defined]
         dims_mask = dims > 1  # Only operate on non-singleton dimensions
         new_image.origin = origin_operator(
@@ -2015,7 +1803,6 @@
         new_image.dimensions = dims_operator(
             dims,
             dims_mask,
->>>>>>> d9dfd63d
         )
         new_image.spacing = self.spacing  # type: ignore[attr-defined]
         new_image.SetDirectionMatrix(self.GetDirectionMatrix())  # type: ignore[attr-defined]
