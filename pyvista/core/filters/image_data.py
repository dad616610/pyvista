--- conflicted
+++ resolved
@@ -3,13 +3,9 @@
 from __future__ import annotations
 
 import collections.abc
-<<<<<<< HEAD
 import operator
 from typing import TYPE_CHECKING, Literal, Optional, Union, cast
 import warnings
-=======
-from typing import TYPE_CHECKING, Literal, Optional, Union, cast
->>>>>>> 2552dc5d
 
 import numpy as np
 
@@ -982,7 +978,6 @@
         _vtk.vtkLogger.SetStderrVerbosity(verbosity)
         return cast(pyvista.PolyData, wrap(alg.GetOutput()))
 
-<<<<<<< HEAD
     def contour_labels(
         self,
         *,
@@ -1552,8 +1547,6 @@
         new_image.set_active_scalars(output_scalars)
         return new_image
 
-=======
->>>>>>> 2552dc5d
     def pad_image(
         self,
         pad_value: Union[float, VectorLike[float], Literal['wrap', 'mirror']] = 0.0,
@@ -1566,11 +1559,8 @@
     ) -> pyvista.ImageData:
         """Enlarge an image by padding its boundaries with new points.
 
-<<<<<<< HEAD
-=======
         .. versionadded:: 0.44.0
 
->>>>>>> 2552dc5d
         Padded points may be mirrored, wrapped, or filled with a constant value. By
         default, all boundaries of the image are padded with a single constant value.
 
@@ -1585,13 +1575,8 @@
 
             - a number: New points are filled with the specified constant value.
             - a vector: New points are filled with the specified multi-component vector.
-<<<<<<< HEAD
-            - ``'wrap'``': New points are filled by wrapping around the padding axis.
-            - ``'mirror'``': New points are filled by mirroring the padding axis.
-=======
             - ``'wrap'``: New points are filled by wrapping around the padding axis.
             - ``'mirror'``: New points are filled by mirroring the padding axis.
->>>>>>> 2552dc5d
 
         pad_size : int | sequence[int], default : 1
             Number of points to add to the image boundaries. Specify:
@@ -1724,14 +1709,10 @@
             set_default_active_scalars(self)  # type: ignore[arg-type]
             field, scalars = self.active_scalars_info  # type: ignore[attr-defined]
         else:
-<<<<<<< HEAD
             field = self.get_array_association(  # type: ignore[attr-defined]
                 scalars,
                 preference='point',
             )
-=======
-            field = self.get_array_association(scalars, preference='point')  # type: ignore[attr-defined]
->>>>>>> 2552dc5d
         if field != FieldAssociation.POINT:
             raise ValueError(
                 f"Scalars '{scalars}' must be associated with point data. Got {field.name.lower()} data instead.",
@@ -1801,13 +1782,9 @@
                 raise ValueError(error_msg)
         else:
             val = np.atleast_1d(pad_value)
-<<<<<<< HEAD
             num_input_components = _get_num_components(
                 self.active_scalars,  # type: ignore[attr-defined]
             )
-=======
-            num_input_components = _get_num_components(self.active_scalars)  # type: ignore[attr-defined]
->>>>>>> 2552dc5d
             if not (
                 val.ndim == 1
                 and (np.issubdtype(val.dtype, np.floating) or np.issubdtype(val.dtype, np.integer))
