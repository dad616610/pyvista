--- conflicted
+++ resolved
@@ -12,7 +12,6 @@
 from .dataset import DataObject
 from .dataset import DataSet
 from .datasetattributes import DataSetAttributes
-<<<<<<< HEAD
 from .errors import (
     AmbiguousDataError,
     DeprecationError,
@@ -36,28 +35,6 @@
 )
 from .grid import Grid, ImageData, RectilinearGrid
 from .molecule import Molecule
-=======
-from .errors import AmbiguousDataError
-from .errors import DeprecationError
-from .errors import MissingDataError
-from .errors import NotAllTrianglesError
-from .errors import PointSetCellOperationError
-from .errors import PointSetDimensionReductionError
-from .errors import PointSetNotSupported
-from .errors import PyVistaDeprecationWarning
-from .errors import PyVistaEfficiencyWarning
-from .errors import PyVistaFutureWarning
-from .errors import PyVistaPipelineError
-from .errors import VTKVersionError
-from .filters import CompositeFilters
-from .filters import DataSetFilters
-from .filters import ImageDataFilters
-from .filters import PolyDataFilters
-from .filters import UnstructuredGridFilters
-from .grid import Grid
-from .grid import ImageData
-from .grid import RectilinearGrid
->>>>>>> 47e37efe
 from .objects import Table
 from .partitioned import PartitionedDataSet
 from .pointset import ExplicitStructuredGrid
