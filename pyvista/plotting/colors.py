--- conflicted
+++ resolved
@@ -42,10 +42,13 @@
     'spectral': 'Spectral',
 }
 
-<<<<<<< HEAD
 
 def _format_color_name(string):
     return string.lower().replace('_', '')
+
+
+def _format_color_dict(colors: dict[str, str]):
+    return {_format_color_name(n): h.lower() for n, h in colors.items()}
 
 
 # Define named colors by group/origin:
@@ -59,14 +62,6 @@
 _CSS_COLORS = {
     'alice_blue': '#F0F8FF',
     'antique_white': '#FAEBD7',
-=======
-# Following colors are copied from matplotlib.colors, synonyms (colors with a
-# different name but same hex value) are removed and put in the `color_synonyms`
-# dictionary. An extra `paraview_background` color is added.
-_CSS_COLORS = {
-    'aliceblue': '#F0F8FF',
-    'antiquewhite': '#FAEBD7',
->>>>>>> c250fd14
     'aquamarine': '#7FFFD4',
     'azure': '#F0FFFF',
     'beige': '#F5F5DC',
@@ -165,21 +160,12 @@
     'orange': '#FFA500',
     'orange_red': '#FF4500',
     'orchid': '#DA70D6',
-<<<<<<< HEAD
     'pale_goldenrod': '#EEE8AA',
     'pale_green': '#98FB98',
     'pale_turquoise': '#AFEEEE',
     'pale_violet_red': '#DB7093',
     'papaya_whip': '#FFEFD5',
     'peach_puff': '#FFDAB9',
-=======
-    'palegoldenrod': '#EEE8AA',
-    'palegreen': '#98FB98',
-    'paleturquoise': '#AFEEEE',
-    'palevioletred': '#DB7093',
-    'papayawhip': '#FFEFD5',
-    'peachpuff': '#FFDAB9',
->>>>>>> c250fd14
     'peru': '#CD853F',
     'pink': '#FFC0CB',
     'plum': '#DDA0DD',
@@ -212,16 +198,11 @@
     'white': '#FFFFFF',
     'white_smoke': '#F5F5F5',
     'yellow': '#FFFF00',
-<<<<<<< HEAD
     'yellow_green': '#9ACD32',
 }
 
 # Tableau colors. Matches matplotlib.colors.TABLEAU_COLORS
 # but with underscores added
-=======
-    'yellowgreen': '#9ACD32',
-}
->>>>>>> c250fd14
 _TABLEAU_COLORS = {
     'tab:blue': '#1f77b4',
     'tab:orange': '#ff7f0e',
@@ -234,14 +215,8 @@
     'tab:olive': '#bcbd22',
     'tab:cyan': '#17becf',
 }
+
 _PARAVIEW_COLORS = {'paraview_background': '#52576e'}
-
-hexcolors = {
-    **_CSS_COLORS,
-    **_PARAVIEW_COLORS,
-    **_TABLEAU_COLORS,
-}
-hexcolors = {name: hex_.lower() for name, hex_ in hexcolors.items()}
 
 # Colors from https://htmlpreview.github.io/?https://github.com/Kitware/vtk-examples/blob/gh-pages/VTKNamedColorPatches.html
 # The vtk colors are only partially supported:
@@ -253,7 +228,6 @@
 #   names consistent with CSS names. In many cases this altered color name is
 #   supported directly by vtkNamedColors, but in some cases this technically is no
 #   longer a valid named vtk color
-
 _VTK_NAMED_COLORS = {
     'alizarin_crimson': '#e32636',
     'aureoline_yellow': '#ffa824',
@@ -319,16 +293,14 @@
     'zinc_white': '#fcf7ff',
 }
 
-_SPECIAL_COLORS = {'paraview_background': '#52576e'}
-
 # Sort named colors alphabetically by group.
 _hexcolors_with_underscores = {
-    **dict(sorted(_CSS_COLORS.items())),
-    **dict(sorted(_VTK_NAMED_COLORS.items())),
-    **dict(sorted(_SPECIAL_COLORS.items())),
+    **_CSS_COLORS,
+    **_PARAVIEW_COLORS,
     **_TABLEAU_COLORS,
+    **_VTK_NAMED_COLORS,
 }
-hexcolors = {_format_color_name(n): h.lower() for n, h in _hexcolors_with_underscores.items()}
+hexcolors = _format_color_dict(_hexcolors_with_underscores)
 
 color_names = {h: n for n, h in hexcolors.items()}
 
