--- conflicted
+++ resolved
@@ -30,13 +30,9 @@
 
 """
 
-<<<<<<< HEAD
+from __future__ import annotations
+
 from collections.abc import MutableMapping
-=======
-from __future__ import annotations
-
-from enum import Enum
->>>>>>> 9ef2be8d
 from itertools import chain
 import json
 import os
@@ -46,13 +42,8 @@
 from typing import Any
 import warnings
 
-<<<<<<< HEAD
 import pyvista
-from pyvista.core._typing_core import Number, VectorLike
 from pyvista.core.errors import PyVistaDeprecationWarning
-=======
-import pyvista  # noqa: TCH001
->>>>>>> 9ef2be8d
 from pyvista.core.utilities.misc import _check_range
 
 from .colors import Color
@@ -63,8 +54,10 @@
 
 if TYPE_CHECKING:  # pragma: no cover
     from collections.abc import Callable
+    from typing import ClassVar
 
     from pyvista.core._typing_core import VectorLike
+    from pyvista.plotting import Plotter
 
     from ._typing import ColorLike
 
@@ -139,8 +132,6 @@
     >>> pv.set_plot_theme('paraview')
 
     """
-    import pyvista
-
     if isinstance(theme, str):
         theme = theme.lower()
         try:
@@ -174,7 +165,7 @@
 
     __slots__: list[str] = []
 
-    _defaults: Dict[str, str] = {}
+    _defaults: ClassVar[dict[str, str]] = {}
 
     def _handle_kwargs(self, **kwargs):
         """Set config values from **kwargs."""
@@ -196,7 +187,6 @@
                 setattr(inst, key, value)
         return inst
 
-<<<<<<< HEAD
     def update_from_dict(self, dict_):
         """Update theme in place with dictionary."""
         for key, value in dict_.items():
@@ -206,10 +196,7 @@
             else:
                 setattr(self, key, value)
 
-    def to_dict(self) -> Dict[str, Any]:
-=======
     def to_dict(self) -> dict[str, Any]:
->>>>>>> 9ef2be8d
         """Return theme config parameters as a dictionary.
 
         Returns
@@ -1262,10 +1249,10 @@
         '_cap_width',
     ]
 
-    _defaults = {
-        "default": "default_theme",
-        "classic": "classic_theme",
-        "modern": "modern_theme",
+    _defaults: ClassVar[dict[str, str]] = {
+        'default': 'default_theme',
+        'classic': 'classic_theme',
+        'modern': 'modern_theme',
     }
 
     def __init__(self, **kwargs):
@@ -1347,12 +1334,8 @@
         Examples
         --------
         >>> import pyvista as pv
-<<<<<<< HEAD
         >>> pv.global_theme.slider_style.tube_color = 'black'
-=======
-        >>> pv.global_theme.slider_styles.modern.tube_color = 'black'
-
->>>>>>> 9ef2be8d
+
         """
         return self._tube_color  # type: ignore[return-value]
 
@@ -1472,7 +1455,6 @@
         --------
         The classic slider configuration.
 
-<<<<<<< HEAD
         >>> import pyvista as pv
         >>> pv.global_theme.slider_style.classic_theme()
         <BLANKLINE>
@@ -1484,68 +1466,24 @@
                 Cap opacity      : 1.0
                 Cap length       : 0.01
                 Cap width        : 0.02
-=======
-    def __init__(self):
-        """Initialize the slider configuration."""
-        self._classic = _SliderStyleConfig()
-        self._classic.name = 'classic'
-        self._classic.slider_length = 0.02
-        self._classic.slider_width = 0.04
-        self._classic.slider_color = 'gray'  # type: ignore[assignment]
-        self._classic.tube_width = 0.005
-        self._classic.tube_color = 'white'  # type: ignore[assignment]
-        self._classic.cap_opacity = 1
-        self._classic.cap_length = 0.01
-        self._classic.cap_width = 0.02
-
-        self._modern = _SliderStyleConfig()
-        self._modern.name = 'modern'
-        self._modern.slider_length = 0.02
-        self._modern.slider_width = 0.04
-        self._modern.slider_color = (110, 113, 117)  # type: ignore[assignment]
-        self._modern.tube_width = 0.04
-        self._modern.tube_color = (178, 179, 181)  # type: ignore[assignment]
-        self._modern.cap_opacity = 0
-        self._modern.cap_length = 0.01
-        self._modern.cap_width = 0.02
-
-    @property
-    def classic(self) -> _SliderStyleConfig:  # numpydoc ignore=RT01
-        """Return the Classic slider configuration."""
-        return self._classic
-
-    @classic.setter
-    def classic(self, config: _SliderStyleConfig):
-        if not isinstance(config, _SliderStyleConfig):
-            raise TypeError('Configuration type must be `_SliderStyleConfig`')
-        self._classic = config
->>>>>>> 9ef2be8d
 
         """
         return cls.from_dict(
             {
-                "slider_length": 0.02,
-                "slider_width": 0.04,
-                "slider_color": 'gray',
-                "tube_width": 0.005,
-                "tube_color": 'white',
-                "cap_opacity": 1,
-                "cap_length": 0.01,
-                "cap_width": 0.02,
+                'slider_length': 0.02,
+                'slider_width': 0.04,
+                'slider_color': 'gray',
+                'tube_width': 0.005,
+                'tube_color': 'white',
+                'cap_opacity': 1,
+                'cap_length': 0.01,
+                'cap_width': 0.02,
             }
         )
 
-<<<<<<< HEAD
     @classmethod
     def modern_theme(cls):
         """Return a modern slider theme.
-=======
-    @modern.setter
-    def modern(self, config: _SliderStyleConfig):
-        if not isinstance(config, _SliderStyleConfig):
-            raise TypeError('Configuration type must be `_SliderStyleConfig`')
-        self._modern = config
->>>>>>> 9ef2be8d
 
         Examples
         --------
@@ -1566,14 +1504,14 @@
         """
         return cls.from_dict(
             {
-                "slider_length": 0.02,
-                "slider_width": 0.04,
-                "slider_color": (110, 113, 117),
-                "tube_width": 0.04,
-                "tube_color": (178, 179, 181),
-                "cap_opacity": 0,
-                "cap_length": 0.01,
-                "cap_width": 0.02,
+                'slider_length': 0.02,
+                'slider_width': 0.04,
+                'slider_color': (110, 113, 117),
+                'tube_width': 0.04,
+                'tube_color': (178, 179, 181),
+                'cap_opacity': 0,
+                'cap_length': 0.01,
+                'cap_width': 0.02,
             }
         )
 
@@ -1954,14 +1892,14 @@
         '_edge_opacity',
     ]
 
-    _defaults = {
-        "dark": "dark_theme",
-        "default": "document_theme",
-        "document": "document_theme",
-        "document_pro": "document_pro_theme",
-        "paraview": "paraview_theme",
-        "testing": "testing_theme",
-        "vtk": "vtk_theme",
+    _defaults: ClassVar[dict[str, str]] = {
+        'dark': 'dark_theme',
+        'default': 'document_theme',
+        'document': 'document_theme',
+        'document_pro': 'document_pro_theme',
+        'paraview': 'paraview_theme',
+        'testing': 'testing_theme',
+        'vtk': 'vtk_theme',
     }
 
     def __init__(self, **kwargs):
@@ -3321,19 +3259,11 @@
         """Return the default slider style configurations."""
         return self._slider_style
 
-<<<<<<< HEAD
     @slider_style.setter
-    def slider_style(self, config: _SliderStyleConfig):  # numpydoc ignore=GL08
+    def slider_style(self, config: _SliderStyleConfig):
         if not isinstance(config, _SliderStyleConfig):
             raise TypeError('Configuration type must be `_SliderStyleConfig`.')
         self._slider_style = config
-=======
-    @slider_styles.setter
-    def slider_styles(self, config: _SliderConfig):
-        if not isinstance(config, _SliderConfig):
-            raise TypeError('Configuration type must be `_SliderConfig`.')
-        self._slider_styles = config
->>>>>>> 9ef2be8d
 
     @property
     def axes(self) -> _AxesConfig:  # numpydoc ignore=RT01
@@ -3364,14 +3294,14 @@
         self._axes = config
 
     @property
-    def before_close_callback(self) -> Callable[[pyvista.Plotter], None]:  # numpydoc ignore=RT01
+    def before_close_callback(self) -> Callable[[Plotter], None]:  # numpydoc ignore=RT01
         """Return the default before_close_callback function for Plotter."""
         return self._before_close_callback  # type: ignore[return-value]
 
     @before_close_callback.setter
     def before_close_callback(
         self,
-        value: Callable[[pyvista.Plotter], None],
+        value: Callable[[Plotter], None],
     ):
         self._before_close_callback = value
 
@@ -3399,13 +3329,8 @@
     def allow_empty_mesh(self, allow_empty_mesh: bool):
         self._allow_empty_mesh = bool(allow_empty_mesh)
 
-<<<<<<< HEAD
-    def restore_defaults(self):  # numpydoc ignore=GL08
+    def restore_defaults(self):
         """Restore the theme to PyVista default theme.
-=======
-    def restore_defaults(self):
-        """Restore the theme defaults.
->>>>>>> 9ef2be8d
 
         Examples
         --------
@@ -3413,11 +3338,7 @@
         >>> pv.global_theme.restore_defaults()
 
         """
-<<<<<<< HEAD
-        self.load_theme(self.from_default("default"))
-=======
-        self.__init__()  # type: ignore[misc]
->>>>>>> 9ef2be8d
+        self.load_theme(self.from_default('default'))
 
     def __repr__(self):
         """User friendly representation of the current theme."""
@@ -3681,7 +3602,7 @@
         """Initialize the theme."""
         super().__init__()
         warnings.warn(
-            _deprecated_subtheme_msg("DarkTheme", "dark_theme"), PyVistaDeprecationWarning
+            _deprecated_subtheme_msg('DarkTheme', 'dark_theme'), PyVistaDeprecationWarning
         )
         self.name = 'dark'
         self.background = 'black'  # type: ignore[assignment]
@@ -3717,7 +3638,7 @@
         """Initialize theme."""
         super().__init__()
         warnings.warn(
-            _deprecated_subtheme_msg("ParaViewTheme", "paraview_theme"), PyVistaDeprecationWarning
+            _deprecated_subtheme_msg('ParaViewTheme', 'paraview_theme'), PyVistaDeprecationWarning
         )
         self.name = 'paraview'
         self.background = 'paraview'  # type: ignore[assignment]
@@ -3765,7 +3686,7 @@
         """Initialize the theme."""
         super().__init__()
         warnings.warn(
-            _deprecated_subtheme_msg("DocumentTheme", "document_theme"), PyVistaDeprecationWarning
+            _deprecated_subtheme_msg('DocumentTheme', 'document_theme'), PyVistaDeprecationWarning
         )
         self.name = 'document'
         self.background = 'white'  # type: ignore[assignment]
@@ -3800,12 +3721,12 @@
         # This Theme subclasses from DocumentTheme, only give one warning
         with warnings.catch_warnings():
             warnings.filterwarnings(
-                "ignore", "DocumentTheme is deprecated.", PyVistaDeprecationWarning
+                'ignore', 'DocumentTheme is deprecated.', PyVistaDeprecationWarning
             )
             super().__init__()
 
         warnings.warn(
-            _deprecated_subtheme_msg("DocumentProTheme", "document_pro_theme"),
+            _deprecated_subtheme_msg('DocumentProTheme', 'document_pro_theme'),
             PyVistaDeprecationWarning,
         )
         self.anti_aliasing = 'ssaa'
@@ -3832,7 +3753,7 @@
     def __init__(self):
         super().__init__()
         warnings.warn(
-            _deprecated_subtheme_msg("_TestingTheme", "testing_theme"), PyVistaDeprecationWarning
+            _deprecated_subtheme_msg('_TestingTheme', 'testing_theme'), PyVistaDeprecationWarning
         )
         self.name = 'testing'
         self.multi_samples = 1
