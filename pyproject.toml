[build-system]
build-backend = 'setuptools.build_meta'
requires = ['setuptools']

[project]
authors = [{ name = 'PyVista Developers', email = 'info@pyvista.org' }]
classifiers = [
  'Development Status :: 5 - Production/Stable',
  'Intended Audience :: Science/Research',
  'License :: OSI Approved :: MIT License',
  'Operating System :: MacOS',
  'Operating System :: Microsoft :: Windows',
  'Operating System :: POSIX',
  'Programming Language :: Python :: 3.10',
  'Programming Language :: Python :: 3.11',
  'Programming Language :: Python :: 3.12',
  'Programming Language :: Python :: 3.13',
  'Programming Language :: Python :: 3.9',
  'Topic :: Scientific/Engineering :: Information Analysis',
]
dependencies = [
  'matplotlib>=3.0.1',
  'numpy>=1.21.0',     # minimum typing support
  'pillow',
  'pooch',
  'scooby>=0.5.1',
  'typing-extensions',
  'vtk<9.4.0',
]
description = 'Easier Pythonic interface to VTK'
dynamic = ['version']
keywords = ['mesh', 'numpy', 'plotting', 'vtk']
license = { text = 'MIT' }
name = 'pyvista'
readme = 'README.rst'
requires-python = '>=3.9'

[project.optional-dependencies]
all = ['pyvista[colormaps,io,jupyter]']
colormaps = ['cmocean', 'colorcet']
io = ['imageio', 'meshio>=5.2']
jupyter = [
  'ipywidgets',
  'jupyter-server-proxy',
  'nest_asyncio',
  'trame-client>=2.12.7',
  'trame-server>=2.11.7',
  'trame-vtk>=2.5.8',
  'trame-vuetify>=2.3.1',
  'trame>=2.5.2',
]

pinned = [ # Pinned versions of core dependencies
  'matplotlib<3.9.3',
  'numpy<2.2.0',
  'pillow<11.1.0',
  'pooch<1.9.0',
  'scooby<0.11.0',
  'typing-extensions<4.13.0',
<<<<<<< HEAD
  'vtk<9.5.0',
=======
>>>>>>> f471bdee
]

typing = [
  'mypy<1.14.0',
  'npt-promote==0.1',
  'numpy>=2.0.0',
  'pyvista[pinned]',
  'trimesh<4.6.0',
]

test = [
  'cmocean<4.0.4',
  'colorcet<3.2.0',
  # 'embreex<2.17.8; sys_platform != "darwin" or platform_machine != "arm64"', # Does not work with arm-based macs
  'hypothesis<6.119.5',
  'imageio-ffmpeg<0.6.0',
  'imageio<2.37.0',
  'ipython<9.0.0',
  'ipywidgets<9.0.0',
  'meshio<5.4.0',
  'nest_asyncio<1.6.1',
  'numpydoc==1.8.0',
  'pyanalyze<=0.13.1',
  'pytest-cov<6.1.0',
  'pytest-memprof<0.3.0',
  'pytest-pyvista==0.1.8',
  'pytest-xdist<3.7.0',
  'pytest<8.4.0',
  'pyvista[pinned]',
  'scipy<1.14.2',
  'sphinx-book-theme<1.2.0',
  'sphinx-gallery<0.19.0',
  'sphinx<8.2.0',
  'sphinx_design<0.7.0',
  'sympy<1.14.0',
  'tqdm<4.68.0',
  'trame-vtk>=2.5.8,<2.8.12',
  'trame-vuetify>=2.3.1,<2.7.2',
  'trame>=2.5.2,<3.7.1',
  'trimesh<4.6.0',
  'typing-extensions<4.13.0',
]

docs = [
  'cmocean==4.0.3',
  'colorcet==3.1.0',
  'enum-tools==0.12.0',
  'imageio-ffmpeg==0.5.1',
  'imageio==2.36.0',
  'jupyter_sphinx==0.5.3',
  'jupyterlab==4.3.1',
  'lxml==5.3.0',
  'meshio==5.3.5',
  'mypy-extensions==1.0.0',
  'mypy==1.13.0',
  'numpydoc==1.8.0',
  'osmnx==1.9.4',
  'pypandoc==1.14',
  'pytest-sphinx==0.6.3',
  'pyvista[pinned]',
  'scipy==1.14.1',
  'sphinx-autobuild==2024.10.3',
  'sphinx-book-theme==1.1.3',
  'sphinx-copybutton==0.5.2',
  'sphinx-design==0.6.1',
  'sphinx-gallery==0.18.0',
  'sphinx-notfound-page==1.0.4',
  'sphinx-sitemap==2.6.0',
  'sphinx-tags==0.4.0',
  'sphinx-toolbox==3.8.1',
  'sphinx==8.1.3',
  'sphinxcontrib-asciinema==0.4.2',
  'sphinxcontrib-websupport==2.0.0',
  'sphinxext-opengraph==0.9.1',
  'sympy==1.13.3',
  'trame-vtk==2.8.12',
  'trame-vuetify==2.7.2',
  'trame==3.7.0',
  'trimesh==4.5.2',
]

dev = ['pre-commit', 'pyvista[test,typing]']

[project.urls]
"Bug Tracker" = 'https://github.com/pyvista/pyvista/issues'
Documentation = 'https://docs.pyvista.org/'
"Source Code" = 'https://github.com/pyvista/pyvista'

[tool.setuptools.dynamic]
version = { attr = 'pyvista._version.__version__' }

[tool.setuptools.packages.find]
include = ['pyvista', 'pyvista.*']

[tool.setuptools.package-data]
pyvista = ['py.typed']
"pyvista.examples" = [
  '2k_earth_daymap.jpg',
  'airplane.ply',
  'ant.ply',
  'channels.vti',
  'frog_tissues.vti',
  'globe.vtk',
  'hexbeam.vtk',
  'nut.ply',
  'pyvista_logo.png',
  'rectilinear.vtk',
  'sphere.ply',
  'uniform.vtk',
]

[tool.blackdoc]
# From https://numpydoc.readthedocs.io/en/latest/format.html
# Extended discussion: https://github.com/pyvista/pyvista/pull/4129
# The length of docstring lines should be kept to 75 characters to facilitate
# reading the docstrings in text terminals.
line-length = 75

[tool.build_sphinx]
all_files = 1
build-dir = './doc/_build'
source-dir = 'doc'

[tool.upload_sphinx]
upload-dir = 'doc/_build/html'

[tool.codespell]
ignore-words = "doc/styles/Vocab/pyvista/accept.txt"
quiet-level = 3
skip = '*.pyc,*.txt,*.gif,*.png,*.jpg,*.ply,*.vtk,*.vti,*.vtu,*.js,*.html,*.doctree,*.ttf,*.woff,*.woff2,*.eot,*.mp4,*.inv,*.pickle,*.ipynb,flycheck*,./.git/*,./.hypothesis/*,*.yml,doc/_build/*,./doc/images/*,./dist/*,*~,.hypothesis*,./doc/examples/*,*.mypy_cache/*,*cover,./tests/tinypages/_build/*,*/_autosummary/*'

[tool.coverage.run]
omit = [
  'pyvista/conftest.py',
  'pyvista/ext/coverage.py',
  'pyvista/plotting/theme.py', # kept for backwards compatibility
]

[tool.pytest.ini_options]
doctest_optionflags = 'NUMBER ELLIPSIS'
filterwarnings = [
  'error::pyvista.PyVistaDeprecationWarning',
  'ignore:.*Given trait value dtype "float64":UserWarning', # bogus numpy ABI warning (see numpy/#432)
  'ignore:.*The NumPy module was reloaded*:UserWarning',    # bogus numpy ABI warning (see numpy/#432)
  'ignore:.*numpy.dtype size changed.*:RuntimeWarning',     # bogus numpy ABI warning (see numpy/#432)
  'ignore:.*numpy.ufunc size changed.*:RuntimeWarning',     # bogus numpy ABI warning (see numpy/#432)
  'ignore::DeprecationWarning',
  'ignore::FutureWarning',
  'ignore::PendingDeprecationWarning',
]
image_cache_dir = "tests/plotting/image_cache"
junit_family = 'legacy'
markers = [
  'needs_download: this test downloads data during execution',
  'needs_vtk_version(version): skip test unless VTK version is at least as specified.',
]
testpaths = 'tests'

[tool.mypy]
check_untyped_defs = true
disallow_any_generics = true
enable_error_code = ["ignore-without-code"]
exclude = ['pyvista/ext/']
extra_checks = true
ignore_missing_imports = true
packages = ['pyvista']
plugins = ['npt_promote', 'numpy.typing.mypy_plugin']
pretty = true
show_error_context = true
strict_equality = true
warn_redundant_casts = true
warn_unused_configs = true
warn_unused_ignores = true

[tool.numpydoc_validation]
checks = [
  "all", # all but the following:
  #
  "ES01", # Not all docstrings need an extend summary.
  "EX01", # Examples: Will eventually enforce
  "GL01", # Contradicts numpydoc examples
  "GL02", # Permit a blank line after the end of our docstring
  "GL03", # Considering enforcing
  "GL06", # Found unknown section
  "GL07", # "Sections are in the wrong order. Correct order is: {correct_sections}",
  "GL08", # The object does not have a docstring
  "GL09", # Deprecation warning should precede extended summary (check broken)
  "PR01", # "Parameters {missing_params} not documented",
  "PR02", # "Unknown parameters {unknown_params}",
  "PR03", # "Wrong parameters order. Actual: {actual_params}. Documented: {documented_params}",
  "PR04", # 'Parameter "{param_name}" has no type',
  "PR05", # 'Parameter "{param_name}" type should not finish with "."',
  "PR06", # 'Parameter "{param_name}" type should use "{right_type}" instead of "{wrong_type}"',
  "PR07", # 'Parameter "{param_name}" has no description',
  "PR08", # 'Parameter "{param_name}" description should start with a capital letter",
  "PR09", # 'Parameter "{param_name}" description should finish with "."',
  "PR10", # 'Parameter "{param_name}" requires a space before the colon separating the parameter name and type",
  "SA01", # Not all docstrings need a see also
  "SA04", # See also section does not need descriptions
  "SS05", # Appears to be broken.
  "YD01", # Yields: No plan to enforce
]
exclude = [ # don't report on objects that match any of these regex
  '\.*Reader(\.|$)',        # classes inherit from BaseReader
  '\._.*$',                 # Ignore anything that's private (e.g., starts with _)
  '^coverage\..*$',
  '^plot_directive\..*$',
  '^viewer_directive\..*$',
]

[tool.ruff]
exclude = ['.git', 'build', 'dist', 'doc/_build', 'doc/examples', 'pycache__']
indent-width = 4
line-length = 100

[tool.ruff.format]
docstring-code-format = false
quote-style = "single"

[tool.ruff.lint]
extend-select = [
  "A",
  "AIR",
  "ASYNC",
  "ASYNC1",
  "B",
  "C4",
  "COM",
  "D",
  "DJ",
  "DTZ",
  "E",
  "F",
  "FA",
  "FLY",
  "I",
  "ICN",
  "INT",
  "ISC",
  "LOG",
  "NPY",
  "PERF",
  "PGH",
  "PIE",
  "PLC",
  "PLR0402",
  "PLR1711",
  "PLR1714",
  "PLW0127",
  "PT",
  "PTH",
  "PYI",
  "Q",
  "RET",
  "RSE",
  "RUF",
  "SIM",
  "T10",
  "TCH",
  "TRY201",
  "TRY203",
  "TRY300",
  "UP",
  "W",
  "YTT",
]
external = ["E131"]
fixable = ["ALL"]
ignore = [
  "B028",    # https://github.com/pyvista/pyvista/pull/6030
  "B904",    # https://github.com/pyvista/pyvista/pull/6022
  "COM812",  # May cause conflicts when used with the formatter
  "D105",    # Missing docstring in magic method
  "D107",    # Missing docstring in `__init__`
  "D203",    # May conflict with the formatter
  "D211",    # Incompatible with D203
  "D213",    # Incompatible with D212
  "D402",    # First line should not be the function's signature
  "D416",    # Section name ends in colon
  "E203",    # whitespace before ':'
  "E266",    # too many leading '#' for block comment
  "E402",    # module level import not at top of file
  "E501",    # line length too long
  "E722",
  "E731",    # do not assign a lambda expression, use a def
  "E741",    # ambiguous variable name
  "F403",    # 'from module import *' used; unable to detect undefined names
  "ISC001",  # May cause conflicts when used with the formatter
  "PERF203", # https://github.com/pyvista/pyvista/pull/6037
  "Q0",      # Quotes (temporary)
  "RET505",  # https://github.com/pyvista/pyvista/pull/5911
  "RET506",  # https://github.com/pyvista/pyvista/pull/5911
  "RET507",  # https://github.com/pyvista/pyvista/pull/5911
  "SIM102",  # https://github.com/pyvista/pyvista/pull/5877
  "SIM117",  # https://github.com/pyvista/pyvista/pull/5888
  "SIM118",  # https://github.com/pyvista/pyvista/pull/5837
]
unfixable = []

[tool.ruff.lint.flake8-comprehensions]
allow-dict-calls-with-keyword-arguments = true

[tool.ruff.lint.per-file-ignores]
"doc/source/make_tables.py" = ["D101", "D102"]
"examples/*" = ["D102", "D103", "D205", "D212", "D400", "D415", "SIM115"]
"examples/**" = [
  "B015", # https://github.com/pyvista/pyvista/pull/6014
  "B018", # https://github.com/pyvista/pyvista/pull/6019
]
"examples_trame/*" = ["D100", "D103"]
"examples_trame/tests*" = ["D"]
"pyvista/ext/*" = ["D100", "D101", "D102", "D103"]
"tests/*" = ["D"]

[tool.ruff.lint.isort]
combine-as-imports = true # Combines "as" imports on the same line
force-single-line = true # https://github.com/pyvista/pyvista/pull/5712
force-sort-within-sections = true # Sort by name, don't cluster "from" vs "import"
required-imports = [
  "from __future__ import annotations", # https://github.com/pyvista/pyvista/pull/5712
]

[tool.ruff.lint.pyupgrade]
keep-runtime-typing = true # Preserve types, even if a file imports `from __future__ import annotations`.<|MERGE_RESOLUTION|>--- conflicted
+++ resolved
@@ -25,7 +25,7 @@
   'pooch',
   'scooby>=0.5.1',
   'typing-extensions',
-  'vtk<9.4.0',
+  'vtk<9.5.0',
 ]
 description = 'Easier Pythonic interface to VTK'
 dynamic = ['version']
@@ -57,10 +57,6 @@
   'pooch<1.9.0',
   'scooby<0.11.0',
   'typing-extensions<4.13.0',
-<<<<<<< HEAD
-  'vtk<9.5.0',
-=======
->>>>>>> f471bdee
 ]
 
 typing = [
