--- conflicted
+++ resolved
@@ -243,13 +243,8 @@
 enable_error_code = [
     "ignore-without-code",
 ]
-<<<<<<< HEAD
-packages = ['pyvista']
-exclude = ['pyvista/ext/']
-=======
 exclude = ['pyvista/ext/']
 packages = ['pyvista']
->>>>>>> e7e84b23
 
 
 [tool.numpydoc_validation]
