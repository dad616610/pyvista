name: Integration Tests

on:
  pull_request:
  workflow_dispatch:
  schedule:
    - cron: "0 4 * * *"
  push:
    tags:
      - "*"
    branches:
      - main

concurrency:
  group: ${{ github.workflow }}-${{ github.ref }}
  cancel-in-progress: true

env:
  ALLOW_PLOTTING: true
  SHELLOPTS: "errexit:pipefail"

jobs:
  # For now this is just MNE-Python, but others could be added
  mne:
    name: MNE-Python
    runs-on: ubuntu-22.04
    env:
      DISPLAY: ":99.0"
      MNE_LOGGING_LEVEL: "info"
    steps:
      - uses: actions/checkout@v4
      - uses: actions/setup-python@v5
        with:
          python-version: "3.10"
      - run: git clone --depth=1 https://github.com/mne-tools/mne-python.git --branch main --single-branch
      - run: ./mne-python/tools/setup_xvfb.sh
      - name: Install MNE dependencies
<<<<<<< HEAD
        run: pip install numpy scipy matplotlib nibabel PyQt6!=6.6.1 PyQt6-Qt6!=6.6.2 qtpy ipympl pytest pytest-cov pytest-harvest pytest-timeout sphinx-gallery nbformat nbclient imageio imageio-ffmpeg
=======
        run: pip install numpy scipy matplotlib nibabel PyQt6!=6.6.1,!=6.6.2 PyQt6-Qt6!=6.6.1,!=6.6.2 qtpy ipympl pytest pytest-cov pytest-harvest pytest-timeout sphinx-gallery nbformat nbclient imageio imageio-ffmpeg
>>>>>>> 277cdf89
      - name: Install PyVista
        run: pip install -ve . # pyvista
      - name: Install PyVistaQt main
        run: pip install -v git+https://github.com/pyvista/pyvistaqt.git
      - name: Install MNE
        run: pip install -ve . # mne
        working-directory: mne-python
      - name: MNE Info
        run: mne sys_info -p
        working-directory: mne-python
      - run: ./tools/get_testing_version.sh
        working-directory: mne-python
      - uses: actions/cache@v4
        with:
          key: ${{ env.TESTING_VERSION }}
          path: ~/mne_data
      - run: ./tools/github_actions_download.sh
        working-directory: mne-python
      - run: pytest mne/viz/_brain mne/viz/tests/test_3d.py mne/viz/backends
        working-directory: mne-python

  pyvistaqt:
    name: PyVistaQt
    runs-on: ubuntu-22.04
    steps:
      - uses: actions/checkout@v4
      - uses: actions/setup-python@v5
        with:
          python-version: "3.10"
      - run: git clone https://github.com/pyvista/pyvistaqt.git --single-branch
      - uses: pyvista/setup-headless-display-action@main
        with:
          qt: true
          pyvista: false
<<<<<<< HEAD
      - run: pip install -ve ./pyvistaqt -r ./pyvistaqt/requirements_test.txt PyQt6!=6.6.1 PyQt6-Qt6!=6.6.2
=======
      - run: pip install -ve ./pyvistaqt -r ./pyvistaqt/requirements_test.txt PyQt6!=6.6.1,!=6.6.2 PyQt6-Qt6!=6.6.1,!=6.6.2
>>>>>>> 277cdf89
      - run: pip install -ve .
      - run: pytest ./tests
        working-directory: pyvistaqt

  geovista:
    name: GeoVista
    runs-on: ubuntu-22.04
    defaults:
      run:
        shell: bash -l {0}
    env:
      CARTOPY_FEATURE: "https://raw.githubusercontent.com/SciTools/cartopy/v0.22.x/tools/cartopy_feature_download.py"
      CARTOPY_SHARE_DIR: ~/.local/share/cartopy
      GEOVISTA_POOCH_MUTE: true
    steps:
      - uses: awalsh128/cache-apt-pkgs-action@v1.1.3
        with:
          packages: libgl1-mesa-glx xvfb
          version: 3.0
      - uses: actions/checkout@v4
      - uses: actions/setup-python@v5
        with:
          python-version: "3.10"
      - run: git clone https://github.com/bjlittle/geovista.git --single-branch
      - name: Install PyVista
        run: pip install -ve . # pyvista
      - name: Install GeoVista
        run: pip install -ve .[test,exam,cmap] # geovista
        working-directory: geovista
      - name: Download cartopy assets
        run: |
          wget --quiet ${CARTOPY_FEATURE}
          mkdir -p ${CARTOPY_SHARE_DIR}
          python cartopy_feature_download.py physical --output ${CARTOPY_SHARE_DIR} --no-warn
      - run: pytest
        working-directory: geovista<|MERGE_RESOLUTION|>--- conflicted
+++ resolved
@@ -35,11 +35,7 @@
       - run: git clone --depth=1 https://github.com/mne-tools/mne-python.git --branch main --single-branch
       - run: ./mne-python/tools/setup_xvfb.sh
       - name: Install MNE dependencies
-<<<<<<< HEAD
-        run: pip install numpy scipy matplotlib nibabel PyQt6!=6.6.1 PyQt6-Qt6!=6.6.2 qtpy ipympl pytest pytest-cov pytest-harvest pytest-timeout sphinx-gallery nbformat nbclient imageio imageio-ffmpeg
-=======
         run: pip install numpy scipy matplotlib nibabel PyQt6!=6.6.1,!=6.6.2 PyQt6-Qt6!=6.6.1,!=6.6.2 qtpy ipympl pytest pytest-cov pytest-harvest pytest-timeout sphinx-gallery nbformat nbclient imageio imageio-ffmpeg
->>>>>>> 277cdf89
       - name: Install PyVista
         run: pip install -ve . # pyvista
       - name: Install PyVistaQt main
@@ -74,11 +70,7 @@
         with:
           qt: true
           pyvista: false
-<<<<<<< HEAD
-      - run: pip install -ve ./pyvistaqt -r ./pyvistaqt/requirements_test.txt PyQt6!=6.6.1 PyQt6-Qt6!=6.6.2
-=======
       - run: pip install -ve ./pyvistaqt -r ./pyvistaqt/requirements_test.txt PyQt6!=6.6.1,!=6.6.2 PyQt6-Qt6!=6.6.1,!=6.6.2
->>>>>>> 277cdf89
       - run: pip install -ve .
       - run: pytest ./tests
         working-directory: pyvistaqt
